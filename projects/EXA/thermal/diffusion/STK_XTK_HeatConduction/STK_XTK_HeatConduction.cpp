#include <string>
#include <iostream>
#include <sstream>

#include "moris_typedefs.hpp"
#include "cl_Matrix.hpp"
#include "cl_Bitset.hpp"
#include "linalg_typedefs.hpp"
#include "cl_FEM_Field_Interpolator_Manager.hpp"
#include "cl_MSI_Equation_Object.hpp"
#include "cl_TSA_Time_Solver.hpp"
#include "cl_DLA_Solver_Interface.hpp"
#include "cl_DLA_Linear_Solver_Aztec.hpp"
#include "fn_PRM_FEM_Parameters.hpp"
#include "fn_PRM_MSI_Parameters.hpp"
#include "fn_PRM_SOL_Parameters.hpp"
#include "fn_PRM_VIS_Parameters.hpp"
#include "fn_PRM_HMR_Parameters.hpp"
#include "fn_PRM_GEN_Parameters.hpp"
#include "fn_PRM_XTK_Parameters.hpp"
#include "fn_PRM_OPT_Parameters.hpp"
#include "fn_PRM_STK_Parameters.hpp"
#include "fn_equal_to.hpp"
#include "paths.hpp"

#include "AztecOO.h"

//---------------------------------------------------------------

#ifdef __cplusplus
extern "C" {
#endif
//------------------------------------------------------------------------------
namespace moris
{
    /* ------------------------------------------------------------------------ */
    // function to convert real value into string

    std::string
    moris_to_string( real tValue )
    {
        std::ostringstream streamObj;

        // Set precision
        streamObj << std::scientific;
        streamObj << std::setprecision( 15 );

        // Add value to stream
        streamObj << tValue;

        // Get string from output string stream
        return streamObj.str();
    }

    /* ------------------------------------------------------------------------ */
    // problem type: forward only or optimization
    bool tIsOptimization = false;

    /* ------------------------------------------------------------------------ */
    // Interpolation order

    uint tInterpolationOrder = 1;

    /* ------------------------------------------------------------------------ */
    // geometry parameters

    // dimension of domain
    real tDimX = 1.00;    // x-direction
    real tDimY = 1.00;    // y-direction

    // position and size of sphere
    real tSpherePosX = 0;
    real tSpherePosY = 0;

    // radius of sphere
    real tSphereRadius = 0.31;
    real tSphereExpon  = 2.0;

    // interpolation of geometry with element
    bool tUseAnalyticGeometry = true;

    // approximate element size
    real tApproxEleSize = 1.0 / 4.0;

    /* ------------------------------------------------------------------------ */
    // loading parameters

    // precsribed temperature
    real tInTemp = 0.0;

    // prescribed heat flux - volumetric
    real tHeatFlx = 100.0;

    // prescribed heat flux - surface
    std::string tSurfaceHeatLoad = "100.0";

    /* ------------------------------------------------------------------------ */
    // material parameters

    std::string tDensity      = moris_to_string( 1.0 );
    std::string tCapacity     = moris_to_string( 1.0 );
    std::string tConductivity = moris_to_string( 1.916229656078740e-01 );

    /* ------------------------------------------------------------------------ */
    // parameters for weak enforcement of boundary conditions and ghost stabilization

    // Nitsche penalty
    std::string tNitschePenThermal = "100.0";

    // Flag to turn on/off ghost
    bool tUseGhost = true;

    /* ------------------------------------------------------------------------ */
    // parameters for transient simulations

    // number of time steps and total simulation time
    int         tTimeSteps = 0;
    moris::real tMaxTime   = 1.0;

    // time penalty parameter
    real tTimePenalty = 1.0;

    // time step size
    moris::real tDeltaTime = tMaxTime / (real)tTimeSteps;

    // number of steps to linearly increase heat laod
    moris::real tRampTime = 10;    // tMaxTime/10.0;

    // flag to turn on/off transient simulation
    bool tUseTimeContinuity = tTimeSteps > 1 ? true : false;

    /* ------------------------------------------------------------------------ */
    // Nonlinear solver parameters

    // maximum number of Newton steps
    int tNLA_max_iter = 20;

    // required drop of resdiual
    moris::real tNLA_rel_res_norm_drop = 1e-12;

    // relaxation parameter
    moris::real tNLA_relaxation_parameter = 1.0;

    /* ------------------------------------------------------------------------ */
    // File names

    std::string tName          = "STK_XTK_HeatConduction";
    std::string tExoFile       = tName + ".exo";
    std::string tSoFile        = tName + ".so";
    std::string tHdf5File      = tName + "_SEN.hdf5";
    std::string tGENOutputFile = tName + "_GEN.exo";

    // interpolation orders for level set and temperature fields
    int tLevelsetOrder = 2;
    int tDispOrder     = 1;

    // refinement for level set and temperature fields
    int tLevelsetInitialRef = 0;
    int tDispInitialRef     = 2;

    // refinement buffer
    int tRefineBuffer = 0;

    // refinement around sphere
    std::string tInterfaceRefinementSphere = "0";

    // automatic setup of Lagrange and Bspline discretizations
    std::string tLagrangeOrder   = std::to_string( std::max( tLevelsetOrder, tDispOrder ) );
    std::string tBsplineOrder    = std::to_string( tLevelsetOrder ) + "," + std::to_string( tDispOrder );
    std::string tInitialRef      = std::to_string( tLevelsetInitialRef ) + "," + std::to_string( tDispInitialRef );
    std::string tLagrangePattern = tLevelsetInitialRef > tDispInitialRef ? "0" : "1";

    // length of element edge
    moris::real tElementEdgeLength = tApproxEleSize / ( std::pow( 2, tDispInitialRef ) );

    // shift factor
    moris::real tGeoShift = 0.1 * tElementEdgeLength;

    /* ------------------------------------------------------------------------ */
    // Optimization parameters

    // Bspline limit
    moris::real tBSplineLimit = 5.0 * tElementEdgeLength;

    // FD in adjoint
    real tFEMFdEpsilon = 1.0e-4;
    uint tFEMFdScheme  = static_cast< uint >( fem::FDScheme_Type::POINT_3_CENTRAL );

    // FD in sweep
    std::string tSweepFdEpsilon = "1.0e-4";

    // number of constraints (here: number of design criteria)
    moris::uint tNumConstraints = 7;

    /* ------------------------------------------------------------------------ */
    // Output Config
    std::string tSolidPhase = "hmr_dummy_c_p0,hmr_dummy_n_p0";
    std::string tVoidPhase  = "hmr_dummy_c_p1,hmr_dummy_n_p1";
    std::string mesh_sets   = tSolidPhase + "," + tVoidPhase;
    std::string inlet_set   = "sideset_1_n_p0";
    std::string outlet_set  = "iside_b0_0_b1_1";
    std::string wall_sets   = "sideset_1_n_p0,sideset_2_n_p0";
    std::string tInterface  = "dbl_iside_p0_1_p1_0";

    /* ------------------------------------------------------------------------ */
    // geometry parameters & LS functions

    // sphere level set function
    moris::real
    Func_Sphere(
            const moris::Matrix< DDRMat >&     aCoordinates,
<<<<<<< HEAD
            const Vector< moris::real* >& aGeometryParameters )
=======
            const moris::Cell< real >& aGeometryParameters )
>>>>>>> 659c9214
    {
        // get coordinates
        real tX = aCoordinates( 0 );
        real tY = aCoordinates( 1 );

        real tRadius = tUseAnalyticGeometry ? aGeometryParameters( 0 ) : tSphereRadius;

        real tReturnValue = tRadius - std::pow( std::pow( tX - tSpherePosX, tSphereExpon ) + std::pow( tY - tSpherePosY, tSphereExpon ), 1.0 / tSphereExpon );

        return tReturnValue;
    }

    void
    Func_Sphere_Deriv(
            const moris::Matrix< moris::DDRMat >&                aCoordinates,
            const Vector< moris::Matrix< moris::DDRMat > >& aParameters,
            moris::Matrix< DDRMat >&                             aFieldSensitivity )
    {
        if ( tUseAnalyticGeometry )
        {
            // derivative of level set function wrt sphere radius
            aFieldSensitivity = { { 1.0 } };
        }
    }

    /* ------------------------------------------------------------------------ */
    // geometry parameters & LS functions

    // plane function
    moris::real
    Func_Plane(
            const moris::Matrix< DDRMat >&     aCoordinates,
<<<<<<< HEAD
            const Vector< moris::real* >& aGeometryParameters )
=======
            const moris::Cell< real >& aGeometryParameters )
>>>>>>> 659c9214
    {
        // get coordinates
        real tX = aCoordinates( 0 );
        real tY = aCoordinates( 1 );

        // get normal
        real tNx = aGeometryParameters( 0 );
        real tNy = aGeometryParameters( 1 );

        // get point on plane
        real tPx = aGeometryParameters( 2 );
        real tPy = aGeometryParameters( 3 );

        real tReturnValue = tNx * ( tPx - tX ) + tNy * ( tPy - tY );

        return tReturnValue;
    }

    /* ------------------------------------------------------------------------ */
    void
    Func_HeatLoad(
            moris::Matrix< moris::DDRMat >&                aPropMatrix,
            Vector< moris::Matrix< moris::DDRMat > >& aParameters,
            moris::fem::Field_Interpolator_Manager*        aFIManager )
    {
        aPropMatrix.set_size( 1, 1 );

        const Matrix< DDRMat > tCoord = aFIManager->get_IP_geometry_interpolator()->valx();

        aPropMatrix( 0, 0 ) = tHeatFlx;
    }

    /* ------------------------------------------------------------------------ */
    // stored thermal energy

    void
    Func_StoredThermalEnergy(
            moris::Matrix< moris::DDRMat >&                aPropMatrix,
            Vector< moris::Matrix< moris::DDRMat > >& aParameters,
            moris::fem::Field_Interpolator_Manager*        aFIManager )
    {
        aPropMatrix.set_size( 1, 1 );

        auto tFITemp = aFIManager->get_field_interpolators_for_type( MSI::Dof_Type::TEMP );

        aPropMatrix( 0, 0 ) = std::stod( tDensity ) * std::stod( tCapacity ) * tFITemp->gradt( 1 )( 0 );
    }

    /* ------------------------------------------------------------------------ */
    // Phase assignement

    uint
    get_phase_index( const Bitset< 1 >& aGeometrySigns )
    {
        // by default solid
        uint tPhaseIndex = 0;

        // Phase void inside sphere
        if ( aGeometrySigns.test( 0 ) )
        {
            return 1;
        }

        // Phase
        return tPhaseIndex;
    }

    /* ------------------------------------------------------------------------ */

    Matrix< DDSMat >
    get_constraint_types()
    {
        Matrix< DDSMat > tConstraintTypes( tNumConstraints, 1, 1 );

        return tConstraintTypes;
    }

    /* ------------------------------------------------------------------------ */
    /*
    0 - IQIInletThermalEnergy
    1 - IQIOutletThermalEnergy
    2 - IQIInletTotalPressure
    3 - IQIOutletTotalPressure
    4 - IQIPerimeterIfc
    5 - IQIInletMassFlow
    6 - IQIOutletMassFlow
    7 - IQIMaxTemp
    8 - IQISolidVolume
     */

    Matrix< DDRMat >
    compute_objectives(
            Matrix< DDRMat > aADVs,
            Matrix< DDRMat > aCriteria )
    {
        Matrix< DDRMat > tObjectives = { { aCriteria( 0 ) } };

        return tObjectives;
    }

    /* ------------------------------------------------------------------------ */

    Matrix< DDRMat >
    compute_dobjective_dadv(
            Matrix< DDRMat > aADVs,
            Matrix< DDRMat > aCriteria )
    {
        Matrix< DDRMat > tDObjectiveDADV( 1, aADVs.numel(), 0.0 );

        return tDObjectiveDADV;
    }

    /* ------------------------------------------------------------------------ */

    Matrix< DDRMat >
    compute_dobjective_dcriteria(
            Matrix< DDRMat > aADVs,
            Matrix< DDRMat > aCriteria )
    {
        Matrix< DDRMat > tDObjectiveDCriteria( 1, aCriteria.numel(), 0.0 );

        tDObjectiveDCriteria( 0 ) = 1.0;

        return tDObjectiveDCriteria;
    }

    /* ------------------------------------------------------------------------ */

    Matrix< DDRMat >
    compute_constraints(
            Matrix< DDRMat > aADVs,
            Matrix< DDRMat > aCriteria )
    {
        Matrix< DDRMat > tConstraints( tNumConstraints, 1 );

        // Mass flux constraint
        tConstraints( 0 ) = aCriteria( 0 );
        tConstraints( 1 ) = aCriteria( 1 );
        tConstraints( 2 ) = aCriteria( 2 );
        tConstraints( 3 ) = aCriteria( 3 );
        tConstraints( 4 ) = aCriteria( 4 );
        tConstraints( 5 ) = aCriteria( 5 );
        tConstraints( 6 ) = aCriteria( 6 );

        return tConstraints;
    }

    /* ------------------------------------------------------------------------ */

    Matrix< DDRMat >
    compute_dconstraint_dadv(
            Matrix< DDRMat > aADVs,
            Matrix< DDRMat > aCriteria )
    {
        Matrix< DDRMat > tDConstraintDADV( tNumConstraints, aADVs.numel(), 0.0 );

        return tDConstraintDADV;
    }

    /* ------------------------------------------------------------------------ */

    Matrix< DDRMat >
    compute_dconstraint_dcriteria(
            Matrix< DDRMat > aADVs,
            Matrix< DDRMat > aCriteria )
    {
        Matrix< DDRMat > tDConstraintDCriteria( tNumConstraints, aCriteria.numel(), 0.0 );

        tDConstraintDCriteria( 0, 0 ) = 1.0;
        tDConstraintDCriteria( 1, 1 ) = 1.0;
        tDConstraintDCriteria( 2, 2 ) = 1.0;
        tDConstraintDCriteria( 3, 3 ) = 1.0;
        tDConstraintDCriteria( 4, 4 ) = 1.0;
        tDConstraintDCriteria( 5, 5 ) = 1.0;
        tDConstraintDCriteria( 6, 6 ) = 1.0;

        return tDConstraintDCriteria;
    }

    /* ------------------------------------------------------------------------ */
    // function to dtermine when to oupt results

    bool
    Output_Criterion( moris::tsa::Time_Solver* aTimeSolver )
    {
        return true;
    }

    /* ------------------------------------------------------------------------ */

    void
    OPTParameterList( Vector< Vector< ParameterList > >& tParameterlist )
    {
        tParameterlist.resize( 3 );

        tParameterlist( 0 ).push_back( prm::create_opt_problem_parameter_list() );
        tParameterlist( 0 )( 0 ).set( "is_optimization_problem", tIsOptimization );
        tParameterlist( 0 )( 0 ).set( "workflow", "STK_XTK" );
        tParameterlist( 0 )( 0 ).set( "problem", "user_defined" );
        tParameterlist( 0 )( 0 ).set( "library", tSoFile );

        tParameterlist( 1 ).resize( 0 );

        tParameterlist( 2 ).push_back( moris::prm::create_sweep_parameter_list() );
        tParameterlist( 2 )( 0 ).set( "hdf5_path", tHdf5File );
        tParameterlist( 2 )( 0 ).set( "num_evaluations_per_adv", "1" );
        tParameterlist( 2 )( 0 ).set( "finite_difference_type", "all" );
        tParameterlist( 2 )( 0 ).set( "finite_difference_epsilons", tSweepFdEpsilon );
    }

    void
    STKParameterList( Vector< Vector< ParameterList > >& tParameterlist )
    {
        tParameterlist.resize( 1 );
        tParameterlist( 0 ).resize( 1 );

        std::string tPrefix       = moris::get_base_moris_dir();
        std::string tMeshFileName = tPrefix + "/projects/EXA/thermal/diffusion/STK_XTK_HeatConduction/STK_XTK_HeatConduction.g";

        tParameterlist( 0 )( 0 ) = prm::create_stk_parameter_list();
        tParameterlist( 0 )( 0 ).set( "input_file", tMeshFileName );

        gLogger.set_severity_level( 0 );
    }

    /* ------------------------------------------------------------------------ */

    void
    XTKParameterList( Vector< Vector< ParameterList > >& tParameterlist )
    {
        tParameterlist.resize( 1 );
        tParameterlist( 0 ).resize( 1 );

        tParameterlist( 0 )( 0 ) = prm::create_xtk_parameter_list();
        tParameterlist( 0 )( 0 ).set( "decompose", true );
        tParameterlist( 0 )( 0 ).set( "decomposition_type", "conformal" );
        tParameterlist( 0 )( 0 ).set( "enrich", true );
        tParameterlist( 0 )( 0 ).set( "basis_rank", "node" );
        tParameterlist( 0 )( 0 ).set( "enrich_mesh_indices", "0,1" );
        tParameterlist( 0 )( 0 ).set( "ghost_stab", tUseGhost );
        tParameterlist( 0 )( 0 ).set( "multigrid", false );
        tParameterlist( 0 )( 0 ).set( "verbose", true );
        tParameterlist( 0 )( 0 ).set( "verbose_level", moris::uint( 1 ) );
        tParameterlist( 0 )( 0 ).set( "high_to_low_dbl_side_sets", true );
        tParameterlist( 0 )( 0 ).set( "print_enriched_ig_mesh", true );
        tParameterlist( 0 )( 0 ).set( "exodus_output_XTK_ig_mesh", true );
    }

    /* ------------------------------------------------------------------------ */

    void
    GENParameterList( Vector< Vector< ParameterList > >& tParameterlist )
    {
        tParameterlist.resize( 3 );

        tParameterlist( 0 ).push_back( prm::create_gen_parameter_list() );
        tParameterlist( 0 )( 0 ).set( "IQI_types",
                "IQIInputThermalEnergy,"
                "IQIDiffusiveLower,"
                "IQIDiffusiveUpper,"
                "IQIDiffusiveFront,"
                "IQIDiffusiveBack,"
                "IQIStoredThermalEnergy,"
                "IQIInputThermalEnergySurface" );

        tParameterlist( 0 )( 0 ).set( "output_mesh_file", tGENOutputFile );
        tParameterlist( 0 )( 0 ).set( "time_offset", 10.0 );


        // init geometry counter
        uint tGeoCounter = 0;

        // Inclusions
        tParameterlist( 1 ).push_back( prm::create_user_defined_geometry_parameter_list() );
        tParameterlist( 1 )( tGeoCounter ).set( "field_function_name", "Func_Sphere" );
        tParameterlist( 1 )( tGeoCounter ).set( "sensitivity_function_name", "Func_Sphere_Deriv" );
        tParameterlist( 1 )( tGeoCounter ).set( "number_of_refinements", tInterfaceRefinementSphere );
        tParameterlist( 1 )( tGeoCounter ).set( "refinement_mesh_index", "0" );
        tParameterlist( 1 )( tGeoCounter ).set( "isocontour_threshold", 0.0 );
        tParameterlist( 1 )( tGeoCounter ).set( "isocontour_tolerance", 1.0e-12 );
        tParameterlist( 1 )( tGeoCounter ).set( "intersection_tolerance", 1.0e-12 );
        tParameterlist( 1 )( tGeoCounter ).set( "use_multilinear_interpolation", false );

        if ( tUseAnalyticGeometry )
        {
            tParameterlist( 0 )( 0 ).set( "initial_advs", moris_to_string( tSphereRadius ) );
            tParameterlist( 0 )( 0 ).set( "lower_bounds", moris_to_string( tSphereRadius * 0.9 ) );
            tParameterlist( 0 )( 0 ).set( "upper_bounds", moris_to_string( tSphereRadius * 1.1 ) );

            tParameterlist( 1 )( tGeoCounter ).set( "field_variable_indices", "0" );
            tParameterlist( 1 )( tGeoCounter ).set( "adv_indices", "0" );
        }
        else
        {
            tParameterlist( 1 )( tGeoCounter ).set( "discretization_mesh_index", 0 );
            tParameterlist( 1 )( tGeoCounter ).set( "discretization_lower_bound", -2.0 );
            tParameterlist( 1 )( tGeoCounter ).set( "discretization_upper_bound", 2.0 );
        }
        tGeoCounter++;
    }

    /* ------------------------------------------------------------------------ */

    void
    FEMParameterList( Vector< Vector< ParameterList > >& tParameterList )
    {

        // create a cell of cell of parameter list for fem
        tParameterList.resize( 8 );
        uint tPropIndex = 0;
        uint tCMIndex   = 1;
        uint tSPIndex   = 2;
        uint tIWGIndex  = 3;
        uint tIQIIndex  = 4;
        uint tFEMIndex  = 5;


        //------------------------------------------------------------------------------
        // fill the property part of the parameter list

        // init property counter
        uint tPropCounter = 0;

        // soild properties ------------------------------------------------------------

        tParameterList( tPropIndex ).push_back( prm::create_property_parameter_list() );
        tParameterList( tPropIndex )( tPropCounter ).set( "property_name", "PropDensity" );
        tParameterList( tPropIndex )( tPropCounter ).set( "function_parameters", tDensity );
        tPropCounter++;

        tParameterList( tPropIndex ).push_back( prm::create_property_parameter_list() );
        tParameterList( tPropIndex )( tPropCounter ).set( "property_name", "PropCapacity" );
        tParameterList( tPropIndex )( tPropCounter ).set( "function_parameters", tCapacity );
        tPropCounter++;

        // create  conductivity property
        tParameterList( tPropIndex ).push_back( prm::create_property_parameter_list() );
        tParameterList( tPropIndex )( tPropCounter ).set( "property_name", "PropConductivity" );
        tParameterList( tPropIndex )( tPropCounter ).set( "function_parameters", tConductivity );
        tPropCounter++;

        // create  conductivity property
        tParameterList( tPropIndex ).push_back( prm::create_property_parameter_list() );
        tParameterList( tPropIndex )( tPropCounter ).set( "property_name", "PropConductivityVoid" );
        tParameterList( tPropIndex )( tPropCounter ).set( "function_parameters", "10.0" );
        tPropCounter++;

        // BC properties ---------------------------------------------------------------

        // create inlet temperature property
        tParameterList( tPropIndex ).push_back( prm::create_property_parameter_list() );
        tParameterList( tPropIndex )( tPropCounter ).set( "property_name", "PropInletTemp" );
        tParameterList( tPropIndex )( tPropCounter ).set( "function_parameters", moris_to_string( tInTemp ) );
        tPropCounter++;

        // create heat load property
        tParameterList( tPropIndex ).push_back( prm::create_property_parameter_list() );
        tParameterList( tPropIndex )( tPropCounter ).set( "property_name", "PropVolumetricHeatFlux" );
        tParameterList( tPropIndex )( tPropCounter ).set( "value_function", "Func_HeatLoad" );
        tPropCounter++;

        // create heat load property
        tParameterList( tPropIndex ).push_back( prm::create_property_parameter_list() );
        tParameterList( tPropIndex )( tPropCounter ).set( "property_name", "PropSurfaceHeatFlux" );
        tParameterList( tPropIndex )( tPropCounter ).set( "function_parameters", tSurfaceHeatLoad );
        tPropCounter++;

        tParameterList( tPropIndex ).push_back( prm::create_property_parameter_list() );
        tParameterList( tPropIndex )( tPropCounter ).set( "property_name", "PropInitialTemp" );
        tParameterList( tPropIndex )( tPropCounter ).set( "function_parameters", moris_to_string( tInTemp ) );
        tPropCounter++;

        tParameterList( tPropIndex ).push_back( prm::create_property_parameter_list() );
        tParameterList( tPropIndex )( tPropCounter ).set( "property_name", "PropTimeContinuity" );
        tParameterList( tPropIndex )( tPropCounter ).set( "function_parameters", moris_to_string( tTimePenalty * std::stod( tDensity ) * std::stod( tCapacity ) ) );
        tPropCounter++;

        // Stored Thermal Energy
        tParameterList( tPropIndex ).push_back( prm::create_property_parameter_list() );
        tParameterList( tPropIndex )( tPropCounter ).set( "property_name", "PropStoredThermalEnergy" );
        tParameterList( tPropIndex )( tPropCounter ).set( "value_function", "Func_StoredThermalEnergy" );
        tPropCounter++;

        //------------------------------------------------------------------------------
        // fill the constitutive model part of the parameter list

        // init CM counter
        uint tCMCounter = 0;

        //  CM --------------------------------------------------------------------
        // create  diffusion CM
        tParameterList( tCMIndex ).push_back( prm::create_constitutive_model_parameter_list() );
        tParameterList( tCMIndex )( tCMCounter ).set( "constitutive_name", "CMDiffusion" );
        tParameterList( tCMIndex )( tCMCounter ).set( "constitutive_type", (uint)fem::Constitutive_Type::DIFF_LIN_ISO );
        tParameterList( tCMIndex )( tCMCounter ).set( "dof_dependencies", std::pair< std::string, std::string >( "TEMP", "Temperature" ) );
        tParameterList( tCMIndex )( tCMCounter ).set( "properties",
                "PropConductivity,Conductivity;"
                "PropDensity     ,Density;"
                "PropCapacity    ,HeatCapacity" );
        tCMCounter++;

        tParameterList( tCMIndex ).push_back( prm::create_constitutive_model_parameter_list() );
        tParameterList( tCMIndex )( tCMCounter ).set( "constitutive_name", "CMDiffusionVoid" );
        tParameterList( tCMIndex )( tCMCounter ).set( "constitutive_type", (uint)fem::Constitutive_Type::DIFF_LIN_ISO );
        tParameterList( tCMIndex )( tCMCounter ).set( "dof_dependencies", std::pair< std::string, std::string >( "TEMP", "Temperature" ) );
        tParameterList( tCMIndex )( tCMCounter ).set( "properties",
                "PropConductivityVoid,Conductivity;"
                "PropDensity     ,Density;"
                "PropCapacity    ,HeatCapacity" );
        tCMCounter++;

        //------------------------------------------------------------------------------
        // fill the stabilization parameter part of the parameter list

        uint tSPCounter = 0;

        // create Nitsche for  temperature
        tParameterList( tSPIndex ).push_back( prm::create_stabilization_parameter_parameter_list() );
        tParameterList( tSPIndex )( tSPCounter ).set( "stabilization_name", "SPNitscheT" );
        tParameterList( tSPIndex )( tSPCounter ).set( "stabilization_type", (uint)fem::Stabilization_Type::DIRICHLET_NITSCHE );
        tParameterList( tSPIndex )( tSPCounter ).set( "function_parameters", tNitschePenThermal );
        tParameterList( tSPIndex )( tSPCounter ).set( "leader_properties", "PropConductivity,Material" );
        tSPCounter++;

        // create parameter list for Nitsche stabilization parameter for inclusion-2 material interface
        tParameterList( tSPIndex ).push_back( prm::create_stabilization_parameter_parameter_list() );
        tParameterList( tSPIndex )( tSPCounter ).set( "stabilization_name", "SPInterfaceNitsche" );
        tParameterList( tSPIndex )( tSPCounter ).set( "stabilization_type", (uint)fem::Stabilization_Type::NITSCHE_INTERFACE );
        tParameterList( tSPIndex )( tSPCounter ).set( "function_parameters", tNitschePenThermal );
        tParameterList( tSPIndex )( tSPCounter ).set( "leader_properties", "PropConductivity,Material" );
        tParameterList( tSPIndex )( tSPCounter ).set( "follower_properties", "PropConductivityVoid,Material" );
        tSPCounter++;

        // create ghost penalty  temperature
        tParameterList( tSPIndex ).push_back( prm::create_stabilization_parameter_parameter_list() );
        tParameterList( tSPIndex )( tSPCounter ).set( "stabilization_name", "SPGPTemp" );
        tParameterList( tSPIndex )( tSPCounter ).set( "stabilization_type", (uint)fem::Stabilization_Type::GHOST_DISPL );
        tParameterList( tSPIndex )( tSPCounter ).set( "function_parameters", "0.05" );
        tParameterList( tSPIndex )( tSPCounter ).set( "leader_properties", "PropConductivity,Material" );
        tSPCounter++;

        tParameterList( tSPIndex ).push_back( prm::create_stabilization_parameter_parameter_list() );
        tParameterList( tSPIndex )( tSPCounter ).set( "stabilization_name", "SPGPTempVoid" );
        tParameterList( tSPIndex )( tSPCounter ).set( "stabilization_type", (uint)fem::Stabilization_Type::GHOST_DISPL );
        tParameterList( tSPIndex )( tSPCounter ).set( "function_parameters", "0.05" );
        tParameterList( tSPIndex )( tSPCounter ).set( "leader_properties", "PropConductivityVoid,Material" );
        tSPCounter++;

        //------------------------------------------------------------------------------
        // fill the IWG part of the parameter list

        // init IWG counter
        uint tIWGCounter = 0;

        //  bulk IWGs -------------------------------------------------------------
        // diffusion
        tParameterList( tIWGIndex ).push_back( prm::create_IWG_parameter_list() );
        tParameterList( tIWGIndex )( tIWGCounter ).set( "IWG_name", "IWGDiffusionBulk" );
        tParameterList( tIWGIndex )( tIWGCounter ).set( "IWG_type", (uint)fem::IWG_Type::SPATIALDIFF_BULK );
        tParameterList( tIWGIndex )( tIWGCounter ).set( "dof_residual", "TEMP" );
        tParameterList( tIWGIndex )( tIWGCounter ).set( "leader_dof_dependencies", "TEMP" );
        tParameterList( tIWGIndex )( tIWGCounter ).set( "leader_properties", "PropVolumetricHeatFlux,Load" );
        tParameterList( tIWGIndex )( tIWGCounter ).set( "leader_constitutive_models", "CMDiffusion,Diffusion" );
        tParameterList( tIWGIndex )( tIWGCounter ).set( "mesh_set_names", mesh_sets );
        tIWGCounter++;

        tParameterList( tIWGIndex ).push_back( prm::create_IWG_parameter_list() );
        tParameterList( tIWGIndex )( tIWGCounter ).set( "IWG_name", "IWGDiffusionVoid" );
        tParameterList( tIWGIndex )( tIWGCounter ).set( "IWG_type", (uint)fem::IWG_Type::SPATIALDIFF_BULK );
        tParameterList( tIWGIndex )( tIWGCounter ).set( "dof_residual", "TEMP" );
        tParameterList( tIWGIndex )( tIWGCounter ).set( "leader_dof_dependencies", "TEMP" );
        tParameterList( tIWGIndex )( tIWGCounter ).set( "leader_properties", "PropVolumetricHeatFlux,Load" );
        tParameterList( tIWGIndex )( tIWGCounter ).set( "leader_constitutive_models", "CMDiffusionVoid,Diffusion" );
        tParameterList( tIWGIndex )( tIWGCounter ).set( "mesh_set_names", tVoidPhase );
        tIWGCounter++;

        tParameterList( tIWGIndex ).push_back( prm::create_IWG_parameter_list() );
        tParameterList( tIWGIndex )( tIWGCounter ).set( "IWG_name", "IWGInterfaceSolidVoid" );
        tParameterList( tIWGIndex )( tIWGCounter ).set( "IWG_bulk_type", (uint)fem::Element_Type::DOUBLE_SIDESET );
        tParameterList( tIWGIndex )( tIWGCounter ).set( "IWG_type", (uint)fem::IWG_Type::SPATIALDIFF_INTERFACE_UNSYMMETRIC_NITSCHE );
        tParameterList( tIWGIndex )( tIWGCounter ).set( "dof_residual", "TEMP" );
        tParameterList( tIWGIndex )( tIWGCounter ).set( "leader_dof_dependencies", "TEMP" );
        tParameterList( tIWGIndex )( tIWGCounter ).set( "leader_constitutive_models", "CMDiffusion,Diffusion" );
        tParameterList( tIWGIndex )( tIWGCounter ).set( "follower_constitutive_models", "CMDiffusionVoid,Diffusion" );
        tParameterList( tIWGIndex )( tIWGCounter ).set( "stabilization_parameters", "SPInterfaceNitsche,NitscheInterface" );
        tParameterList( tIWGIndex )( tIWGCounter ).set( "mesh_set_names", tInterface );
        tIWGCounter++;

        // Inlet BC IWG ----------------------------------------------------------------

        // inlet temperature
        tParameterList( tIWGIndex ).push_back( prm::create_IWG_parameter_list() );
        tParameterList( tIWGIndex )( tIWGCounter ).set( "IWG_name", "IWGInletTemp" );
        tParameterList( tIWGIndex )( tIWGCounter ).set( "IWG_bulk_type", (uint)fem::Element_Type::SIDESET );
        tParameterList( tIWGIndex )( tIWGCounter ).set( "IWG_type", (uint)fem::IWG_Type::SPATIALDIFF_DIRICHLET_UNSYMMETRIC_NITSCHE );
        tParameterList( tIWGIndex )( tIWGCounter ).set( "dof_residual", "TEMP" );
        tParameterList( tIWGIndex )( tIWGCounter ).set( "leader_dof_dependencies", "TEMP" );
        tParameterList( tIWGIndex )( tIWGCounter ).set( "leader_properties", "PropInletTemp,Dirichlet" );
        tParameterList( tIWGIndex )( tIWGCounter ).set( "leader_constitutive_models", "CMDiffusion,Diffusion" );
        tParameterList( tIWGIndex )( tIWGCounter ).set( "stabilization_parameters", "SPNitscheT,DirichletNitsche" );
        tParameterList( tIWGIndex )( tIWGCounter ).set( "mesh_set_names", inlet_set );
        tIWGCounter++;

        // Outlet BC IWG ----------------------------------------------------------------

        // heat flux around inclusion
        tParameterList( tIWGIndex ).push_back( prm::create_IWG_parameter_list() );
        tParameterList( tIWGIndex )( tIWGCounter ).set( "IWG_name", "IWGIntefaceHeat" );
        tParameterList( tIWGIndex )( tIWGCounter ).set( "IWG_bulk_type", (uint)fem::Element_Type::SIDESET );
        tParameterList( tIWGIndex )( tIWGCounter ).set( "IWG_type", (uint)fem::IWG_Type::SPATIALDIFF_NEUMANN );
        tParameterList( tIWGIndex )( tIWGCounter ).set( "dof_residual", "TEMP" );
        tParameterList( tIWGIndex )( tIWGCounter ).set( "leader_dof_dependencies", "TEMP" );
        tParameterList( tIWGIndex )( tIWGCounter ).set( "leader_properties", "PropSurfaceHeatFlux,Neumann" );
        tParameterList( tIWGIndex )( tIWGCounter ).set( "mesh_set_names", outlet_set );
        tIWGCounter++;

        // Time continuity ----------------------------------------------------------------

        if ( tUseTimeContinuity )
        {
            // Time continuity temperature
            tParameterList( tIWGIndex ).push_back( prm::create_IWG_parameter_list() );
            tParameterList( tIWGIndex )( tIWGCounter ).set( "IWG_name", "IWGTimeContinuity" );
            tParameterList( tIWGIndex )( tIWGCounter ).set( "IWG_type", (uint)( fem::IWG_Type::TIME_CONTINUITY_DOF ) );
            tParameterList( tIWGIndex )( tIWGCounter ).set( "dof_residual", "TEMP" );
            tParameterList( tIWGIndex )( tIWGCounter ).set( "leader_dof_dependencies", "TEMP" );
            tParameterList( tIWGIndex )( tIWGCounter ).set( "leader_properties",
                    "PropTimeContinuity,WeightCurrent;"
                    "PropTimeContinuity,WeightPrevious;"
                    "PropInitialTemp,InitialCondition" );
            tParameterList( tIWGIndex )( tIWGCounter ).set( "time_continuity", true );
            tParameterList( tIWGIndex )( tIWGCounter ).set( "mesh_set_names", mesh_sets );
            tIWGCounter++;
        }

        // Ghost  ----------------------------------------------------------------

        if ( tUseGhost )
        {
            // ghost  temperature
            tParameterList( tIWGIndex ).push_back( prm::create_IWG_parameter_list() );
            tParameterList( tIWGIndex )( tIWGCounter ).set( "IWG_name", "IWGGPTemp" );
            tParameterList( tIWGIndex )( tIWGCounter ).set( "IWG_type", (uint)fem::IWG_Type::GHOST_NORMAL_FIELD );
            tParameterList( tIWGIndex )( tIWGCounter ).set( "dof_residual", "TEMP" );
            tParameterList( tIWGIndex )( tIWGCounter ).set( "leader_dof_dependencies", "TEMP" );
            tParameterList( tIWGIndex )( tIWGCounter ).set( "follower_dof_dependencies", "TEMP" );
            tParameterList( tIWGIndex )( tIWGCounter ).set( "stabilization_parameters", "SPGPTemp,GhostSP" );
            tParameterList( tIWGIndex )( tIWGCounter ).set( "ghost_order", (uint)tDispOrder );
            tParameterList( tIWGIndex )( tIWGCounter ).set( "mesh_set_names", "ghost_p0" );
            tIWGCounter++;

            // ghost  temperature
            tParameterList( tIWGIndex ).push_back( prm::create_IWG_parameter_list() );
            tParameterList( tIWGIndex )( tIWGCounter ).set( "IWG_name", "IWGGPTempVoid" );
            tParameterList( tIWGIndex )( tIWGCounter ).set( "IWG_bulk_type", (uint)fem::Element_Type::DOUBLE_SIDESET );
            tParameterList( tIWGIndex )( tIWGCounter ).set( "IWG_type", (uint)fem::IWG_Type::GHOST_NORMAL_FIELD );
            tParameterList( tIWGIndex )( tIWGCounter ).set( "dof_residual", "TEMP" );
            tParameterList( tIWGIndex )( tIWGCounter ).set( "leader_dof_dependencies", "TEMP" );
            tParameterList( tIWGIndex )( tIWGCounter ).set( "follower_dof_dependencies", "TEMP" );
            tParameterList( tIWGIndex )( tIWGCounter ).set( "stabilization_parameters", "SPGPTempVoid,GhostSP" );
            tParameterList( tIWGIndex )( tIWGCounter ).set( "ghost_order", (uint)tDispOrder );
            tParameterList( tIWGIndex )( tIWGCounter ).set( "mesh_set_names", "ghost_p1" );
            tIWGCounter++;
        }

        //------------------------------------------------------------------------------
        // fill the IQI part of the parameter list

        // init IQI counter
        uint tIQICounter = 0;

        // temperature
        tParameterList( tIQIIndex ).push_back( prm::create_IQI_parameter_list() );
        tParameterList( tIQIIndex )( tIQICounter ).set( "IQI_name", "IQIBulkTEMP" );
        tParameterList( tIQIIndex )( tIQICounter ).set( "IQI_type", (uint)fem::IQI_Type::DOF );
        tParameterList( tIQIIndex )( tIQICounter ).set( "dof_quantity", "TEMP" );
        tParameterList( tIQIIndex )( tIQICounter ).set( "leader_dof_dependencies", "TEMP" );
        tParameterList( tIQIIndex )( tIQICounter ).set( "vectorial_field_index", 0 );
        tParameterList( tIQIIndex )( tIQICounter ).set( "mesh_set_names", mesh_sets );
        tIQICounter++;

        // input thermal energy
        tParameterList( tIQIIndex ).push_back( prm::create_IQI_parameter_list() );
        tParameterList( tIQIIndex )( tIQICounter ).set( "IQI_name", "IQIInputThermalEnergy" );
        tParameterList( tIQIIndex )( tIQICounter ).set( "IQI_type", (uint)( fem::IQI_Type::PROPERTY ) );
        tParameterList( tIQIIndex )( tIQICounter ).set( "leader_properties", "PropVolumetricHeatFlux,Property" );
        tParameterList( tIQIIndex )( tIQICounter ).set( "mesh_set_names", tSolidPhase );
        tIQICounter++;

        // input thermal energy
        tParameterList( tIQIIndex ).push_back( prm::create_IQI_parameter_list() );
        tParameterList( tIQIIndex )( tIQICounter ).set( "IQI_name", "IQIInputThermalEnergySurface" );
        tParameterList( tIQIIndex )( tIQICounter ).set( "IQI_type", (uint)( fem::IQI_Type::PROPERTY ) );
        tParameterList( tIQIIndex )( tIQICounter ).set( "leader_properties", "PropSurfaceHeatFlux,Property" );
        tParameterList( tIQIIndex )( tIQICounter ).set( "mesh_set_names", wall_sets );
        tIQICounter++;

        //  diffusive flux
        tParameterList( tIQIIndex ).push_back( prm::create_IQI_parameter_list() );
        tParameterList( tIQIIndex )( tIQICounter ).set( "IQI_name", "IQIDiffusiveLower" );
        tParameterList( tIQIIndex )( tIQICounter ).set( "IQI_bulk_type", (uint)fem::Element_Type::SIDESET );
        tParameterList( tIQIIndex )( tIQICounter ).set( "side_ordinals", "1" );
        tParameterList( tIQIIndex )( tIQICounter ).set( "IQI_type", (uint)fem::IQI_Type::THERMAL_ENERGY_DIFFUSIVE_FLUX );
        tParameterList( tIQIIndex )( tIQICounter ).set( "leader_constitutive_models", "CMDiffusion,Diffusion" );
        tParameterList( tIQIIndex )( tIQICounter ).set( "mesh_set_names", wall_sets );
        tIQICounter++;

        //  diffusive flux
        tParameterList( tIQIIndex ).push_back( prm::create_IQI_parameter_list() );
        tParameterList( tIQIIndex )( tIQICounter ).set( "IQI_name", "IQIDiffusiveUpper" );
        tParameterList( tIQIIndex )( tIQICounter ).set( "IQI_bulk_type", (uint)fem::Element_Type::SIDESET );
        tParameterList( tIQIIndex )( tIQICounter ).set( "side_ordinals", "3" );
        tParameterList( tIQIIndex )( tIQICounter ).set( "IQI_type", (uint)fem::IQI_Type::THERMAL_ENERGY_DIFFUSIVE_FLUX );
        tParameterList( tIQIIndex )( tIQICounter ).set( "leader_constitutive_models", "CMDiffusion,Diffusion" );
        tParameterList( tIQIIndex )( tIQICounter ).set( "mesh_set_names", wall_sets );
        tIQICounter++;

        //  diffusive flux
        tParameterList( tIQIIndex ).push_back( prm::create_IQI_parameter_list() );
        tParameterList( tIQIIndex )( tIQICounter ).set( "IQI_name", "IQIDiffusiveFront" );
        tParameterList( tIQIIndex )( tIQICounter ).set( "IQI_bulk_type", (uint)fem::Element_Type::SIDESET );
        tParameterList( tIQIIndex )( tIQICounter ).set( "side_ordinals", "4" );
        tParameterList( tIQIIndex )( tIQICounter ).set( "IQI_type", (uint)fem::IQI_Type::THERMAL_ENERGY_DIFFUSIVE_FLUX );
        tParameterList( tIQIIndex )( tIQICounter ).set( "leader_constitutive_models", "CMDiffusion,Diffusion" );
        tParameterList( tIQIIndex )( tIQICounter ).set( "mesh_set_names", wall_sets );
        tIQICounter++;

        //  diffusive flux
        tParameterList( tIQIIndex ).push_back( prm::create_IQI_parameter_list() );
        tParameterList( tIQIIndex )( tIQICounter ).set( "IQI_name", "IQIDiffusiveBack" );
        tParameterList( tIQIIndex )( tIQICounter ).set( "IQI_bulk_type", (uint)fem::Element_Type::SIDESET );
        tParameterList( tIQIIndex )( tIQICounter ).set( "side_ordinals", "2" );
        tParameterList( tIQIIndex )( tIQICounter ).set( "IQI_type", (uint)fem::IQI_Type::THERMAL_ENERGY_DIFFUSIVE_FLUX );
        tParameterList( tIQIIndex )( tIQICounter ).set( "leader_constitutive_models", "CMDiffusion,Diffusion" );
        tParameterList( tIQIIndex )( tIQICounter ).set( "mesh_set_names", wall_sets );
        tIQICounter++;

        // stored thermal energy
        tParameterList( tIQIIndex ).push_back( prm::create_IQI_parameter_list() );
        tParameterList( tIQIIndex )( tIQICounter ).set( "IQI_name", "IQIStoredThermalEnergy" );
        tParameterList( tIQIIndex )( tIQICounter ).set( "IQI_type", (uint)( fem::IQI_Type::PROPERTY ) );
        tParameterList( tIQIIndex )( tIQICounter ).set( "leader_properties", "PropStoredThermalEnergy,Property" );
        tParameterList( tIQIIndex )( tIQICounter ).set( "mesh_set_names", wall_sets );
        tIQICounter++;

        //------------------------------------------------------------------------------
        // fill the computation part of the parameter list
        tParameterList( tFEMIndex ).push_back( prm::create_computation_parameter_list() );
        tParameterList( tFEMIndex )( 0 ).set( "print_physics_model", false );

        tParameterList( tFEMIndex )( 0 ).set( "finite_difference_scheme", tFEMFdScheme );
        tParameterList( tFEMIndex )( 0 ).set( "finite_difference_perturbation_size", tFEMFdEpsilon );
    }

    void
    SOLParameterList( Vector< Vector< ParameterList > >& tParameterlist )
    {
        tParameterlist.resize( 8 );
        for ( uint Ik = 0; Ik < 8; Ik++ )
        {
            tParameterlist( Ik ).resize( 1 );
        }

        tParameterlist( 0 ).resize( 1 );

        tParameterlist( 0 )( 0 ) = moris::prm::create_linear_algorithm_parameter_list( sol::SolverType::AMESOS_IMPL );
#ifdef MORIS_USE_MUMPS
        tParameterlist( 0 )( 0 ).set( "Solver_Type", "Amesos_Mumps" );
#else
        tParameterlist( 0 )( 0 ).set( "Solver_Type", "Amesos_Superludist" );
#endif

        //------------------------------------------------------------------------------

        tParameterlist( 1 ).resize( 1 );

        tParameterlist( 1 )( 0 ) = moris::prm::create_linear_solver_parameter_list();
        tParameterlist( 1 )( 0 ).set( "DLA_Linear_solver_algorithms", "0" );

        //------------------------------------------------------------------------------

        tParameterlist( 2 ).resize( 1 );

        tParameterlist( 2 )( 0 ) = moris::prm::create_nonlinear_algorithm_parameter_list();    // nonlinear algorithm index 0
        tParameterlist( 2 )( 0 ).set( "NLA_Solver_Implementation", (uint)moris::NLA::NonlinearSolverType::NEWTON_SOLVER );
        tParameterlist( 2 )( 0 ).set( "NLA_Linear_solver", 0 );
        tParameterlist( 2 )( 0 ).set( "NLA_rel_res_norm_drop", tNLA_rel_res_norm_drop );
        tParameterlist( 2 )( 0 ).set( "NLA_relaxation_parameter", tNLA_relaxation_parameter );
        tParameterlist( 2 )( 0 ).set( "NLA_max_iter", tNLA_max_iter );

        //------------------------------------------------------------------------------

        tParameterlist( 3 ).resize( 1 );
        tParameterlist( 3 )( 0 ) = moris::prm::create_nonlinear_solver_parameter_list();    // 1: thermal subproblem
        tParameterlist( 3 )( 0 ).set( "NLA_Nonlinear_solver_algorithms", "0" );             // set nonlinear algorithm with index 0
        tParameterlist( 3 )( 0 ).set( "NLA_Solver_Implementation", (uint)moris::NLA::NonlinearSolverType::NEWTON_SOLVER );
        tParameterlist( 3 )( 0 ).set( "NLA_DofTypes", "TEMP" );

        // ----------------------------------------------------------

        tParameterlist( 4 )( 0 ) = moris::prm::create_time_solver_algorithm_parameter_list();
        tParameterlist( 4 )( 0 ).set( "TSA_Nonlinear_solver", 0 );                      // using NLBGS for forward problem
        tParameterlist( 4 )( 0 ).set( "TSA_nonlinear_solver_for_adjoint_solve", 0 );    // using monlithic for sensitivity problem

        if ( tUseTimeContinuity )
        {
            tParameterlist( 4 )( 0 ).set( "TSA_Num_Time_Steps", tTimeSteps );
            tParameterlist( 4 )( 0 ).set( "TSA_Time_Frame", tMaxTime );
        }

        //------------------------------------------------------------------------------

        tParameterlist( 5 )( 0 ) = moris::prm::create_time_solver_parameter_list();
        tParameterlist( 5 )( 0 ).set( "TSA_DofTypes", "TEMP" );
        tParameterlist( 5 )( 0 ).set( "TSA_Initialize_Sol_Vec", "TEMP,0.0" );
        tParameterlist( 5 )( 0 ).set( "TSA_Output_Indices", "0" );
        tParameterlist( 5 )( 0 ).set( "TSA_Output_Criteria", "Output_Criterion" );

        if ( tUseTimeContinuity )
        {
            tParameterlist( 5 )( 0 ).set( "TSA_time_level_per_type", "TEMP,2" );
        }
        else
        {
            tParameterlist( 5 )( 0 ).set( "TSA_time_level_per_type", "TEMP,1" );
        }

        //------------------------------------------------------------------------------

        tParameterlist( 6 )( 0 ) = moris::prm::create_solver_warehouse_parameterlist();

        tParameterlist( 7 )( 0 ) = moris::prm::create_preconditioner_parameter_list( sol::PreconditionerType::NONE );
    }

    void
    MSIParameterList( Vector< Vector< ParameterList > >& tParameterlist )
    {
        tParameterlist.resize( 1 );
        tParameterlist( 0 ).resize( 1 );

        tParameterlist( 0 )( 0 ) = prm::create_msi_parameter_list();
        tParameterlist( 0 )( 0 ).set( "TEMP", 1 );
    }

    void
    VISParameterList( Vector< Vector< ParameterList > >& tParameterlist )
    {
        tParameterlist.resize( 1 );
        tParameterlist( 0 ).resize( 1 );

        tParameterlist( 0 )( 0 ) = prm::create_vis_parameter_list();
        tParameterlist( 0 )( 0 ).set( "File_Name", std::pair< std::string, std::string >( "./", tExoFile ) );
        tParameterlist( 0 )( 0 ).set( "Mesh_Type", (uint)vis::VIS_Mesh_Type::STANDARD );
        tParameterlist( 0 )( 0 ).set( "Set_Names", mesh_sets );
        tParameterlist( 0 )( 0 ).set( "Field_Names", "TEMP,HEAT" );
        tParameterlist( 0 )( 0 ).set( "Field_Type", "NODAL,NODAL" );
        tParameterlist( 0 )( 0 ).set( "IQI_Names", "IQIBulkTEMP,IQIInputThermalEnergy" );
        tParameterlist( 0 )( 0 ).set( "Save_Frequency", 1 );
        tParameterlist( 0 )( 0 ).set( "Time_Offset", 10.0 );
    }

    void
    MORISGENERALParameterList( Vector< Vector< ParameterList > >& tParameterlist )
    {
    }

    //------------------------------------------------------------------------------
}    // namespace moris

//------------------------------------------------------------------------------
#ifdef __cplusplus
}
#endif<|MERGE_RESOLUTION|>--- conflicted
+++ resolved
@@ -209,11 +209,7 @@
     moris::real
     Func_Sphere(
             const moris::Matrix< DDRMat >&     aCoordinates,
-<<<<<<< HEAD
-            const Vector< moris::real* >& aGeometryParameters )
-=======
-            const moris::Cell< real >& aGeometryParameters )
->>>>>>> 659c9214
+            const Vector< real >& aGeometryParameters )
     {
         // get coordinates
         real tX = aCoordinates( 0 );
@@ -246,11 +242,7 @@
     moris::real
     Func_Plane(
             const moris::Matrix< DDRMat >&     aCoordinates,
-<<<<<<< HEAD
-            const Vector< moris::real* >& aGeometryParameters )
-=======
-            const moris::Cell< real >& aGeometryParameters )
->>>>>>> 659c9214
+            const Vector< real >& aGeometryParameters )
     {
         // get coordinates
         real tX = aCoordinates( 0 );
