#include <string>
#include <iostream>
#include <sstream>

#include "moris_typedefs.hpp"
#include "cl_Matrix.hpp"
#include "cl_Bitset.hpp"
#include "linalg_typedefs.hpp"
#include "cl_FEM_Field_Interpolator_Manager.hpp"
#include "cl_MSI_Equation_Object.hpp"
#include "cl_TSA_Time_Solver.hpp"
#include "cl_DLA_Solver_Interface.hpp"
#include "cl_DLA_Linear_Solver_Aztec.hpp"
#include "parameters.hpp"
#include "fn_PRM_STK_Parameters.hpp"
#include "fn_equal_to.hpp"
#include "paths.hpp"

#include "AztecOO.h"

//---------------------------------------------------------------

#ifdef __cplusplus
extern "C" {
#endif
//------------------------------------------------------------------------------
namespace moris
{
    /* ------------------------------------------------------------------------ */
    // function to convert real value into string

    std::string
    moris_to_string( real tValue )
    {
        std::ostringstream streamObj;

        // Set precision
        streamObj << std::scientific;
        streamObj << std::setprecision( 15 );

        // Add value to stream
        streamObj << tValue;

        // Get string from output string stream
        return streamObj.str();
    }

    /* ------------------------------------------------------------------------ */
    // problem type: forward only or optimization
    bool tIsOptimization = false;

    /* ------------------------------------------------------------------------ */
    // Interpolation order

    uint tInterpolationOrder = 1;

    /* ------------------------------------------------------------------------ */
    // geometry parameters

    // dimension of domain
    real tDimX = 1.00;    // x-direction
    real tDimY = 1.00;    // y-direction

    // position and size of sphere
    real tSpherePosX = 0;
    real tSpherePosY = 0;

    // radius of sphere
    real tSphereRadius = 0.31;
    real tSphereExpon  = 2.0;

    // interpolation of geometry with element
    bool tUseAnalyticGeometry = true;

    // approximate element size
    real tApproxEleSize = 1.0 / 4.0;

    /* ------------------------------------------------------------------------ */
    // loading parameters

    // precsribed temperature
    real tInTemp = 0.0;

    // prescribed heat flux - volumetric
    real tHeatFlx = 100.0;

    // prescribed heat flux - surface
    std::string tSurfaceHeatLoad = "100.0";

    /* ------------------------------------------------------------------------ */
    // material parameters

    std::string tDensity      = moris_to_string( 1.0 );
    std::string tCapacity     = moris_to_string( 1.0 );
    std::string tConductivity = moris_to_string( 1.916229656078740e-01 );

    /* ------------------------------------------------------------------------ */
    // parameters for weak enforcement of boundary conditions and ghost stabilization

    // Nitsche penalty
    std::string tNitschePenThermal = "100.0";

    // Flag to turn on/off ghost
    bool tUseGhost = true;

    /* ------------------------------------------------------------------------ */
    // parameters for transient simulations

    // number of time steps and total simulation time
    int         tTimeSteps = 0;
    moris::real tMaxTime   = 1.0;

    // time penalty parameter
    real tTimePenalty = 1.0;

    // time step size
    moris::real tDeltaTime = tMaxTime / (real)tTimeSteps;

    // number of steps to linearly increase heat laod
    moris::real tRampTime = 10;    // tMaxTime/10.0;

    // flag to turn on/off transient simulation
    bool tUseTimeContinuity = tTimeSteps > 1 ? true : false;

    /* ------------------------------------------------------------------------ */
    // Nonlinear solver parameters

    // maximum number of Newton steps
    int tNLA_max_iter = 20;

    // required drop of resdiual
    moris::real tNLA_rel_res_norm_drop = 1e-12;

    // relaxation parameter
    moris::real tNLA_relaxation_parameter = 1.0;

    /* ------------------------------------------------------------------------ */
    // File names

    std::string tName          = "STK_XTK_HeatConduction";
    std::string tExoFile       = tName + ".exo";
    std::string tSoFile        = tName + ".so";
    std::string tHdf5File      = tName + "_SEN.hdf5";
    std::string tGENOutputFile = tName + "_GEN.exo";

    // interpolation orders for level set and temperature fields
    int tLevelsetOrder = 2;
    int tDispOrder     = 1;

    // refinement for level set and temperature fields
    int tLevelsetInitialRef = 0;
    int tDispInitialRef     = 2;

    // refinement buffer
    int tRefineBuffer = 0;

    // refinement around sphere
    uint tInterfaceRefinementSphere = 0;

    // automatic setup of Lagrange and Bspline discretizations
    std::string tLagrangeOrder   = std::to_string( std::max( tLevelsetOrder, tDispOrder ) );
    std::string tBsplineOrder    = std::to_string( tLevelsetOrder ) + "," + std::to_string( tDispOrder );
    std::string tInitialRef      = std::to_string( tLevelsetInitialRef ) + "," + std::to_string( tDispInitialRef );
    std::string tLagrangePattern = tLevelsetInitialRef > tDispInitialRef ? "0" : "1";

    // length of element edge
    moris::real tElementEdgeLength = tApproxEleSize / ( std::pow( 2, tDispInitialRef ) );

    // shift factor
    moris::real tGeoShift = 0.1 * tElementEdgeLength;

    /* ------------------------------------------------------------------------ */
    // Optimization parameters

    // Bspline limit
    moris::real tBSplineLimit = 5.0 * tElementEdgeLength;

    // FD in adjoint
    real tFEMFdEpsilon = 1.0e-4;

    // FD in sweep
    std::string tSweepFdEpsilon = "1.0e-4";

    // number of constraints (here: number of design criteria)
    moris::uint tNumConstraints = 7;

    /* ------------------------------------------------------------------------ */
    // Output Config
    std::string tSolidPhase = "hmr_dummy_c_p0,hmr_dummy_n_p0";
    std::string tVoidPhase  = "hmr_dummy_c_p1,hmr_dummy_n_p1";
    std::string mesh_sets   = tSolidPhase + "," + tVoidPhase;
    std::string inlet_set   = "sideset_1_n_p0";
    std::string outlet_set  = "iside_b0_0_b1_1";
    std::string wall_sets   = "sideset_1_n_p0,sideset_2_n_p0";
    std::string tInterface  = "dbl_iside_p0_1_p1_0";

    /* ------------------------------------------------------------------------ */
    // geometry parameters & LS functions

    // sphere level set function
    moris::real
    Func_Sphere(
            const moris::Matrix< DDRMat >& aCoordinates,
            const Vector< real >&          aGeometryParameters )
    {
        // get coordinates
        real tX = aCoordinates( 0 );
        real tY = aCoordinates( 1 );

        real tRadius = tUseAnalyticGeometry ? aGeometryParameters( 0 ) : tSphereRadius;

        real tReturnValue = tRadius - std::pow( std::pow( tX - tSpherePosX, tSphereExpon ) + std::pow( tY - tSpherePosY, tSphereExpon ), 1.0 / tSphereExpon );

        return tReturnValue;
    }

    void
    Func_Sphere_Deriv(
            const moris::Matrix< moris::DDRMat >&           aCoordinates,
            const Vector< moris::Matrix< moris::DDRMat > >& aParameters,
            moris::Matrix< DDRMat >&                        aFieldSensitivity )
    {
        if ( tUseAnalyticGeometry )
        {
            // derivative of level set function wrt sphere radius
            aFieldSensitivity = { { 1.0 } };
        }
    }

    /* ------------------------------------------------------------------------ */
    // geometry parameters & LS functions

    // plane function
    moris::real
    Func_Plane(
            const moris::Matrix< DDRMat >& aCoordinates,
            const Vector< real >&          aGeometryParameters )
    {
        // get coordinates
        real tX = aCoordinates( 0 );
        real tY = aCoordinates( 1 );

        // get normal
        real tNx = aGeometryParameters( 0 );
        real tNy = aGeometryParameters( 1 );

        // get point on plane
        real tPx = aGeometryParameters( 2 );
        real tPy = aGeometryParameters( 3 );

        real tReturnValue = tNx * ( tPx - tX ) + tNy * ( tPy - tY );

        return tReturnValue;
    }

    /* ------------------------------------------------------------------------ */
    void
    Func_HeatLoad(
            moris::Matrix< moris::DDRMat >&           aPropMatrix,
            Vector< moris::Matrix< moris::DDRMat > >& aParameters,
            moris::fem::Field_Interpolator_Manager*   aFIManager )
    {
        aPropMatrix.set_size( 1, 1 );

        const Matrix< DDRMat > tCoord = aFIManager->get_IP_geometry_interpolator()->valx();

        aPropMatrix( 0, 0 ) = tHeatFlx;
    }

    /* ------------------------------------------------------------------------ */
    // stored thermal energy

    void
    Func_StoredThermalEnergy(
            moris::Matrix< moris::DDRMat >&           aPropMatrix,
            Vector< moris::Matrix< moris::DDRMat > >& aParameters,
            moris::fem::Field_Interpolator_Manager*   aFIManager )
    {
        aPropMatrix.set_size( 1, 1 );

        auto tFITemp = aFIManager->get_field_interpolators_for_type( MSI::Dof_Type::TEMP );

        aPropMatrix( 0, 0 ) = std::stod( tDensity ) * std::stod( tCapacity ) * tFITemp->gradt( 1 )( 0 );
    }

    /* ------------------------------------------------------------------------ */
    // Phase assignement

    uint
    get_phase_index( const Bitset< 1 >& aGeometrySigns )
    {
        // by default solid
        uint tPhaseIndex = 0;

        // Phase void inside sphere
        if ( aGeometrySigns.test( 0 ) )
        {
            return 1;
        }

        // Phase
        return tPhaseIndex;
    }

    /* ------------------------------------------------------------------------ */

    Matrix< DDSMat >
    get_constraint_types()
    {
        Matrix< DDSMat > tConstraintTypes( tNumConstraints, 1, 1 );

        return tConstraintTypes;
    }

    /* ------------------------------------------------------------------------ */
    /*
    0 - IQIInletThermalEnergy
    1 - IQIOutletThermalEnergy
    2 - IQIInletTotalPressure
    3 - IQIOutletTotalPressure
    4 - IQIPerimeterIfc
    5 - IQIInletMassFlow
    6 - IQIOutletMassFlow
    7 - IQIMaxTemp
    8 - IQISolidVolume
     */

    Matrix< DDRMat >
    compute_objectives(
            const Vector< real >& aADVs,
            const Vector< real >& aCriteria )
    {
        Matrix< DDRMat > tObjectives = { { aCriteria( 0 ) } };

        return tObjectives;
    }

    /* ------------------------------------------------------------------------ */

    Matrix< DDRMat >
    compute_dobjective_dadv(
            const Vector< real >& aADVs,
            const Vector< real >& aCriteria )
    {
        Matrix< DDRMat > tDObjectiveDADV( 1, aADVs.size(), 0.0 );

        return tDObjectiveDADV;
    }

    /* ------------------------------------------------------------------------ */

    Matrix< DDRMat >
    compute_dobjective_dcriteria(
            const Vector< real >& aADVs,
            const Vector< real >& aCriteria )
    {
        Matrix< DDRMat > tDObjectiveDCriteria( 1, aCriteria.size(), 0.0 );

        tDObjectiveDCriteria( 0 ) = 1.0;

        return tDObjectiveDCriteria;
    }

    /* ------------------------------------------------------------------------ */

    Matrix< DDRMat >
    compute_constraints(
            const Vector< real >& aADVs,
            const Vector< real >& aCriteria )
    {
        Matrix< DDRMat > tConstraints( tNumConstraints, 1 );

        // Mass flux constraint
        tConstraints( 0 ) = aCriteria( 0 );
        tConstraints( 1 ) = aCriteria( 1 );
        tConstraints( 2 ) = aCriteria( 2 );
        tConstraints( 3 ) = aCriteria( 3 );
        tConstraints( 4 ) = aCriteria( 4 );
        tConstraints( 5 ) = aCriteria( 5 );
        tConstraints( 6 ) = aCriteria( 6 );

        return tConstraints;
    }

    /* ------------------------------------------------------------------------ */

    Matrix< DDRMat >
    compute_dconstraint_dadv(
            const Vector< real >& aADVs,
            const Vector< real >& aCriteria )
    {
        Matrix< DDRMat > tDConstraintDADV( tNumConstraints, aADVs.size(), 0.0 );

        return tDConstraintDADV;
    }

    /* ------------------------------------------------------------------------ */

    Matrix< DDRMat >
    compute_dconstraint_dcriteria(
            const Vector< real >& aADVs,
            const Vector< real >& aCriteria )
    {
        Matrix< DDRMat > tDConstraintDCriteria( tNumConstraints, aCriteria.size(), 0.0 );

        tDConstraintDCriteria( 0, 0 ) = 1.0;
        tDConstraintDCriteria( 1, 1 ) = 1.0;
        tDConstraintDCriteria( 2, 2 ) = 1.0;
        tDConstraintDCriteria( 3, 3 ) = 1.0;
        tDConstraintDCriteria( 4, 4 ) = 1.0;
        tDConstraintDCriteria( 5, 5 ) = 1.0;
        tDConstraintDCriteria( 6, 6 ) = 1.0;

        return tDConstraintDCriteria;
    }

    /* ------------------------------------------------------------------------ */
    // function to dtermine when to oupt results

    bool
    Output_Criterion( moris::tsa::Time_Solver* aTimeSolver )
    {
        return true;
    }

    /* ------------------------------------------------------------------------ */

    void
    OPTParameterList( Module_Parameter_Lists& aParameterLists )
    {

        aParameterLists.set( "is_optimization_problem", tIsOptimization );
        aParameterLists.set( "workflow", "STK_XTK" );
        aParameterLists.set( "problem", "user_defined" );
        aParameterLists.set( "library", tSoFile );

        aParameterLists( OPT::ALGORITHMS ).add_parameter_list( opt::Optimization_Algorithm_Type::SWEEP );
        aParameterLists.set( "hdf5_path", tHdf5File );
        aParameterLists.set( "num_evaluations_per_adv", "1" );
        aParameterLists.set( "finite_difference_type", "all" );
        aParameterLists.set( "finite_difference_epsilons", tSweepFdEpsilon );
    }

    void
    STKParameterList( Module_Parameter_Lists& aParameterLists )
    {

        std::string tPrefix       = moris::get_base_moris_dir();
        std::string tMeshFileName = tPrefix + "/projects/EXA/thermal/diffusion/STK_XTK_HeatConduction/STK_XTK_HeatConduction.g";
        aParameterLists.set( "input_file", tMeshFileName );

        gLogger.set_severity_level( 0 );
    }

    /* ------------------------------------------------------------------------ */

    void
    XTKParameterList( Module_Parameter_Lists& aParameterLists )
    {
        aParameterLists.set( "decompose", true );
        aParameterLists.set( "decomposition_type", "conformal" );
<<<<<<< HEAD
        aParameterLists.set( "enrich", true );
=======
>>>>>>> f5361e1f
        aParameterLists.set( "basis_rank", "node" );
        aParameterLists.set( "enrich_mesh_indices", "0,1" );
        aParameterLists.set( "ghost_stab", tUseGhost );
        aParameterLists.set( "multigrid", false );
        aParameterLists.set( "verbose", true );
        aParameterLists.set( "verbose_level", moris::uint( 1 ) );
        aParameterLists.set( "high_to_low_dbl_side_sets", true );
        aParameterLists.set( "print_enriched_ig_mesh", true );
        aParameterLists.set( "exodus_output_XTK_ig_mesh", true );
    }

    /* ------------------------------------------------------------------------ */

    void
    GENParameterList( Module_Parameter_Lists& aParameterLists )
    {

        aParameterLists.set( "IQI_types",
                "IQIInputThermalEnergy",
                "IQIDiffusiveLower",
                "IQIDiffusiveUpper",
                "IQIDiffusiveFront",
                "IQIDiffusiveBack",
                "IQIStoredThermalEnergy",
                "IQIInputThermalEnergySurface" );

        aParameterLists.set( "output_mesh_file", tGENOutputFile );
        aParameterLists.set( "time_offset", 10.0 );

        // Inclusions
        aParameterLists( GEN::GEOMETRIES ).add_parameter_list( prm::create_level_set_geometry_parameter_list( gen::Field_Type::USER_DEFINED ) );
        aParameterLists.set( "field_function_name", "Func_Sphere" );
        aParameterLists.set( "sensitivity_function_name", "Func_Sphere_Deriv" );
        aParameterLists.set( "number_of_refinements", tInterfaceRefinementSphere );
        aParameterLists.set( "refinement_mesh_index", 0 );
        aParameterLists.set( "isocontour_threshold", 0.0 );
        aParameterLists.set( "isocontour_tolerance", 1.0e-12 );
        aParameterLists.set( "intersection_tolerance", 1.0e-12 );
        aParameterLists.set( "use_multilinear_interpolation", false );

        if ( tUseAnalyticGeometry )
        {
            aParameterLists( 1 ).insert( "radius", Design_Variable( tSphereRadius * 0.9, tSphereRadius, tSphereRadius * 1.1 ) );
        }
        else
        {
            aParameterLists( 1 ).insert( "radius", tSphereRadius );
            aParameterLists.set( "discretization_mesh_index", 0 );
            aParameterLists.set( "discretization_lower_bound", -2.0 );
            aParameterLists.set( "discretization_upper_bound", 2.0 );
        }
    }

    /* ------------------------------------------------------------------------ */

    void
    FEMParameterList( Module_Parameter_Lists& aParameterLists )
    {
        aParameterLists.hack_for_legacy_fem();

        //------------------------------------------------------------------------------
        // fill the property part of the parameter list

        // soild properties ------------------------------------------------------------

        aParameterLists( FEM::PROPERTIES ).add_parameter_list();
        aParameterLists.set( "property_name", "PropDensity" );
        aParameterLists.set( "function_parameters", tDensity );

        aParameterLists( FEM::PROPERTIES ).add_parameter_list();
        aParameterLists.set( "property_name", "PropCapacity" );
        aParameterLists.set( "function_parameters", tCapacity );

        // create  conductivity property
        aParameterLists( FEM::PROPERTIES ).add_parameter_list();
        aParameterLists.set( "property_name", "PropConductivity" );
        aParameterLists.set( "function_parameters", tConductivity );

        // create  conductivity property
        aParameterLists( FEM::PROPERTIES ).add_parameter_list();
        aParameterLists.set( "property_name", "PropConductivityVoid" );
        aParameterLists.set( "function_parameters", "10.0" );

        // BC properties ---------------------------------------------------------------

        // create inlet temperature property
        aParameterLists( FEM::PROPERTIES ).add_parameter_list();
        aParameterLists.set( "property_name", "PropInletTemp" );
        aParameterLists.set( "function_parameters", moris_to_string( tInTemp ) );

        // create heat load property
        aParameterLists( FEM::PROPERTIES ).add_parameter_list();
        aParameterLists.set( "property_name", "PropVolumetricHeatFlux" );
        aParameterLists.set( "value_function", "Func_HeatLoad" );

        // create heat load property
        aParameterLists( FEM::PROPERTIES ).add_parameter_list();
        aParameterLists.set( "property_name", "PropSurfaceHeatFlux" );
        aParameterLists.set( "function_parameters", tSurfaceHeatLoad );

        aParameterLists( FEM::PROPERTIES ).add_parameter_list();
        aParameterLists.set( "property_name", "PropInitialTemp" );
        aParameterLists.set( "function_parameters", moris_to_string( tInTemp ) );

        aParameterLists( FEM::PROPERTIES ).add_parameter_list();
        aParameterLists.set( "property_name", "PropTimeContinuity" );
        aParameterLists.set( "function_parameters", moris_to_string( tTimePenalty * std::stod( tDensity ) * std::stod( tCapacity ) ) );

        // Stored Thermal Energy
        aParameterLists( FEM::PROPERTIES ).add_parameter_list();
        aParameterLists.set( "property_name", "PropStoredThermalEnergy" );
        aParameterLists.set( "value_function", "Func_StoredThermalEnergy" );

        //------------------------------------------------------------------------------
        // fill the constitutive model part of the parameter list

        //  CM --------------------------------------------------------------------
        // create  diffusion CM
        aParameterLists( FEM::CONSTITUTIVE_MODELS ).add_parameter_list();
        aParameterLists.set( "constitutive_name", "CMDiffusion" );
        aParameterLists.set( "constitutive_type", fem::Constitutive_Type::DIFF_LIN_ISO );
        aParameterLists.set( "dof_dependencies", std::pair< std::string, std::string >( "TEMP", "Temperature" ) );
        aParameterLists.set( "properties",
                "PropConductivity,Conductivity;"
                "PropDensity     ,Density;"
                "PropCapacity    ,HeatCapacity" );

        aParameterLists( FEM::CONSTITUTIVE_MODELS ).add_parameter_list();
        aParameterLists.set( "constitutive_name", "CMDiffusionVoid" );
        aParameterLists.set( "constitutive_type", fem::Constitutive_Type::DIFF_LIN_ISO );
        aParameterLists.set( "dof_dependencies", std::pair< std::string, std::string >( "TEMP", "Temperature" ) );
        aParameterLists.set( "properties",
                "PropConductivityVoid,Conductivity;"
                "PropDensity     ,Density;"
                "PropCapacity    ,HeatCapacity" );

        //------------------------------------------------------------------------------
        // fill the stabilization parameter part of the parameter list

        // create Nitsche for  temperature
        aParameterLists( FEM::STABILIZATION ).add_parameter_list();
        aParameterLists.set( "stabilization_name", "SPNitscheT" );
        aParameterLists.set( "stabilization_type", fem::Stabilization_Type::DIRICHLET_NITSCHE );
        aParameterLists.set( "function_parameters", tNitschePenThermal );
        aParameterLists.set( "leader_properties", "PropConductivity,Material" );

        // create parameter list for Nitsche stabilization parameter for inclusion-2 material interface
        aParameterLists( FEM::STABILIZATION ).add_parameter_list();
        aParameterLists.set( "stabilization_name", "SPInterfaceNitsche" );
        aParameterLists.set( "stabilization_type", fem::Stabilization_Type::NITSCHE_INTERFACE );
        aParameterLists.set( "function_parameters", tNitschePenThermal );
        aParameterLists.set( "leader_properties", "PropConductivity,Material" );
        aParameterLists.set( "follower_properties", "PropConductivityVoid,Material" );

        // create ghost penalty  temperature
        aParameterLists( FEM::STABILIZATION ).add_parameter_list();
        aParameterLists.set( "stabilization_name", "SPGPTemp" );
        aParameterLists.set( "stabilization_type", fem::Stabilization_Type::GHOST_DISPL );
        aParameterLists.set( "function_parameters", "0.05" );
        aParameterLists.set( "leader_properties", "PropConductivity,Material" );

        aParameterLists( FEM::STABILIZATION ).add_parameter_list();
        aParameterLists.set( "stabilization_name", "SPGPTempVoid" );
        aParameterLists.set( "stabilization_type", fem::Stabilization_Type::GHOST_DISPL );
        aParameterLists.set( "function_parameters", "0.05" );
        aParameterLists.set( "leader_properties", "PropConductivityVoid,Material" );

        //------------------------------------------------------------------------------
        // fill the IWG part of the parameter list

        //  bulk IWGs -------------------------------------------------------------
        // diffusion
        aParameterLists( FEM::IWG ).add_parameter_list();
        aParameterLists.set( "IWG_name", "IWGDiffusionBulk" );
        aParameterLists.set( "IWG_type", fem::IWG_Type::SPATIALDIFF_BULK );
        aParameterLists.set( "dof_residual", "TEMP" );
        aParameterLists.set( "leader_dof_dependencies", "TEMP" );
        aParameterLists.set( "leader_properties", "PropVolumetricHeatFlux,Load" );
        aParameterLists.set( "leader_constitutive_models", "CMDiffusion,Diffusion" );
        aParameterLists.set( "mesh_set_names", mesh_sets );

        aParameterLists( FEM::IWG ).add_parameter_list();
        aParameterLists.set( "IWG_name", "IWGDiffusionVoid" );
        aParameterLists.set( "IWG_type", fem::IWG_Type::SPATIALDIFF_BULK );
        aParameterLists.set( "dof_residual", "TEMP" );
        aParameterLists.set( "leader_dof_dependencies", "TEMP" );
        aParameterLists.set( "leader_properties", "PropVolumetricHeatFlux,Load" );
        aParameterLists.set( "leader_constitutive_models", "CMDiffusionVoid,Diffusion" );
        aParameterLists.set( "mesh_set_names", tVoidPhase );

        aParameterLists( FEM::IWG ).add_parameter_list();
        aParameterLists.set( "IWG_name", "IWGInterfaceSolidVoid" );
        aParameterLists.set( "IWG_bulk_type", fem::Element_Type::DOUBLE_SIDESET );
        aParameterLists.set( "IWG_type", fem::IWG_Type::SPATIALDIFF_INTERFACE_UNSYMMETRIC_NITSCHE );
        aParameterLists.set( "dof_residual", "TEMP" );
        aParameterLists.set( "leader_dof_dependencies", "TEMP" );
        aParameterLists.set( "leader_constitutive_models", "CMDiffusion,Diffusion" );
        aParameterLists.set( "follower_constitutive_models", "CMDiffusionVoid,Diffusion" );
        aParameterLists.set( "stabilization_parameters", "SPInterfaceNitsche,NitscheInterface" );
        aParameterLists.set( "mesh_set_names", tInterface );

        // Inlet BC IWG ----------------------------------------------------------------

        // inlet temperature
        aParameterLists( FEM::IWG ).add_parameter_list();
        aParameterLists.set( "IWG_name", "IWGInletTemp" );
        aParameterLists.set( "IWG_bulk_type", fem::Element_Type::SIDESET );
        aParameterLists.set( "IWG_type", fem::IWG_Type::SPATIALDIFF_DIRICHLET_UNSYMMETRIC_NITSCHE );
        aParameterLists.set( "dof_residual", "TEMP" );
        aParameterLists.set( "leader_dof_dependencies", "TEMP" );
        aParameterLists.set( "leader_properties", "PropInletTemp,Dirichlet" );
        aParameterLists.set( "leader_constitutive_models", "CMDiffusion,Diffusion" );
        aParameterLists.set( "stabilization_parameters", "SPNitscheT,DirichletNitsche" );
        aParameterLists.set( "mesh_set_names", inlet_set );

        // Outlet BC IWG ----------------------------------------------------------------

        // heat flux around inclusion
        aParameterLists( FEM::IWG ).add_parameter_list();
        aParameterLists.set( "IWG_name", "IWGIntefaceHeat" );
        aParameterLists.set( "IWG_bulk_type", fem::Element_Type::SIDESET );
        aParameterLists.set( "IWG_type", fem::IWG_Type::SPATIALDIFF_NEUMANN );
        aParameterLists.set( "dof_residual", "TEMP" );
        aParameterLists.set( "leader_dof_dependencies", "TEMP" );
        aParameterLists.set( "leader_properties", "PropSurfaceHeatFlux,Neumann" );
        aParameterLists.set( "mesh_set_names", outlet_set );

        // Time continuity ----------------------------------------------------------------

        if ( tUseTimeContinuity )
        {
            // Time continuity temperature
            aParameterLists( FEM::IWG ).add_parameter_list();
            aParameterLists.set( "IWG_name", "IWGTimeContinuity" );
            aParameterLists.set( "IWG_type", ( fem::IWG_Type::TIME_CONTINUITY_DOF ) );
            aParameterLists.set( "dof_residual", "TEMP" );
            aParameterLists.set( "leader_dof_dependencies", "TEMP" );
            aParameterLists.set( "leader_properties",
                    "PropTimeContinuity,WeightCurrent;"
                    "PropTimeContinuity,WeightPrevious;"
                    "PropInitialTemp,InitialCondition" );
            aParameterLists.set( "time_continuity", true );
            aParameterLists.set( "mesh_set_names", mesh_sets );
            }

        // Ghost  ----------------------------------------------------------------

        if ( tUseGhost )
        {
            // ghost  temperature
            aParameterLists( FEM::IWG ).add_parameter_list();
            aParameterLists.set( "IWG_name", "IWGGPTemp" );
            aParameterLists.set( "IWG_type", fem::IWG_Type::GHOST_NORMAL_FIELD );
            aParameterLists.set( "dof_residual", "TEMP" );
            aParameterLists.set( "leader_dof_dependencies", "TEMP" );
            aParameterLists.set( "follower_dof_dependencies", "TEMP" );
            aParameterLists.set( "stabilization_parameters", "SPGPTemp,GhostSP" );
            aParameterLists.set( "ghost_order", (uint)tDispOrder );
            aParameterLists.set( "mesh_set_names", "ghost_p0" );

            // ghost  temperature
            aParameterLists( FEM::IWG ).add_parameter_list();
            aParameterLists.set( "IWG_name", "IWGGPTempVoid" );
            aParameterLists.set( "IWG_bulk_type", fem::Element_Type::DOUBLE_SIDESET );
            aParameterLists.set( "IWG_type", fem::IWG_Type::GHOST_NORMAL_FIELD );
            aParameterLists.set( "dof_residual", "TEMP" );
            aParameterLists.set( "leader_dof_dependencies", "TEMP" );
            aParameterLists.set( "follower_dof_dependencies", "TEMP" );
            aParameterLists.set( "stabilization_parameters", "SPGPTempVoid,GhostSP" );
            aParameterLists.set( "ghost_order", (uint)tDispOrder );
            aParameterLists.set( "mesh_set_names", "ghost_p1" );
        }

        //------------------------------------------------------------------------------
        // fill the IQI part of the parameter list

        // temperature
        aParameterLists( FEM::IQI ).add_parameter_list();
        aParameterLists.set( "IQI_name", "IQIBulkTEMP" );
        aParameterLists.set( "IQI_type", fem::IQI_Type::DOF );
        aParameterLists.set( "dof_quantity", "TEMP" );
        aParameterLists.set( "leader_dof_dependencies", "TEMP" );
        aParameterLists.set( "vectorial_field_index", 0 );
        aParameterLists.set( "mesh_set_names", mesh_sets );

        // input thermal energy
        aParameterLists( FEM::IQI ).add_parameter_list();
        aParameterLists.set( "IQI_name", "IQIInputThermalEnergy" );
        aParameterLists.set( "IQI_type", ( fem::IQI_Type::PROPERTY ) );
        aParameterLists.set( "leader_properties", "PropVolumetricHeatFlux,Property" );
        aParameterLists.set( "mesh_set_names", tSolidPhase );

        // input thermal energy
        aParameterLists( FEM::IQI ).add_parameter_list();
        aParameterLists.set( "IQI_name", "IQIInputThermalEnergySurface" );
        aParameterLists.set( "IQI_type", ( fem::IQI_Type::PROPERTY ) );
        aParameterLists.set( "leader_properties", "PropSurfaceHeatFlux,Property" );
        aParameterLists.set( "mesh_set_names", wall_sets );

        //  diffusive flux
        aParameterLists( FEM::IQI ).add_parameter_list();
        aParameterLists.set( "IQI_name", "IQIDiffusiveLower" );
        aParameterLists.set( "IQI_bulk_type", fem::Element_Type::SIDESET );
        aParameterLists.set( "side_ordinals", "1" );
        aParameterLists.set( "IQI_type", fem::IQI_Type::THERMAL_ENERGY_DIFFUSIVE_FLUX );
        aParameterLists.set( "leader_constitutive_models", "CMDiffusion,Diffusion" );
        aParameterLists.set( "mesh_set_names", wall_sets );

        //  diffusive flux
        aParameterLists( FEM::IQI ).add_parameter_list();
        aParameterLists.set( "IQI_name", "IQIDiffusiveUpper" );
        aParameterLists.set( "IQI_bulk_type", fem::Element_Type::SIDESET );
        aParameterLists.set( "side_ordinals", "3" );
        aParameterLists.set( "IQI_type", fem::IQI_Type::THERMAL_ENERGY_DIFFUSIVE_FLUX );
        aParameterLists.set( "leader_constitutive_models", "CMDiffusion,Diffusion" );
        aParameterLists.set( "mesh_set_names", wall_sets );

        //  diffusive flux
        aParameterLists( FEM::IQI ).add_parameter_list();
        aParameterLists.set( "IQI_name", "IQIDiffusiveFront" );
        aParameterLists.set( "IQI_bulk_type", fem::Element_Type::SIDESET );
        aParameterLists.set( "side_ordinals", "4" );
        aParameterLists.set( "IQI_type", fem::IQI_Type::THERMAL_ENERGY_DIFFUSIVE_FLUX );
        aParameterLists.set( "leader_constitutive_models", "CMDiffusion,Diffusion" );
        aParameterLists.set( "mesh_set_names", wall_sets );

        //  diffusive flux
        aParameterLists( FEM::IQI ).add_parameter_list();
        aParameterLists.set( "IQI_name", "IQIDiffusiveBack" );
        aParameterLists.set( "IQI_bulk_type", fem::Element_Type::SIDESET );
        aParameterLists.set( "side_ordinals", "2" );
        aParameterLists.set( "IQI_type", fem::IQI_Type::THERMAL_ENERGY_DIFFUSIVE_FLUX );
        aParameterLists.set( "leader_constitutive_models", "CMDiffusion,Diffusion" );
        aParameterLists.set( "mesh_set_names", wall_sets );

        // stored thermal energy
        aParameterLists( FEM::IQI ).add_parameter_list();
        aParameterLists.set( "IQI_name", "IQIStoredThermalEnergy" );
        aParameterLists.set( "IQI_type", ( fem::IQI_Type::PROPERTY ) );
        aParameterLists.set( "leader_properties", "PropStoredThermalEnergy,Property" );
        aParameterLists.set( "mesh_set_names", wall_sets );

        //------------------------------------------------------------------------------
        // fill the computation part of the parameter list
        aParameterLists( FEM::COMPUTATION );
        aParameterLists.set( "print_physics_model", false );

        aParameterLists.set( "finite_difference_scheme", fem::FDScheme_Type::POINT_3_CENTRAL );
        aParameterLists.set( "finite_difference_perturbation_size", tFEMFdEpsilon );
    }

    void
    SOLParameterList( Module_Parameter_Lists& aParameterLists )
    {

        aParameterLists( SOL::LINEAR_ALGORITHMS ).add_parameter_list( sol::SolverType::AMESOS_IMPL );
#ifdef MORIS_USE_MUMPS
        aParameterLists.set( "Solver_Type", "Amesos_Mumps" );
#else
        aParameterLists.set( "Solver_Type", "Amesos_Superludist" );
#endif

        //------------------------------------------------------------------------------

        aParameterLists( SOL::LINEAR_SOLVERS ).add_parameter_list();
        aParameterLists.set( "DLA_Linear_solver_algorithms", "0" );

        //------------------------------------------------------------------------------

        aParameterLists( SOL::NONLINEAR_ALGORITHMS ).add_parameter_list();    // nonlinear algorithm index 0
        aParameterLists.set( "NLA_Solver_Implementation", moris::NLA::NonlinearSolverType::NEWTON_SOLVER );
        aParameterLists.set( "NLA_Linear_solver", 0 );
        aParameterLists.set( "NLA_rel_res_norm_drop", tNLA_rel_res_norm_drop );
        aParameterLists.set( "NLA_relaxation_parameter", tNLA_relaxation_parameter );
        aParameterLists.set( "NLA_max_iter", tNLA_max_iter );

        //------------------------------------------------------------------------------

        aParameterLists( SOL::NONLINEAR_SOLVERS ).add_parameter_list();    // 1: thermal subproblem
        aParameterLists.set( "NLA_Nonlinear_solver_algorithms", "0" );             // set nonlinear algorithm with index 0
        aParameterLists.set( "NLA_Solver_Implementation", moris::NLA::NonlinearSolverType::NEWTON_SOLVER );
        aParameterLists.set( "NLA_DofTypes", "TEMP" );

        // ----------------------------------------------------------

        aParameterLists( SOL::TIME_SOLVER_ALGORITHMS ).add_parameter_list();
        aParameterLists.set( "TSA_Nonlinear_Solver", 0 );                // using NLBGS for forward problem
        aParameterLists.set( "TSA_Nonlinear_Sensitivity_Solver", 0 );    // using monlithic for sensitivity problem

        if ( tUseTimeContinuity )
        {
            aParameterLists.set( "TSA_Num_Time_Steps", tTimeSteps );
            aParameterLists.set( "TSA_Time_Frame", tMaxTime );
        }

        //------------------------------------------------------------------------------

        aParameterLists( SOL::TIME_SOLVERS ).add_parameter_list();
        aParameterLists.set( "TSA_DofTypes", "TEMP" );
        aParameterLists.set( "TSA_Initialize_Sol_Vec", "TEMP,0.0" );
        aParameterLists.set( "TSA_Output_Indices", "0" );
        aParameterLists.set( "TSA_Output_Criteria", "Output_Criterion" );

        if ( tUseTimeContinuity )
        {
            aParameterLists.set( "TSA_time_level_per_type", "TEMP,2" );
        }
        else
        {
            aParameterLists.set( "TSA_time_level_per_type", "TEMP,1" );
        }

        //------------------------------------------------------------------------------

        aParameterLists( SOL::PRECONDITIONERS ).add_parameter_list(  sol::PreconditionerType::NONE );
    }

    void
    MSIParameterList( Module_Parameter_Lists& aParameterLists )
    {
        aParameterLists.set( "TEMP", 1 );
    }

    void
    VISParameterList( Module_Parameter_Lists& aParameterLists )
    {
        aParameterLists.set( "File_Name", std::pair< std::string, std::string >( "./", tExoFile ) );
        aParameterLists.set( "Mesh_Type", vis::VIS_Mesh_Type::STANDARD );
        aParameterLists.set( "Set_Names", mesh_sets );
        aParameterLists.set( "Field_Names", "TEMP,HEAT" );
        aParameterLists.set( "Field_Type", "NODAL,NODAL" );
        aParameterLists.set( "IQI_Names", "IQIBulkTEMP,IQIInputThermalEnergy" );
        aParameterLists.set( "Save_Frequency", 1 );
        aParameterLists.set( "Time_Offset", 10.0 );
    }

    void
    MORISGENERALParameterList( Module_Parameter_Lists& aParameterLists )
    {
    }

    //------------------------------------------------------------------------------
}    // namespace moris

//------------------------------------------------------------------------------
#ifdef __cplusplus
}
#endif<|MERGE_RESOLUTION|>--- conflicted
+++ resolved
@@ -459,10 +459,6 @@
     {
         aParameterLists.set( "decompose", true );
         aParameterLists.set( "decomposition_type", "conformal" );
-<<<<<<< HEAD
-        aParameterLists.set( "enrich", true );
-=======
->>>>>>> f5361e1f
         aParameterLists.set( "basis_rank", "node" );
         aParameterLists.set( "enrich_mesh_indices", "0,1" );
         aParameterLists.set( "ghost_stab", tUseGhost );
