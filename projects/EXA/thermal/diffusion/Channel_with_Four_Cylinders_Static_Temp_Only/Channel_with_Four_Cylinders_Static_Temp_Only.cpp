--- conflicted
+++ resolved
@@ -160,37 +160,6 @@
     void
     HMRParameterList( Module_Parameter_Lists& aParameterLists )
     {
-<<<<<<< HEAD
-        tParameterlist.resize( 1 );
-        tParameterlist( 0 ).resize( 1 );
-
-        tParameterlist( 0 )( 0 ) = prm::create_hmr_parameter_list();
-
-        tParameterlist( 0 )( 0 ).set( "number_of_elements_per_dimension", "176,88" );
-        tParameterlist( 0 )( 0 ).set( "processor_decomposition_method", 1 );
-        tParameterlist( 0 )( 0 ).set( "processor_dimensions", "2,1" );
-        tParameterlist( 0 )( 0 ).set( "domain_dimensions", "4,2" );
-        tParameterlist( 0 )( 0 ).set( "domain_offset", "-1.24,-0.86" );
-        tParameterlist( 0 )( 0 ).set( "lagrange_output_meshes", "0" );
-
-        tParameterlist( 0 )( 0 ).set( "lagrange_orders", std::to_string( gInterpolationOrder ) );
-        tParameterlist( 0 )( 0 ).set( "lagrange_pattern", "0" );
-        tParameterlist( 0 )( 0 ).set( "bspline_orders", std::to_string( gInterpolationOrder ) );
-        tParameterlist( 0 )( 0 ).set( "bspline_pattern", "0" );
-
-        tParameterlist( 0 )( 0 ).set( "lagrange_to_bspline", "0" );
-
-        tParameterlist( 0 )( 0 ).set( "truncate_bsplines", 1 );
-        tParameterlist( 0 )( 0 ).set( "refinement_buffer", (int)gInterpolationOrder );
-        tParameterlist( 0 )( 0 ).set( "staircase_buffer", 1 );
-        tParameterlist( 0 )( 0 ).set( "initial_refinement", "0" );
-        tParameterlist( 0 )( 0 ).set( "initial_refinement_pattern", "0" );
-
-        tParameterlist( 0 )( 0 ).set( "use_number_aura", 1 );
-
-        tParameterlist( 0 )( 0 ).set( "use_multigrid", 0 );
-        tParameterlist( 0 )( 0 ).set( "severity_level", 0 );
-=======
         aParameterLists.set( "number_of_elements_per_dimension", "176,88" );
         aParameterLists.set( "processor_decomposition_method", 1 );
         aParameterLists.set( "processor_dimensions", "2,1" );
@@ -216,7 +185,6 @@
 
         aParameterLists.set( "use_multigrid", 0 );
         aParameterLists.set( "severity_level", 0 );
->>>>>>> f74fe5e8
     }
 
     void
