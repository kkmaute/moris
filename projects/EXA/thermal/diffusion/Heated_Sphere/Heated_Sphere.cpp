/*
 * Copyright (c) 2022 University of Colorado
 * Licensed under the MIT license. See LICENSE.txt file in the MORIS root for details.
 *
 *------------------------------------------------------------------------------------
 *
 * Heated_Sphere.cpp
 *
 */

#include <string>
#include <iostream>
#include "moris_typedefs.hpp"
#include "cl_Matrix.hpp"
#include "linalg_typedefs.hpp"
#include "cl_FEM_Field_Interpolator_Manager.hpp"
#include "cl_MSI_Equation_Object.hpp"
#include "cl_TSA_Time_Solver.hpp"
#include "cl_DLA_Solver_Interface.hpp"
#include "cl_DLA_Linear_Solver_Aztec.hpp"
#include "parameters.hpp"
#include "cl_HMR_Element.hpp"
#include "fn_equal_to.hpp"

#include "AztecOO.h"

//---------------------------------------------------------------

// global variable for interpolation order
extern uint gInterpolationOrder;

//---------------------------------------------------------------

#ifdef __cplusplus
extern "C" {
#endif
//------------------------------------------------------------------------------
namespace moris
{
    /* ------------------------------------------------------------------------ */
    // Mesh Set Information

    std::string tInnerPhase = "HMR_dummy_n_p1,HMR_dummy_c_p1";
    std::string tOuterPhase = "HMR_dummy_n_p0,HMR_dummy_c_p0";

    std::string tInterface = "dbl_iside_p0_1_p1_0";

    std::string tSphereSurface        = "iside_b0_1_b1_0";
    std::string tBlockInnerSurface    = "iside_b0_0_b1_1";
    std::string tInterfaceSingleSides = tSphereSurface + "," + tBlockInnerSurface;

    std::string tOuterSurface = "SideSet_1_n_p0,SideSet_2_n_p0,SideSet_3_n_p0,SideSet_4_n_p0,SideSet_5_n_p0,SideSet_6_n_p0";

    std::string tInnerPhaseGhost = "ghost_p1";
    std::string tOuterPhaseGhost = "ghost_p0";

    std::string tTotalDomain   = tInnerPhase + "," + tOuterPhase;
    std::string tAllInterfaces = tOuterSurface + "," + tInterface;

    /* ------------------------------------------------------------------------ */
    // geometry parameters

    // general
    moris::real tCenterX = 0.0;
    moris::real tCenterY = 0.0;
    moris::real tCenterZ = 0.0;
    moris::real tRadius  = 0.5;

    /* ------------------------------------------------------------------------ */
    // material parameters

    // capacity
    std::string tCapacityInner = "0.0";
    std::string tCapacityOuter = "0.0";

    // density
    std::string tDensityInner = "0.0";
    std::string tDensityOuter = "0.0";

    // conductivity
    std::string tConductivityInner = "1.0";
    std::string tConductivityOuter = "0.125";

    // body flux
    std::string tHeatLoadInner = "1.0";
    std::string tHeatLoadOuter = "0.0";

    /* ------------------------------------------------------------------------ */
    // HMR parameters

    Vector< uint > tNumElemsPerDim = { 8, 8, 8 };
    Vector< real > tDomainDims     = { 2.0, 2.0, 2.0 };
    Vector< real > tDomainOffset   = { -1.0, -1.0, -1.0 };

    int tRefineBuffer = 1;

    /* ------------------------------------------------------------------------ */
    // Solver config

    moris::real tNLA_rel_res_norm_drop    = 1.0e-08;
    moris::real tNLA_relaxation_parameter = 1.0;
    int         tNLA_max_iter             = 2;

    int         tTSA_Num_Time_Steps = 1;
    moris::real tTSA_Time_Frame     = 1.0e0;

    /* ------------------------------------------------------------------------ */
    // Minimum level set value
    moris::real tMinLevs = 1.0e-8;

    /* ------------------------------------------------------------------------ */
    // Minimum level set value
    bool tUseGhost = true;

    /* ------------------------------------------------------------------------ */
    // Output Config

    std::string tOutputFileName = "Heated_Sphere.exo";

    /* ------------------------------------------------------------------------ */

    // Level set function for diamond shaped wedge
    moris::real
    Inclusion(
            const moris::Matrix< DDRMat >& aCoordinates,
            const Vector< real >&          aGeometryParameters )
    {
        // distance from sphere center
        moris::real tDx = aCoordinates( 0 ) - tCenterX;
        moris::real tDy = aCoordinates( 1 ) - tCenterY;
        moris::real tDz = aCoordinates( 2 ) - tCenterZ;

        // Compute Signed-Distance field
        moris::real tVal = tRadius - std::sqrt( tDx * tDx + tDy * tDy + tDz * tDz );

        // clean return value to return non-zero value
        return std::abs( tVal ) < tMinLevs ? tMinLevs : tVal;
    }

    /* ------------------------------------------------------------------------ */

    // Constant function for properties
    void
    Func_Const(
            moris::Matrix< moris::DDRMat >&           aPropMatrix,
            Vector< moris::Matrix< moris::DDRMat > >& aParameters,
            moris::fem::Field_Interpolator_Manager*   aFIManager )
    {
        aPropMatrix = aParameters( 0 );
    }

    void
    Func_Exact_Temperature(
            moris::Matrix< moris::DDRMat >&           aPropMatrix,
            Vector< moris::Matrix< moris::DDRMat > >& aParameters,
            moris::fem::Field_Interpolator_Manager*   aFIManager )
    {
        // distance from sphere center
        moris::real tDx = aFIManager->get_IP_geometry_interpolator()->valx()( 0 ) - tCenterX;
        moris::real tDy = aFIManager->get_IP_geometry_interpolator()->valx()( 1 ) - tCenterY;
        moris::real tDz = aFIManager->get_IP_geometry_interpolator()->valx()( 2 ) - tCenterZ;

        // Compute Signed-Distance field
        moris::real distance = std::sqrt( tDx * tDx + tDy * tDy + tDz * tDz );

        if ( distance <= tRadius )
        {
            aPropMatrix = { { 3.0 / 8.0 - distance * distance / 6.0 } };
        }
        else
        {
            aPropMatrix = { { ( 1.0 / 3.0 ) * ( 1.0 / distance - 1.0 ) } };
        }
    }

    /* ------------------------------------------------------------------------ */

    void
    Func_Exact_TemperatureGradient(
            moris::Matrix< moris::DDRMat >&           aPropMatrix,
            Vector< moris::Matrix< moris::DDRMat > >& aParameters,
            moris::fem::Field_Interpolator_Manager*   aFIManager )
    {
        // distance from sphere center
        moris::real tDx = aFIManager->get_IP_geometry_interpolator()->valx()( 0 ) - tCenterX;
        moris::real tDy = aFIManager->get_IP_geometry_interpolator()->valx()( 1 ) - tCenterY;
        moris::real tDz = aFIManager->get_IP_geometry_interpolator()->valx()( 2 ) - tCenterZ;

        // Compute Signed-Distance field
        moris::real distance = std::sqrt( tDx * tDx + tDy * tDy + tDz * tDz );

        moris::real ddistdx = tDx / distance;
        moris::real ddistdy = tDy / distance;
        moris::real ddistdz = tDz / distance;

        // set size for aPropMatrix
        aPropMatrix.set_size( 3, 1, 0.0 );

        // spatial gradients of analytic temperature distribution
        if ( distance <= tRadius )
        {
            aPropMatrix( 0, 0 ) = -2.0 / 6.0 * distance * ddistdx;
            aPropMatrix( 1, 0 ) = -2.0 / 6.0 * distance * ddistdy;
            aPropMatrix( 2, 0 ) = -2.0 / 6.0 * distance * ddistdz;
        }
        else
        {
            aPropMatrix( 0, 0 ) = -( 1.0 / 3.0 ) * ( 1.0 / distance / distance * ddistdx );
            aPropMatrix( 1, 0 ) = -( 1.0 / 3.0 ) * ( 1.0 / distance / distance * ddistdy );
            aPropMatrix( 2, 0 ) = -( 1.0 / 3.0 ) * ( 1.0 / distance / distance * ddistdz );
        }
    }

    /* ------------------------------------------------------------------------ */

    bool
    Output_Criterion( moris::tsa::Time_Solver* aTimeSolver )
    {
        return true;
    }

    /* ------------------------------------------------------------------------ */

    void
    OPTParameterList( Module_Parameter_Lists& aParameterLists )
    {
        aParameterLists.set( "is_optimization_problem", false );
    }

    void
    HMRParameterList( Module_Parameter_Lists& aParameterLists )
    {
        aParameterLists.set( "number_of_elements_per_dimension", tNumElemsPerDim );
        aParameterLists.set( "domain_dimensions", tDomainDims );
        aParameterLists.set( "domain_offset", tDomainOffset );
<<<<<<< HEAD
        aParameterLists.set( "domain_sidesets", tDomainSidesets );
        aParameterLists.set( "lagrange_output_meshes", "0" );

        aParameterLists.set( "lagrange_orders", std::to_string( gInterpolationOrder ) );
        aParameterLists.set( "lagrange_pattern", "0" );
        aParameterLists.set( "bspline_orders", std::to_string( gInterpolationOrder ) );
        aParameterLists.set( "bspline_pattern", "0" );

        aParameterLists.set( "lagrange_to_bspline", "0" );

        aParameterLists.set( "truncate_bsplines", 1 );
        aParameterLists.set( "refinement_buffer", tRefineBuffer );
        aParameterLists.set( "staircase_buffer", tRefineBuffer );
        aParameterLists.set( "initial_refinement", "1" );
        aParameterLists.set( "initial_refinement_pattern", "0" );

        aParameterLists.set( "use_number_aura", 1 );

        aParameterLists.set( "use_multigrid", 0 );
        aParameterLists.set( "severity_level", 0 );
        //
        //        aParameterLists.set( "lagrange_input_meshes", "0");
=======

        aParameterLists.set( "refinement_buffer", tRefineBuffer );
        aParameterLists.set( "staircase_buffer", tRefineBuffer );
        aParameterLists.set( "pattern_initial_refinement", 1 );

        aParameterLists( HMR::LAGRANGE_MESHES ).add_parameter_list();
        aParameterLists.set( "order", gInterpolationOrder );

        aParameterLists( HMR::BSPLINE_MESHES ).add_parameter_list();
        aParameterLists.set( "orders", gInterpolationOrder );
>>>>>>> f5361e1f
    }

    void
    XTKParameterList( Module_Parameter_Lists& aParameterLists )
    {
        aParameterLists.set( "decompose", true );
        aParameterLists.set( "decomposition_type", "conformal" );
<<<<<<< HEAD
        aParameterLists.set( "enrich", true );
        aParameterLists.set( "basis_rank", "bspline" );
=======
>>>>>>> f5361e1f
        aParameterLists.set( "enrich_mesh_indices", "0" );
        aParameterLists.set( "ghost_stab", tUseGhost );
        aParameterLists.set( "multigrid", false );
        aParameterLists.set( "verbose", true );
        aParameterLists.set( "print_enriched_ig_mesh", false );
        aParameterLists.set( "exodus_output_XTK_ig_mesh", false );
        aParameterLists.set( "high_to_low_dbl_side_sets", true );
    }

    void
    GENParameterList( Module_Parameter_Lists& aParameterLists )
    {
        // Geometry parameter lists
        aParameterLists( GEN::GEOMETRIES ).add_parameter_list( prm::create_level_set_geometry_parameter_list( gen::Field_Type::USER_DEFINED ) );
        aParameterLists.set( "field_function_name", "Inclusion" );
    }

    void
    FEMParameterList( Module_Parameter_Lists& aParameterLists )
    {
        aParameterLists.hack_for_legacy_fem();
        // create a cell of cell of parameter list for fem

        //------------------------------------------------------------------------------

        // properties for inclusion

        aParameterLists( FEM::PROPERTIES ).add_parameter_list();
        aParameterLists.set( "property_name", "PropDensityInner" );
        aParameterLists.set( "function_parameters", tDensityInner );
        aParameterLists.set( "value_function", "Func_Const" );

        aParameterLists( FEM::PROPERTIES ).add_parameter_list();
        aParameterLists.set( "property_name", "PropCapacityInner" );
        aParameterLists.set( "function_parameters", tCapacityInner );
        aParameterLists.set( "value_function", "Func_Const" );

        aParameterLists( FEM::PROPERTIES ).add_parameter_list();
        aParameterLists.set( "property_name", "PropConductivityInner" );
        aParameterLists.set( "function_parameters", tConductivityInner );
        aParameterLists.set( "value_function", "Func_Const" );

        aParameterLists( FEM::PROPERTIES ).add_parameter_list();
        aParameterLists.set( "property_name", "PropHeatLoadInner" );
        aParameterLists.set( "function_parameters", tHeatLoadInner );
        aParameterLists.set( "value_function", "Func_Const" );

        // properties for outer material

        aParameterLists( FEM::PROPERTIES ).add_parameter_list();
        aParameterLists.set( "property_name", "PropDensityOuter" );
        aParameterLists.set( "function_parameters", tDensityOuter );
        aParameterLists.set( "value_function", "Func_Const" );

        aParameterLists( FEM::PROPERTIES ).add_parameter_list();
        aParameterLists.set( "property_name", "PropCapacityOuter" );
        aParameterLists.set( "function_parameters", tCapacityOuter );
        aParameterLists.set( "value_function", "Func_Const" );

        aParameterLists( FEM::PROPERTIES ).add_parameter_list();
        aParameterLists.set( "property_name", "PropConductivityOuter" );
        aParameterLists.set( "function_parameters", tConductivityOuter );
        aParameterLists.set( "value_function", "Func_Const" );

        aParameterLists( FEM::PROPERTIES ).add_parameter_list();
        aParameterLists.set( "property_name", "PropHeatLoadOuter" );
        aParameterLists.set( "function_parameters", tHeatLoadOuter );
        aParameterLists.set( "value_function", "Func_Const" );

        // time continuity weights
        aParameterLists( FEM::PROPERTIES ).add_parameter_list();
        aParameterLists.set( "property_name", "PropWeightCurrent" );
        aParameterLists.set( "function_parameters", "100.0" );
        aParameterLists.set( "value_function", "Func_Const" );

        aParameterLists( FEM::PROPERTIES ).add_parameter_list();
        aParameterLists.set( "property_name", "PropWeightPrevious" );
        aParameterLists.set( "function_parameters", "100.0" );
        aParameterLists.set( "value_function", "Func_Const" );

        // initial condition
        aParameterLists( FEM::PROPERTIES ).add_parameter_list();
        aParameterLists.set( "property_name", "PropInitialCondition" );
        aParameterLists.set( "value_function", "Func_Exact_Temperature" );

        // temperature at outer surface condition
        aParameterLists( FEM::PROPERTIES ).add_parameter_list();
        aParameterLists.set( "property_name", "PropImposedTemperature" );
        aParameterLists.set( "value_function", "Func_Exact_Temperature" );

        // create parameter list for property 4
        aParameterLists( FEM::PROPERTIES ).add_parameter_list();
        aParameterLists.set( "property_name", "PropExactTemperature" );
        aParameterLists.set( "value_function", "Func_Exact_Temperature" );

        // create parameter list for property 5
        aParameterLists( FEM::PROPERTIES ).add_parameter_list();
        aParameterLists.set( "property_name", "PropExactTemperatureGradient" );
        aParameterLists.set( "value_function", "Func_Exact_TemperatureGradient" );

        //------------------------------------------------------------------------------

        // create parameter list for constitutive model - Inclusion
        aParameterLists( FEM::CONSTITUTIVE_MODELS ).add_parameter_list();
        aParameterLists.set( "constitutive_name", "CMDiffusionInner" );
        aParameterLists.set( "constitutive_type", fem::Constitutive_Type::DIFF_LIN_ISO );
        aParameterLists.set( "dof_dependencies", std::pair< std::string, std::string >( "TEMP", "Temperature" ) );
        aParameterLists.set( "properties",
                "PropConductivityInner , Conductivity;"
                "PropDensityInner      , Density;"
                "PropCapacityInner     , HeatCapacity" );

        // create parameter list for constitutive model - Outer Material
        aParameterLists( FEM::CONSTITUTIVE_MODELS ).add_parameter_list();
        aParameterLists.set( "constitutive_name", "CMDiffusionOuter" );
        aParameterLists.set( "constitutive_type", fem::Constitutive_Type::DIFF_LIN_ISO );
        aParameterLists.set( "dof_dependencies", std::pair< std::string, std::string >( "TEMP", "Temperature" ) );
        aParameterLists.set( "properties",
                "PropConductivityOuter , Conductivity;"
                "PropDensityOuter      , Density;"
                "PropCapacityOuter     , HeatCapacity" );

        //------------------------------------------------------------------------------

        // create parameter list for ghost stabilization parameter for inclusion
        aParameterLists( FEM::STABILIZATION ).add_parameter_list();
        aParameterLists.set( "stabilization_name", "SPGPTempInner" );
        aParameterLists.set( "stabilization_type", fem::Stabilization_Type::GHOST_DISPL );
        aParameterLists.set( "function_parameters", "0.01" );
        aParameterLists.set( "leader_properties", "PropConductivityInner,Material" );

        // create parameter list for ghost stabilization parameter for outer material
        aParameterLists( FEM::STABILIZATION ).add_parameter_list();
        aParameterLists.set( "stabilization_name", "SPGPTempOuter" );
        aParameterLists.set( "stabilization_type", fem::Stabilization_Type::GHOST_DISPL );
        aParameterLists.set( "function_parameters", "0.01" );
        aParameterLists.set( "leader_properties", "PropConductivityOuter,Material" );

        // create parameter list for Nitsche stabilization parameter for inclusion-outer material interface
        aParameterLists( FEM::STABILIZATION ).add_parameter_list();
        aParameterLists.set( "stabilization_name", "SPInterfaceNitsche" );
        aParameterLists.set( "stabilization_type", fem::Stabilization_Type::NITSCHE_INTERFACE );
        aParameterLists.set( "function_parameters", "100.0" );
        aParameterLists.set( "leader_properties", "PropConductivityInner,Material" );
        aParameterLists.set( "follower_properties", "PropConductivityOuter,Material" );

        // create parameter list for DBC on outer surface
        aParameterLists( FEM::STABILIZATION ).add_parameter_list();
        aParameterLists.set( "stabilization_name", "SPNitscheTemp" );
        aParameterLists.set( "stabilization_type", fem::Stabilization_Type::DIRICHLET_NITSCHE );
        aParameterLists.set( "function_parameters", "100.0" );
        aParameterLists.set( "leader_properties", "PropConductivityOuter,Material" );

        //------------------------------------------------------------------------------
        // create IWG for inclusion - bulk diffusion
        aParameterLists( FEM::IWG ).add_parameter_list();
        aParameterLists.set( "IWG_name", "IWGDiffusionInnerBulk" );
        aParameterLists.set( "IWG_type", fem::IWG_Type::SPATIALDIFF_BULK );
        aParameterLists.set( "dof_residual", "TEMP" );
        aParameterLists.set( "leader_dof_dependencies", "TEMP" );
        aParameterLists.set( "leader_constitutive_models", "CMDiffusionInner,Diffusion" );
        aParameterLists.set( "leader_properties", "PropHeatLoadInner,Load" );
        aParameterLists.set( "mesh_set_names", tInnerPhase );

        // create IWG for outer material - bulk diffusion
        aParameterLists( FEM::IWG ).add_parameter_list();
        aParameterLists.set( "IWG_name", "IWGDiffusionOuterBulk" );
        aParameterLists.set( "IWG_type", fem::IWG_Type::SPATIALDIFF_BULK );
        aParameterLists.set( "dof_residual", "TEMP" );
        aParameterLists.set( "leader_dof_dependencies", "TEMP" );
        aParameterLists.set( "leader_constitutive_models", "CMDiffusionOuter,Diffusion" );
        aParameterLists.set( "leader_properties", "PropHeatLoadOuter,Load" );
        aParameterLists.set( "mesh_set_names", tOuterPhase );

        // create parameter list for outer boundary conditions
        aParameterLists( FEM::IWG ).add_parameter_list();
        aParameterLists.set( "IWG_name", "IWGOuterSurfaceTemp" );
        aParameterLists.set( "IWG_type", fem::IWG_Type::SPATIALDIFF_DIRICHLET_UNSYMMETRIC_NITSCHE );
        aParameterLists.set( "dof_residual", "TEMP" );
        aParameterLists.set( "leader_dof_dependencies", "TEMP" );
        aParameterLists.set( "leader_properties", "PropImposedTemperature,Dirichlet" );
        aParameterLists.set( "leader_constitutive_models", "CMDiffusionOuter,Diffusion" );
        aParameterLists.set( "stabilization_parameters", "SPNitscheTemp,DirichletNitsche" );
        aParameterLists.set( "mesh_set_names", tOuterSurface );

        // create parameter list for interface conditions
        aParameterLists( FEM::IWG ).add_parameter_list();
        aParameterLists.set( "IWG_name", "IWGInterfaceInnerOuterTEMP" );
        aParameterLists.set( "IWG_type", fem::IWG_Type::SPATIALDIFF_INTERFACE_SYMMETRIC_NITSCHE );
        aParameterLists.set( "dof_residual", "TEMP" );
        aParameterLists.set( "leader_dof_dependencies", "TEMP" );
        aParameterLists.set( "follower_dof_dependencies", "TEMP" );
        aParameterLists.set( "leader_constitutive_models", "CMDiffusionInner,Diffusion" );
        aParameterLists.set( "follower_constitutive_models", "CMDiffusionOuter,Diffusion" );
        aParameterLists.set( "stabilization_parameters", "SPInterfaceNitsche,NitscheInterface" );
        aParameterLists.set( "mesh_set_names", tInterface );

        if ( tUseGhost )
        {
            // create IWG for outer material - ghost
            aParameterLists( FEM::IWG ).add_parameter_list();
            aParameterLists.set( "IWG_name", "IWGGPInnerTemp" );
            aParameterLists.set( "IWG_type", fem::IWG_Type::GHOST_NORMAL_FIELD );
            aParameterLists.set( "dof_residual", "TEMP" );
            aParameterLists.set( "leader_dof_dependencies", "TEMP" );
            aParameterLists.set( "follower_dof_dependencies", "TEMP" );
            aParameterLists.set( "stabilization_parameters", "SPGPTempInner,GhostSP" );
            aParameterLists.set( "mesh_set_names", tInnerPhaseGhost );

            // create IWG for outer material - ghost
            aParameterLists( FEM::IWG ).add_parameter_list();
            aParameterLists.set( "IWG_name", "IWGGPInnerTemp" );
            aParameterLists.set( "IWG_type", fem::IWG_Type::GHOST_NORMAL_FIELD );
            aParameterLists.set( "dof_residual", "TEMP" );
            aParameterLists.set( "leader_dof_dependencies", "TEMP" );
            aParameterLists.set( "follower_dof_dependencies", "TEMP" );
            aParameterLists.set( "stabilization_parameters", "SPGPTempOuter,GhostSP" );
            aParameterLists.set( "mesh_set_names", tOuterPhaseGhost );
        }

        //        // create IWG for time continuity
        //        aParameterLists( 3 ).push_back( prm::create_IWG_parameter_list() );
        //        aParameterLists.set( "IWG_name",                   "IWGTimeContinuityTemp") ;
        //        aParameterLists.set( "IWG_type",                    fem::IWG_Type::TIME_CONTINUITY_DOF ) ;
        //        aParameterLists.set( "dof_residual",               "TEMP") ;
        //        aParameterLists.set( "leader_dof_dependencies",    "TEMP") ;
        //        aParameterLists.set( "leader_properties",
        //                "PropWeightCurrent   ,WeightCurrent;"
        //                "PropWeightPrevious  ,WeightPrevious;"
        //                "PropInitialCondition,InitialCondition") ;
        //        aParameterLists.set( "mesh_set_names",             tTotalDomain );
        //        aParameterLists.set( "time_continuity",            true );
        //
        //------------------------------------------------------------------------------
        // Nodal Temperature IQI
        aParameterLists( FEM::IQI ).add_parameter_list();
        aParameterLists.set( "IQI_name", "IQIBulkTEMP" );
        aParameterLists.set( "IQI_type", fem::IQI_Type::DOF );
        aParameterLists.set( "dof_quantity", "TEMP" );
        aParameterLists.set( "leader_dof_dependencies", "TEMP" );
        aParameterLists.set( "vectorial_field_index", 0 );
        aParameterLists.set( "mesh_set_names", tTotalDomain );

        // Nodal Analytic Temperature IQI
        aParameterLists( FEM::IQI ).add_parameter_list();
        aParameterLists.set( "IQI_name", "IQIBulkTEMPAnalytic" );
        aParameterLists.set( "IQI_type", fem::IQI_Type::PROPERTY );
        aParameterLists.set( "leader_properties", "PropExactTemperature,Property" );
        aParameterLists.set( "mesh_set_names", tTotalDomain );

        // L2 Error IQI
        aParameterLists( FEM::IQI ).add_parameter_list();
        aParameterLists.set( "IQI_name", "IQIBulkL2Error" );
        aParameterLists.set( "IQI_type", fem::IQI_Type::L2_ERROR_ANALYTIC );
        aParameterLists.set( "dof_quantity", "TEMP" );
        aParameterLists.set( "leader_dof_dependencies", "TEMP" );
        aParameterLists.set( "leader_properties", "PropExactTemperature,L2Check" );
        aParameterLists.set( "mesh_set_names", tTotalDomain );

        // H1 Semi-Norm Error IQI
        aParameterLists( FEM::IQI ).add_parameter_list();
        aParameterLists.set( "IQI_name", "IQIBulkH1Error" );
        aParameterLists.set( "IQI_type", fem::IQI_Type::H1_ERROR_ANALYTIC );
        aParameterLists.set( "dof_quantity", "TEMP" );
        aParameterLists.set( "leader_dof_dependencies", "TEMP" );
        aParameterLists.set( "leader_properties", "PropExactTemperatureGradient,H1Check" );
        aParameterLists.set( "mesh_set_names", tTotalDomain );

        // Total volume of the sphere and the block around it
        aParameterLists( FEM::IQI ).add_parameter_list();
        aParameterLists.set( "IQI_name", "IQIVolume" );
        aParameterLists.set( "IQI_type", fem::IQI_Type::VOLUME );
        aParameterLists.set( "leader_dof_dependencies", "TEMP" );
        aParameterLists.set( "mesh_set_names", tTotalDomain );

        // surface area of the sphere
        aParameterLists( FEM::IQI ).add_parameter_list();
        aParameterLists.set( "IQI_name", "IQI_Sphere_Surface" );
        aParameterLists.set( "IQI_type", fem::IQI_Type::VOLUME );
        aParameterLists.set( "leader_dof_dependencies", "TEMP" );
        aParameterLists.set( "mesh_set_names", tSphereSurface );

        // sphere surface heat flux
        aParameterLists( FEM::IQI ).add_parameter_list();
        aParameterLists.set( "IQI_name", "IQI_Sphere_Outer_Surface_Heat_Flux" );
        aParameterLists.set( "IQI_type", fem::IQI_Type::TRACTION );
        aParameterLists.set( "leader_dof_dependencies", "TEMP" );
        aParameterLists.set( "leader_constitutive_models", "CMDiffusionInner,TractionCM" );
        aParameterLists.set( "mesh_set_names", tSphereSurface );
        aParameterLists.set( "vectorial_field_index", 0 );

        // block inner surface heat flux
        aParameterLists( FEM::IQI ).add_parameter_list();
        aParameterLists.set( "IQI_name", "IQI_Block_Inner_Surface_Heat_Flux" );
        aParameterLists.set( "IQI_type", fem::IQI_Type::TRACTION );
        aParameterLists.set( "leader_dof_dependencies", "TEMP" );
        aParameterLists.set( "leader_constitutive_models", "CMDiffusionOuter,TractionCM" );
        aParameterLists.set( "mesh_set_names", tBlockInnerSurface );
        aParameterLists.set( "vectorial_field_index", 0 );

        // error in heat fluxes between the two materials
        aParameterLists( FEM::IQI ).add_parameter_list();
        aParameterLists.set( "IQI_name", "IQI_Surface_Heat_Flux_Jump" );
        aParameterLists.set( "IQI_type", fem::IQI_Type::JUMP_TRACTION );
        aParameterLists.set( "leader_dof_dependencies", "TEMP" );
        aParameterLists.set( "follower_dof_dependencies", "TEMP" );
        aParameterLists.set( "leader_constitutive_models", "CMDiffusionInner,TractionCM" );
        aParameterLists.set( "follower_constitutive_models", "CMDiffusionOuter,TractionCM" );
        aParameterLists.set( "mesh_set_names", tInterface );
        aParameterLists.set( "vectorial_field_index", 0 );

        //------------------------------------------------------------------------------
        // fill the computation part of the parameter list
        aParameterLists( FEM::COMPUTATION );
    }

    void
    SOLParameterList( Module_Parameter_Lists& aParameterLists )
    {

        aParameterLists( SOL::LINEAR_ALGORITHMS ).add_parameter_list( sol::SolverType::AMESOS_IMPL );

        aParameterLists( SOL::LINEAR_SOLVERS ).add_parameter_list();

        aParameterLists( SOL::NONLINEAR_ALGORITHMS ).add_parameter_list();
        aParameterLists.set( "NLA_rel_res_norm_drop", tNLA_rel_res_norm_drop );
        aParameterLists.set( "NLA_relaxation_parameter", tNLA_relaxation_parameter );
        aParameterLists.set( "NLA_max_iter", tNLA_max_iter );

        aParameterLists( SOL::NONLINEAR_SOLVERS ).add_parameter_list();
        aParameterLists.set( "NLA_DofTypes", "TEMP" );

        aParameterLists( SOL::TIME_SOLVER_ALGORITHMS ).add_parameter_list();
        aParameterLists.set( "TSA_Num_Time_Steps", tTSA_Num_Time_Steps );
        aParameterLists.set( "TSA_Time_Frame", tTSA_Time_Frame );

        aParameterLists( SOL::TIME_SOLVERS ).add_parameter_list();
        aParameterLists.set( "TSA_DofTypes", "TEMP" );
        aParameterLists.set( "TSA_Initialize_Sol_Vec", "TEMP,0.0" );
        aParameterLists.set( "TSA_Output_Indices", "0" );
        aParameterLists.set( "TSA_Output_Criteria", "Output_Criterion" );

        aParameterLists( SOL::PRECONDITIONERS ).add_parameter_list(  sol::PreconditionerType::NONE );
    }

    void
    MSIParameterList( Module_Parameter_Lists& aParameterLists )
    {
        aParameterLists.set( "order_adofs_by_host", false );
    }

    void
    VISParameterList( Module_Parameter_Lists& aParameterLists )
    {
        aParameterLists.set( "File_Name", std::pair< std::string, std::string >( "./", tOutputFileName ) );
        aParameterLists.set( "Mesh_Type", vis::VIS_Mesh_Type::STANDARD );
        aParameterLists.set( "Set_Names", tTotalDomain + "," + tAllInterfaces + "," + tInterfaceSingleSides );
        aParameterLists.set( "Field_Names",
                "TEMP,TEMP_ANALYTIC,"
                "L2_ERROR_ANALYTIC,H1_ERROR_ANALYTIC,"
                "VOLUME,"
                "SPHERE_SURFACE_AREA,ELEMENTAL_SPHERE_SURFACE_AREA,"
                "SPHERE_SURFACE_HEAT_FLUX,TOTAL_SPHERE_SURFACE_HEAT_FLUX,"
                "BLOCK_INNER_SURFACE_HEAT_FLUX,TOTAL_BLOCK_INNER_SURFACE_HEAT_FLUX,"
                "HEAT_FLUX_JUMP" );
        aParameterLists.set( "Field_Type",
                "NODAL,NODAL,"
                "GLOBAL,GLOBAL,"
                "GLOBAL,"
                "GLOBAL,FACETED_INT,"
                "FACETED_AVG,GLOBAL,"
                "FACETED_AVG,GLOBAL,"
                "FACETED_AVG" );
        aParameterLists.set( "IQI_Names",
                "IQIBulkTEMP,IQIBulkTEMPAnalytic,"
                "IQIBulkL2Error,IQIBulkH1Error,"
                "IQIVolume,"
                "IQI_Sphere_Surface, IQI_Sphere_Surface,"
                "IQI_Sphere_Outer_Surface_Heat_Flux,IQI_Sphere_Outer_Surface_Heat_Flux,"
                "IQI_Block_Inner_Surface_Heat_Flux,IQI_Block_Inner_Surface_Heat_Flux,"
                "IQI_Surface_Heat_Flux_Jump" );
        aParameterLists.set( "Save_Frequency", 1 );
    }

    void
    MORISGENERALParameterList( Module_Parameter_Lists& aParameterLists )
    {
    }

    /* ------------------------------------------------------------------------ */
}    // namespace moris

//------------------------------------------------------------------------------
#ifdef __cplusplus
}
#endif<|MERGE_RESOLUTION|>--- conflicted
+++ resolved
@@ -233,30 +233,6 @@
         aParameterLists.set( "number_of_elements_per_dimension", tNumElemsPerDim );
         aParameterLists.set( "domain_dimensions", tDomainDims );
         aParameterLists.set( "domain_offset", tDomainOffset );
-<<<<<<< HEAD
-        aParameterLists.set( "domain_sidesets", tDomainSidesets );
-        aParameterLists.set( "lagrange_output_meshes", "0" );
-
-        aParameterLists.set( "lagrange_orders", std::to_string( gInterpolationOrder ) );
-        aParameterLists.set( "lagrange_pattern", "0" );
-        aParameterLists.set( "bspline_orders", std::to_string( gInterpolationOrder ) );
-        aParameterLists.set( "bspline_pattern", "0" );
-
-        aParameterLists.set( "lagrange_to_bspline", "0" );
-
-        aParameterLists.set( "truncate_bsplines", 1 );
-        aParameterLists.set( "refinement_buffer", tRefineBuffer );
-        aParameterLists.set( "staircase_buffer", tRefineBuffer );
-        aParameterLists.set( "initial_refinement", "1" );
-        aParameterLists.set( "initial_refinement_pattern", "0" );
-
-        aParameterLists.set( "use_number_aura", 1 );
-
-        aParameterLists.set( "use_multigrid", 0 );
-        aParameterLists.set( "severity_level", 0 );
-        //
-        //        aParameterLists.set( "lagrange_input_meshes", "0");
-=======
 
         aParameterLists.set( "refinement_buffer", tRefineBuffer );
         aParameterLists.set( "staircase_buffer", tRefineBuffer );
@@ -267,7 +243,6 @@
 
         aParameterLists( HMR::BSPLINE_MESHES ).add_parameter_list();
         aParameterLists.set( "orders", gInterpolationOrder );
->>>>>>> f5361e1f
     }
 
     void
@@ -275,11 +250,6 @@
     {
         aParameterLists.set( "decompose", true );
         aParameterLists.set( "decomposition_type", "conformal" );
-<<<<<<< HEAD
-        aParameterLists.set( "enrich", true );
-        aParameterLists.set( "basis_rank", "bspline" );
-=======
->>>>>>> f5361e1f
         aParameterLists.set( "enrich_mesh_indices", "0" );
         aParameterLists.set( "ghost_stab", tUseGhost );
         aParameterLists.set( "multigrid", false );
