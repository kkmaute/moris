/*
 * Copyright (c) 2022 University of Colorado
 * Licensed under the MIT license. See LICENSE.txt file in the MORIS root for details.
 *
 *------------------------------------------------------------------------------------
 *
 * Heated_Sphere.cpp
 *
 */

#include <string>
#include <iostream>
#include "moris_typedefs.hpp"
#include "cl_Matrix.hpp"
#include "linalg_typedefs.hpp"
#include "cl_FEM_Field_Interpolator_Manager.hpp"
#include "cl_MSI_Equation_Object.hpp"
#include "cl_TSA_Time_Solver.hpp"
#include "cl_DLA_Solver_Interface.hpp"
#include "cl_DLA_Linear_Solver_Aztec.hpp"
#include "fn_PRM_FEM_Parameters.hpp"
#include "fn_PRM_MSI_Parameters.hpp"
#include "fn_PRM_SOL_Parameters.hpp"
#include "fn_PRM_VIS_Parameters.hpp"
#include "fn_PRM_HMR_Parameters.hpp"
#include "fn_PRM_GEN_Parameters.hpp"
#include "fn_PRM_XTK_Parameters.hpp"
#include "fn_PRM_OPT_Parameters.hpp"
#include "cl_HMR_Element.hpp"
#include "fn_equal_to.hpp"

#include "AztecOO.h"

//---------------------------------------------------------------

// global variable for interpolation order
extern uint gInterpolationOrder;

//---------------------------------------------------------------

#ifdef __cplusplus
extern "C" {
#endif
//------------------------------------------------------------------------------
namespace moris
{
    /* ------------------------------------------------------------------------ */
    // Mesh Set Information

    std::string tInnerPhase = "HMR_dummy_n_p1,HMR_dummy_c_p1";
    std::string tOuterPhase = "HMR_dummy_n_p0,HMR_dummy_c_p0";

    std::string tInterface = "dbl_iside_p0_1_p1_0";

    std::string tSphereSurface        = "iside_b0_1_b1_0";
    std::string tBlockInnerSurface    = "iside_b0_0_b1_1";
    std::string tInterfaceSingleSides = tSphereSurface + "," + tBlockInnerSurface;

    std::string tOuterSurface = "SideSet_1_n_p0,SideSet_2_n_p0,SideSet_3_n_p0,SideSet_4_n_p0,SideSet_5_n_p0,SideSet_6_n_p0";

    std::string tInnerPhaseGhost = "ghost_p1";
    std::string tOuterPhaseGhost = "ghost_p0";

    std::string tTotalDomain   = tInnerPhase + "," + tOuterPhase;
    std::string tAllInterfaces = tOuterSurface + "," + tInterface;

    /* ------------------------------------------------------------------------ */
    // geometry parameters

    // general
    moris::real tCenterX = 0.0;
    moris::real tCenterY = 0.0;
    moris::real tCenterZ = 0.0;
    moris::real tRadius  = 0.5;

    /* ------------------------------------------------------------------------ */
    // material parameters

    // capacity
    std::string tCapacityInner = "0.0";
    std::string tCapacityOuter = "0.0";

    // density
    std::string tDensityInner = "0.0";
    std::string tDensityOuter = "0.0";

    // conductivity
    std::string tConductivityInner = "1.0";
    std::string tConductivityOuter = "0.125";

    // body flux
    std::string tHeatLoadInner = "1.0";
    std::string tHeatLoadOuter = "0.0";

    /* ------------------------------------------------------------------------ */
    // HMR parameters

    std::string tNumElemsPerDim = "8, 8, 8";
    std::string tDomainDims     = "2.0, 2.0, 2.0";
    std::string tDomainOffset   = "-1.0, -1.0, -1.0";
    std::string tDomainSidesets = "1,2,3,4,5,6";

    int tRefineBuffer = 1;

    /* ------------------------------------------------------------------------ */
    // Solver config

    moris::real tNLA_rel_res_norm_drop    = 1.0e-08;
    moris::real tNLA_relaxation_parameter = 1.0;
    int         tNLA_max_iter             = 2;

    int         tTSA_Num_Time_Steps = 1;
    moris::real tTSA_Time_Frame     = 1.0e0;

    /* ------------------------------------------------------------------------ */
    // Minimum level set value
    moris::real tMinLevs = 1.0e-8;

    /* ------------------------------------------------------------------------ */
    // Minimum level set value
    bool tUseGhost = true;

    /* ------------------------------------------------------------------------ */
    // Output Config

    std::string tOutputFileName = "Heated_Sphere.exo";

    /* ------------------------------------------------------------------------ */

    // Level set function for diamond shaped wedge
    moris::real
    Inclusion(
            const moris::Matrix< DDRMat >&     aCoordinates,
<<<<<<< HEAD
            const Vector< moris::real* >& aGeometryParameters )
=======
            const moris::Cell< real >& aGeometryParameters )
>>>>>>> 659c9214
    {
        // distance from sphere center
        moris::real tDx = aCoordinates( 0 ) - tCenterX;
        moris::real tDy = aCoordinates( 1 ) - tCenterY;
        moris::real tDz = aCoordinates( 2 ) - tCenterZ;

        // Compute Signed-Distance field
        moris::real tVal = tRadius - std::sqrt( tDx * tDx + tDy * tDy + tDz * tDz );

        // clean return value to return non-zero value
        return std::abs( tVal ) < tMinLevs ? tMinLevs : tVal;
    }

    /* ------------------------------------------------------------------------ */

    // Constant function for properties
    void
    Func_Const( moris::Matrix<
                        moris::DDRMat >&                   aPropMatrix,
            Vector< moris::Matrix< moris::DDRMat > >& aParameters,
            moris::fem::Field_Interpolator_Manager*        aFIManager )
    {
        aPropMatrix = aParameters( 0 );
    }

    void
    Func_Exact_Temperature(
            moris::Matrix< moris::DDRMat >&                aPropMatrix,
            Vector< moris::Matrix< moris::DDRMat > >& aParameters,
            moris::fem::Field_Interpolator_Manager*        aFIManager )
    {
        // distance from sphere center
        moris::real tDx = aFIManager->get_IP_geometry_interpolator()->valx()( 0 ) - tCenterX;
        moris::real tDy = aFIManager->get_IP_geometry_interpolator()->valx()( 1 ) - tCenterY;
        moris::real tDz = aFIManager->get_IP_geometry_interpolator()->valx()( 2 ) - tCenterZ;

        // Compute Signed-Distance field
        moris::real distance = std::sqrt( tDx * tDx + tDy * tDy + tDz * tDz );

        if ( distance <= tRadius )
        {
            aPropMatrix = { { 3.0 / 8.0 - distance * distance / 6.0 } };
        }
        else
        {
            aPropMatrix = { { ( 1.0 / 3.0 ) * ( 1.0 / distance - 1.0 ) } };
        }
    }

    /* ------------------------------------------------------------------------ */

    void
    Func_Exact_TemperatureGradient(
            moris::Matrix< moris::DDRMat >&                aPropMatrix,
            Vector< moris::Matrix< moris::DDRMat > >& aParameters,
            moris::fem::Field_Interpolator_Manager*        aFIManager )
    {
        // distance from sphere center
        moris::real tDx = aFIManager->get_IP_geometry_interpolator()->valx()( 0 ) - tCenterX;
        moris::real tDy = aFIManager->get_IP_geometry_interpolator()->valx()( 1 ) - tCenterY;
        moris::real tDz = aFIManager->get_IP_geometry_interpolator()->valx()( 2 ) - tCenterZ;

        // Compute Signed-Distance field
        moris::real distance = std::sqrt( tDx * tDx + tDy * tDy + tDz * tDz );

        moris::real ddistdx = tDx / distance;
        moris::real ddistdy = tDy / distance;
        moris::real ddistdz = tDz / distance;

        // set size for aPropMatrix
        aPropMatrix.set_size( 3, 1, 0.0 );

        // spatial gradients of analytic temperature distribution
        if ( distance <= tRadius )
        {
            aPropMatrix( 0, 0 ) = -2.0 / 6.0 * distance * ddistdx;
            aPropMatrix( 1, 0 ) = -2.0 / 6.0 * distance * ddistdy;
            aPropMatrix( 2, 0 ) = -2.0 / 6.0 * distance * ddistdz;
        }
        else
        {
            aPropMatrix( 0, 0 ) = -( 1.0 / 3.0 ) * ( 1.0 / distance / distance * ddistdx );
            aPropMatrix( 1, 0 ) = -( 1.0 / 3.0 ) * ( 1.0 / distance / distance * ddistdy );
            aPropMatrix( 2, 0 ) = -( 1.0 / 3.0 ) * ( 1.0 / distance / distance * ddistdz );
        }
    }

    /* ------------------------------------------------------------------------ */

    bool
    Output_Criterion( moris::tsa::Time_Solver* aTimeSolver )
    {
        return true;
    }

    /* ------------------------------------------------------------------------ */

    void
    OPTParameterList( Vector< Vector< ParameterList > >& tParameterlist )
    {
        tParameterlist.resize( 1 );
        tParameterlist( 0 ).resize( 1 );

        tParameterlist( 0 )( 0 ) = prm::create_opt_problem_parameter_list();

        tParameterlist( 0 )( 0 ).set( "is_optimization_problem", false );
    }

    void
    HMRParameterList( Vector< Vector< ParameterList > >& tParameterlist )
    {
        tParameterlist.resize( 1 );
        tParameterlist( 0 ).resize( 1 );

        tParameterlist( 0 )( 0 ) = prm::create_hmr_parameter_list();

        tParameterlist( 0 )( 0 ).set( "number_of_elements_per_dimension", tNumElemsPerDim );
        tParameterlist( 0 )( 0 ).set( "domain_dimensions", tDomainDims );
        tParameterlist( 0 )( 0 ).set( "domain_offset", tDomainOffset );
        tParameterlist( 0 )( 0 ).set( "domain_sidesets", tDomainSidesets );
        tParameterlist( 0 )( 0 ).set( "lagrange_output_meshes", "0" );

        tParameterlist( 0 )( 0 ).set( "lagrange_orders", std::to_string( gInterpolationOrder ) );
        tParameterlist( 0 )( 0 ).set( "lagrange_pattern", "0" );
        tParameterlist( 0 )( 0 ).set( "bspline_orders", std::to_string( gInterpolationOrder ) );
        tParameterlist( 0 )( 0 ).set( "bspline_pattern", "0" );

        tParameterlist( 0 )( 0 ).set( "lagrange_to_bspline", "0" );

        tParameterlist( 0 )( 0 ).set( "truncate_bsplines", 1 );
        tParameterlist( 0 )( 0 ).set( "refinement_buffer", tRefineBuffer );
        tParameterlist( 0 )( 0 ).set( "staircase_buffer", tRefineBuffer );
        tParameterlist( 0 )( 0 ).set( "initial_refinement", "1" );
        tParameterlist( 0 )( 0 ).set( "initial_refinement_pattern", "0" );

        tParameterlist( 0 )( 0 ).set( "use_number_aura", 1 );

        tParameterlist( 0 )( 0 ).set( "use_multigrid", 0 );
        tParameterlist( 0 )( 0 ).set( "severity_level", 0 );
        //
        //        tParameterlist( 0 )( 0 ).set( "lagrange_input_meshes", "0");
    }

    void
    XTKParameterList( Vector< Vector< ParameterList > >& tParameterlist )
    {
        tParameterlist.resize( 1 );
        tParameterlist( 0 ).resize( 1 );

        tParameterlist( 0 )( 0 ) = prm::create_xtk_parameter_list();
        tParameterlist( 0 )( 0 ).set( "decompose", true );
        tParameterlist( 0 )( 0 ).set( "decomposition_type", "conformal" );
        tParameterlist( 0 )( 0 ).set( "enrich", true );
        tParameterlist( 0 )( 0 ).set( "basis_rank", "bspline" );
        tParameterlist( 0 )( 0 ).set( "enrich_mesh_indices", "0" );
        tParameterlist( 0 )( 0 ).set( "ghost_stab", tUseGhost );
        tParameterlist( 0 )( 0 ).set( "multigrid", false );
        tParameterlist( 0 )( 0 ).set( "verbose", true );
        tParameterlist( 0 )( 0 ).set( "print_enriched_ig_mesh", false );
        tParameterlist( 0 )( 0 ).set( "exodus_output_XTK_ig_mesh", false );
        tParameterlist( 0 )( 0 ).set( "high_to_low_dbl_side_sets", true );
    }

    void
    GENParameterList( Vector< Vector< ParameterList > >& tParameterlist )
    {
        tParameterlist.resize( 3 );
        tParameterlist( 0 ).resize( 1 );

        // Main GEN parameter list
        tParameterlist( 0 )( 0 ) = prm::create_gen_parameter_list();

        // init geometry counter
        uint tGeoCounter = 0;

        // Geometry parameter lists
        tParameterlist( 1 ).push_back( prm::create_user_defined_geometry_parameter_list() );
        tParameterlist( 1 )( tGeoCounter ).set( "field_function_name", "Inclusion" );
    }

    void
    FEMParameterList( Vector< Vector< ParameterList > >& tParameterList )
    {
        // create a cell of cell of parameter list for fem
        tParameterList.resize( 8 );

        //------------------------------------------------------------------------------
        // init property counter
        uint tPropCounter = 0;

        // properties for inclusion

        tParameterList( 0 ).push_back( prm::create_property_parameter_list() );
        tParameterList( 0 )( tPropCounter ) = prm::create_property_parameter_list();
        tParameterList( 0 )( tPropCounter ).set( "property_name", "PropDensityInner" );
        tParameterList( 0 )( tPropCounter ).set( "function_parameters", tDensityInner );
        tParameterList( 0 )( tPropCounter ).set( "value_function", "Func_Const" );
        tPropCounter++;

        tParameterList( 0 ).push_back( prm::create_property_parameter_list() );
        tParameterList( 0 )( tPropCounter ).set( "property_name", "PropCapacityInner" );
        tParameterList( 0 )( tPropCounter ).set( "function_parameters", tCapacityInner );
        tParameterList( 0 )( tPropCounter ).set( "value_function", "Func_Const" );
        tPropCounter++;

        tParameterList( 0 ).push_back( prm::create_property_parameter_list() );
        tParameterList( 0 )( tPropCounter ).set( "property_name", "PropConductivityInner" );
        tParameterList( 0 )( tPropCounter ).set( "function_parameters", tConductivityInner );
        tParameterList( 0 )( tPropCounter ).set( "value_function", "Func_Const" );
        tPropCounter++;

        tParameterList( 0 ).push_back( prm::create_property_parameter_list() );
        tParameterList( 0 )( tPropCounter ).set( "property_name", "PropHeatLoadInner" );
        tParameterList( 0 )( tPropCounter ).set( "function_parameters", tHeatLoadInner );
        tParameterList( 0 )( tPropCounter ).set( "value_function", "Func_Const" );
        tPropCounter++;

        // properties for outer material

        tParameterList( 0 ).push_back( prm::create_property_parameter_list() );
        tParameterList( 0 )( tPropCounter ) = prm::create_property_parameter_list();
        tParameterList( 0 )( tPropCounter ).set( "property_name", "PropDensityOuter" );
        tParameterList( 0 )( tPropCounter ).set( "function_parameters", tDensityOuter );
        tParameterList( 0 )( tPropCounter ).set( "value_function", "Func_Const" );
        tPropCounter++;

        tParameterList( 0 ).push_back( prm::create_property_parameter_list() );
        tParameterList( 0 )( tPropCounter ).set( "property_name", "PropCapacityOuter" );
        tParameterList( 0 )( tPropCounter ).set( "function_parameters", tCapacityOuter );
        tParameterList( 0 )( tPropCounter ).set( "value_function", "Func_Const" );
        tPropCounter++;

        tParameterList( 0 ).push_back( prm::create_property_parameter_list() );
        tParameterList( 0 )( tPropCounter ).set( "property_name", "PropConductivityOuter" );
        tParameterList( 0 )( tPropCounter ).set( "function_parameters", tConductivityOuter );
        tParameterList( 0 )( tPropCounter ).set( "value_function", "Func_Const" );
        tPropCounter++;

        tParameterList( 0 ).push_back( prm::create_property_parameter_list() );
        tParameterList( 0 )( tPropCounter ).set( "property_name", "PropHeatLoadOuter" );
        tParameterList( 0 )( tPropCounter ).set( "function_parameters", tHeatLoadOuter );
        tParameterList( 0 )( tPropCounter ).set( "value_function", "Func_Const" );
        tPropCounter++;

        // time continuity weights
        tParameterList( 0 ).push_back( prm::create_property_parameter_list() );
        tParameterList( 0 )( tPropCounter ).set( "property_name", "PropWeightCurrent" );
        tParameterList( 0 )( tPropCounter ).set( "function_parameters", "100.0" );
        tParameterList( 0 )( tPropCounter ).set( "value_function", "Func_Const" );
        tPropCounter++;

        tParameterList( 0 ).push_back( prm::create_property_parameter_list() );
        tParameterList( 0 )( tPropCounter ).set( "property_name", "PropWeightPrevious" );
        tParameterList( 0 )( tPropCounter ).set( "function_parameters", "100.0" );
        tParameterList( 0 )( tPropCounter ).set( "value_function", "Func_Const" );
        tPropCounter++;

        // initial condition
        tParameterList( 0 ).push_back( prm::create_property_parameter_list() );
        tParameterList( 0 )( tPropCounter ).set( "property_name", "PropInitialCondition" );
        tParameterList( 0 )( tPropCounter ).set( "value_function", "Func_Exact_Temperature" );
        tPropCounter++;

        // temperature at outer surface condition
        tParameterList( 0 ).push_back( prm::create_property_parameter_list() );
        tParameterList( 0 )( tPropCounter ).set( "property_name", "PropImposedTemperature" );
        tParameterList( 0 )( tPropCounter ).set( "value_function", "Func_Exact_Temperature" );
        tPropCounter++;

        // create parameter list for property 4
        tParameterList( 0 ).push_back( prm::create_property_parameter_list() );
        tParameterList( 0 )( tPropCounter ).set( "property_name", "PropExactTemperature" );
        tParameterList( 0 )( tPropCounter ).set( "value_function", "Func_Exact_Temperature" );
        tPropCounter++;

        // create parameter list for property 5
        tParameterList( 0 ).push_back( prm::create_property_parameter_list() );
        tParameterList( 0 )( tPropCounter ).set( "property_name", "PropExactTemperatureGradient" );
        tParameterList( 0 )( tPropCounter ).set( "value_function", "Func_Exact_TemperatureGradient" );
        tPropCounter++;

        //------------------------------------------------------------------------------
        // init CM counter
        uint tCMCounter = 0;

        // create parameter list for constitutive model - Inclusion
        tParameterList( 1 ).push_back( prm::create_constitutive_model_parameter_list() );
        tParameterList( 1 )( tCMCounter ).set( "constitutive_name", "CMDiffusionInner" );
        tParameterList( 1 )( tCMCounter ).set( "constitutive_type", static_cast< uint >( fem::Constitutive_Type::DIFF_LIN_ISO ) );
        tParameterList( 1 )( tCMCounter ).set( "dof_dependencies", std::pair< std::string, std::string >( "TEMP", "Temperature" ) );
        tParameterList( 1 )( tCMCounter ).set( "properties",
                "PropConductivityInner , Conductivity;"
                "PropDensityInner      , Density;"
                "PropCapacityInner     , HeatCapacity" );
        tCMCounter++;

        // create parameter list for constitutive model - Outer Material
        tParameterList( 1 ).push_back( prm::create_constitutive_model_parameter_list() );
        tParameterList( 1 )( tCMCounter ).set( "constitutive_name", "CMDiffusionOuter" );
        tParameterList( 1 )( tCMCounter ).set( "constitutive_type", static_cast< uint >( fem::Constitutive_Type::DIFF_LIN_ISO ) );
        tParameterList( 1 )( tCMCounter ).set( "dof_dependencies", std::pair< std::string, std::string >( "TEMP", "Temperature" ) );
        tParameterList( 1 )( tCMCounter ).set( "properties",
                "PropConductivityOuter , Conductivity;"
                "PropDensityOuter      , Density;"
                "PropCapacityOuter     , HeatCapacity" );
        tCMCounter++;

        //------------------------------------------------------------------------------
        // init SP counter
        uint tSPCounter = 0;

        // create parameter list for ghost stabilization parameter for inclusion
        tParameterList( 2 ).push_back( prm::create_stabilization_parameter_parameter_list() );
        tParameterList( 2 )( tSPCounter ).set( "stabilization_name", "SPGPTempInner" );
        tParameterList( 2 )( tSPCounter ).set( "stabilization_type", static_cast< uint >( fem::Stabilization_Type::GHOST_DISPL ) );
        tParameterList( 2 )( tSPCounter ).set( "function_parameters", "0.01" );
        tParameterList( 2 )( tSPCounter ).set( "leader_properties", "PropConductivityInner,Material" );
        tSPCounter++;

        // create parameter list for ghost stabilization parameter for outer material
        tParameterList( 2 ).push_back( prm::create_stabilization_parameter_parameter_list() );
        tParameterList( 2 )( tSPCounter ).set( "stabilization_name", "SPGPTempOuter" );
        tParameterList( 2 )( tSPCounter ).set( "stabilization_type", static_cast< uint >( fem::Stabilization_Type::GHOST_DISPL ) );
        tParameterList( 2 )( tSPCounter ).set( "function_parameters", "0.01" );
        tParameterList( 2 )( tSPCounter ).set( "leader_properties", "PropConductivityOuter,Material" );
        tSPCounter++;

        // create parameter list for Nitsche stabilization parameter for inclusion-outer material interface
        tParameterList( 2 ).push_back( prm::create_stabilization_parameter_parameter_list() );
        tParameterList( 2 )( tSPCounter ).set( "stabilization_name", "SPInterfaceNitsche" );
        tParameterList( 2 )( tSPCounter ).set( "stabilization_type", static_cast< uint >( fem::Stabilization_Type::NITSCHE_INTERFACE ) );
        tParameterList( 2 )( tSPCounter ).set( "function_parameters", "100.0" );
        tParameterList( 2 )( tSPCounter ).set( "leader_properties", "PropConductivityInner,Material" );
        tParameterList( 2 )( tSPCounter ).set( "follower_properties", "PropConductivityOuter,Material" );
        tSPCounter++;

        // create parameter list for DBC on outer surface
        tParameterList( 2 ).push_back( prm::create_stabilization_parameter_parameter_list() );
        tParameterList( 2 )( tSPCounter ).set( "stabilization_name", "SPNitscheTemp" );
        tParameterList( 2 )( tSPCounter ).set( "stabilization_type", static_cast< uint >( fem::Stabilization_Type::DIRICHLET_NITSCHE ) );
        tParameterList( 2 )( tSPCounter ).set( "function_parameters", "100.0" );
        tParameterList( 2 )( tSPCounter ).set( "leader_properties", "PropConductivityOuter,Material" );
        tSPCounter++;

        //------------------------------------------------------------------------------
        // init IWG counter
        uint tIWGCounter = 0;

        // create IWG for inclusion - bulk diffusion
        tParameterList( 3 ).push_back( prm::create_IWG_parameter_list() );
        tParameterList( 3 )( tIWGCounter ).set( "IWG_name", "IWGDiffusionInnerBulk" );
        tParameterList( 3 )( tIWGCounter ).set( "IWG_type", static_cast< uint >( fem::IWG_Type::SPATIALDIFF_BULK ) );
        tParameterList( 3 )( tIWGCounter ).set( "dof_residual", "TEMP" );
        tParameterList( 3 )( tIWGCounter ).set( "leader_dof_dependencies", "TEMP" );
        tParameterList( 3 )( tIWGCounter ).set( "leader_constitutive_models", "CMDiffusionInner,Diffusion" );
        tParameterList( 3 )( tIWGCounter ).set( "leader_properties", "PropHeatLoadInner,Load" );
        tParameterList( 3 )( tIWGCounter ).set( "mesh_set_names", tInnerPhase );
        tIWGCounter++;

        // create IWG for outer material - bulk diffusion
        tParameterList( 3 ).push_back( prm::create_IWG_parameter_list() );
        tParameterList( 3 )( tIWGCounter ).set( "IWG_name", "IWGDiffusionOuterBulk" );
        tParameterList( 3 )( tIWGCounter ).set( "IWG_type", static_cast< uint >( fem::IWG_Type::SPATIALDIFF_BULK ) );
        tParameterList( 3 )( tIWGCounter ).set( "dof_residual", "TEMP" );
        tParameterList( 3 )( tIWGCounter ).set( "leader_dof_dependencies", "TEMP" );
        tParameterList( 3 )( tIWGCounter ).set( "leader_constitutive_models", "CMDiffusionOuter,Diffusion" );
        tParameterList( 3 )( tIWGCounter ).set( "leader_properties", "PropHeatLoadOuter,Load" );
        tParameterList( 3 )( tIWGCounter ).set( "mesh_set_names", tOuterPhase );
        tIWGCounter++;

        // create parameter list for outer boundary conditions
        tParameterList( 3 ).push_back( prm::create_IWG_parameter_list() );
        tParameterList( 3 )( tIWGCounter ).set( "IWG_name", "IWGOuterSurfaceTemp" );
        tParameterList( 3 )( tIWGCounter ).set( "IWG_type", static_cast< uint >( fem::IWG_Type::SPATIALDIFF_DIRICHLET_UNSYMMETRIC_NITSCHE ) );
        tParameterList( 3 )( tIWGCounter ).set( "dof_residual", "TEMP" );
        tParameterList( 3 )( tIWGCounter ).set( "leader_dof_dependencies", "TEMP" );
        tParameterList( 3 )( tIWGCounter ).set( "leader_properties", "PropImposedTemperature,Dirichlet" );
        tParameterList( 3 )( tIWGCounter ).set( "leader_constitutive_models", "CMDiffusionOuter,Diffusion" );
        tParameterList( 3 )( tIWGCounter ).set( "stabilization_parameters", "SPNitscheTemp,DirichletNitsche" );
        tParameterList( 3 )( tIWGCounter ).set( "mesh_set_names", tOuterSurface );
        tIWGCounter++;

        // create parameter list for interface conditions
        tParameterList( 3 ).push_back( prm::create_IWG_parameter_list() );
        tParameterList( 3 )( tIWGCounter ).set( "IWG_name", "IWGInterfaceInnerOuterTEMP" );
        tParameterList( 3 )( tIWGCounter ).set( "IWG_type", static_cast< uint >( fem::IWG_Type::SPATIALDIFF_INTERFACE_SYMMETRIC_NITSCHE ) );
        tParameterList( 3 )( tIWGCounter ).set( "dof_residual", "TEMP" );
        tParameterList( 3 )( tIWGCounter ).set( "leader_dof_dependencies", "TEMP" );
        tParameterList( 3 )( tIWGCounter ).set( "follower_dof_dependencies", "TEMP" );
        tParameterList( 3 )( tIWGCounter ).set( "leader_constitutive_models", "CMDiffusionInner,Diffusion" );
        tParameterList( 3 )( tIWGCounter ).set( "follower_constitutive_models", "CMDiffusionOuter,Diffusion" );
        tParameterList( 3 )( tIWGCounter ).set( "stabilization_parameters", "SPInterfaceNitsche,NitscheInterface" );
        tParameterList( 3 )( tIWGCounter ).set( "mesh_set_names", tInterface );
        tIWGCounter++;

        if ( tUseGhost )
        {
            // create IWG for outer material - ghost
            tParameterList( 3 ).push_back( prm::create_IWG_parameter_list() );
            tParameterList( 3 )( tIWGCounter ).set( "IWG_name", "IWGGPInnerTemp" );
            tParameterList( 3 )( tIWGCounter ).set( "IWG_type", static_cast< uint >( fem::IWG_Type::GHOST_NORMAL_FIELD ) );
            tParameterList( 3 )( tIWGCounter ).set( "dof_residual", "TEMP" );
            tParameterList( 3 )( tIWGCounter ).set( "leader_dof_dependencies", "TEMP" );
            tParameterList( 3 )( tIWGCounter ).set( "follower_dof_dependencies", "TEMP" );
            tParameterList( 3 )( tIWGCounter ).set( "stabilization_parameters", "SPGPTempInner,GhostSP" );
            tParameterList( 3 )( tIWGCounter ).set( "mesh_set_names", tInnerPhaseGhost );
            tIWGCounter++;

            // create IWG for outer material - ghost
            tParameterList( 3 ).push_back( prm::create_IWG_parameter_list() );
            tParameterList( 3 )( tIWGCounter ).set( "IWG_name", "IWGGPInnerTemp" );
            tParameterList( 3 )( tIWGCounter ).set( "IWG_type", static_cast< uint >( fem::IWG_Type::GHOST_NORMAL_FIELD ) );
            tParameterList( 3 )( tIWGCounter ).set( "dof_residual", "TEMP" );
            tParameterList( 3 )( tIWGCounter ).set( "leader_dof_dependencies", "TEMP" );
            tParameterList( 3 )( tIWGCounter ).set( "follower_dof_dependencies", "TEMP" );
            tParameterList( 3 )( tIWGCounter ).set( "stabilization_parameters", "SPGPTempOuter,GhostSP" );
            tParameterList( 3 )( tIWGCounter ).set( "mesh_set_names", tOuterPhaseGhost );
            tIWGCounter++;
        }

        //        // create IWG for time continuity
        //        tParameterList( 3 ).push_back( prm::create_IWG_parameter_list() );
        //        tParameterList( 3 )( tIWGCounter ).set( "IWG_name",                   "IWGTimeContinuityTemp") ;
        //        tParameterList( 3 )( tIWGCounter ).set( "IWG_type",                   static_cast< uint >( fem::IWG_Type::TIME_CONTINUITY_DOF ) );
        //        tParameterList( 3 )( tIWGCounter ).set( "dof_residual",               "TEMP") ;
        //        tParameterList( 3 )( tIWGCounter ).set( "leader_dof_dependencies",    "TEMP") ;
        //        tParameterList( 3 )( tIWGCounter ).set( "leader_properties",
        //                "PropWeightCurrent   ,WeightCurrent;"
        //                "PropWeightPrevious  ,WeightPrevious;"
        //                "PropInitialCondition,InitialCondition") ;
        //        tParameterList( 3 )( tIWGCounter ).set( "mesh_set_names",             tTotalDomain );
        //        tParameterList( 3 )( tIWGCounter ).set( "time_continuity",            true );
        //        tIWGCounter++;

        //------------------------------------------------------------------------------
        // init IQI counter
        uint tIQICounter = 0;

        // Nodal Temperature IQI
        tParameterList( 4 ).push_back( prm::create_IQI_parameter_list() );
        tParameterList( 4 )( tIQICounter ).set( "IQI_name", "IQIBulkTEMP" );
        tParameterList( 4 )( tIQICounter ).set( "IQI_type", static_cast< uint >( fem::IQI_Type::DOF ) );
        tParameterList( 4 )( tIQICounter ).set( "dof_quantity", "TEMP" );
        tParameterList( 4 )( tIQICounter ).set( "leader_dof_dependencies", "TEMP" );
        tParameterList( 4 )( tIQICounter ).set( "vectorial_field_index", 0 );
        tParameterList( 4 )( tIQICounter ).set( "mesh_set_names", tTotalDomain );
        tIQICounter++;

        // Nodal Analytic Temperature IQI
        tParameterList( 4 ).push_back( prm::create_IQI_parameter_list() );
        tParameterList( 4 )( tIQICounter ).set( "IQI_name", "IQIBulkTEMPAnalytic" );
        tParameterList( 4 )( tIQICounter ).set( "IQI_type", static_cast< uint >( fem::IQI_Type::PROPERTY ) );
        tParameterList( 4 )( tIQICounter ).set( "leader_properties", "PropExactTemperature,Property" );
        tParameterList( 4 )( tIQICounter ).set( "mesh_set_names", tTotalDomain );
        tIQICounter++;

        // L2 Error IQI
        tParameterList( 4 ).push_back( prm::create_IQI_parameter_list() );
        tParameterList( 4 )( tIQICounter ).set( "IQI_name", "IQIBulkL2Error" );
        tParameterList( 4 )( tIQICounter ).set( "IQI_type", static_cast< uint >( fem::IQI_Type::L2_ERROR_ANALYTIC ) );
        tParameterList( 4 )( tIQICounter ).set( "dof_quantity", "TEMP" );
        tParameterList( 4 )( tIQICounter ).set( "leader_dof_dependencies", "TEMP" );
        tParameterList( 4 )( tIQICounter ).set( "leader_properties", "PropExactTemperature,L2Check" );
        tParameterList( 4 )( tIQICounter ).set( "mesh_set_names", tTotalDomain );
        tIQICounter++;

        // H1 Semi-Norm Error IQI
        tParameterList( 4 ).push_back( prm::create_IQI_parameter_list() );
        tParameterList( 4 )( tIQICounter ).set( "IQI_name", "IQIBulkH1Error" );
        tParameterList( 4 )( tIQICounter ).set( "IQI_type", static_cast< uint >( fem::IQI_Type::H1_ERROR_ANALYTIC ) );
        tParameterList( 4 )( tIQICounter ).set( "dof_quantity", "TEMP" );
        tParameterList( 4 )( tIQICounter ).set( "leader_dof_dependencies", "TEMP" );
        tParameterList( 4 )( tIQICounter ).set( "leader_properties", "PropExactTemperatureGradient,H1Check" );
        tParameterList( 4 )( tIQICounter ).set( "mesh_set_names", tTotalDomain );
        tIQICounter++;

        // Total volume of the sphere and the block around it
        tParameterList( 4 ).push_back( prm::create_IQI_parameter_list() );
        tParameterList( 4 )( tIQICounter ).set( "IQI_name", "IQIVolume" );
        tParameterList( 4 )( tIQICounter ).set( "IQI_type", static_cast< uint >( fem::IQI_Type::VOLUME ) );
        tParameterList( 4 )( tIQICounter ).set( "leader_dof_dependencies", "TEMP" );
        tParameterList( 4 )( tIQICounter ).set( "mesh_set_names", tTotalDomain );
        tIQICounter++;

        // surface area of the sphere
        tParameterList( 4 ).push_back( prm::create_IQI_parameter_list() );
        tParameterList( 4 )( tIQICounter ).set( "IQI_name", "IQI_Sphere_Surface" );
        tParameterList( 4 )( tIQICounter ).set( "IQI_type", static_cast< uint >( fem::IQI_Type::VOLUME ) );
        tParameterList( 4 )( tIQICounter ).set( "leader_dof_dependencies", "TEMP" );
        tParameterList( 4 )( tIQICounter ).set( "mesh_set_names", tSphereSurface );
        tIQICounter++;

        // sphere surface heat flux
        tParameterList( 4 ).push_back( prm::create_IQI_parameter_list() );
        tParameterList( 4 )( tIQICounter ).set( "IQI_name", "IQI_Sphere_Outer_Surface_Heat_Flux" );
        tParameterList( 4 )( tIQICounter ).set( "IQI_type", (uint)fem::IQI_Type::TRACTION );
        tParameterList( 4 )( tIQICounter ).set( "leader_dof_dependencies", "TEMP" );
        tParameterList( 4 )( tIQICounter ).set( "leader_constitutive_models", "CMDiffusionInner,TractionCM" );
        tParameterList( 4 )( tIQICounter ).set( "mesh_set_names", tSphereSurface );
        tParameterList( 4 )( tIQICounter ).set( "vectorial_field_index", 0 );
        tIQICounter++;

        // block inner surface heat flux
        tParameterList( 4 ).push_back( prm::create_IQI_parameter_list() );
        tParameterList( 4 )( tIQICounter ).set( "IQI_name", "IQI_Block_Inner_Surface_Heat_Flux" );
        tParameterList( 4 )( tIQICounter ).set( "IQI_type", (uint)fem::IQI_Type::TRACTION );
        tParameterList( 4 )( tIQICounter ).set( "leader_dof_dependencies", "TEMP" );
        tParameterList( 4 )( tIQICounter ).set( "leader_constitutive_models", "CMDiffusionOuter,TractionCM" );
        tParameterList( 4 )( tIQICounter ).set( "mesh_set_names", tBlockInnerSurface );
        tParameterList( 4 )( tIQICounter ).set( "vectorial_field_index", 0 );
        tIQICounter++;

        // error in heat fluxes between the two materials
        tParameterList( 4 ).push_back( prm::create_IQI_parameter_list() );
        tParameterList( 4 )( tIQICounter ).set( "IQI_name", "IQI_Surface_Heat_Flux_Jump" );
        tParameterList( 4 )( tIQICounter ).set( "IQI_type", (uint)fem::IQI_Type::JUMP_TRACTION );
        tParameterList( 4 )( tIQICounter ).set( "leader_dof_dependencies", "TEMP" );
        tParameterList( 4 )( tIQICounter ).set( "follower_dof_dependencies", "TEMP" );
        tParameterList( 4 )( tIQICounter ).set( "leader_constitutive_models", "CMDiffusionInner,TractionCM" );
        tParameterList( 4 )( tIQICounter ).set( "follower_constitutive_models", "CMDiffusionOuter,TractionCM" );
        tParameterList( 4 )( tIQICounter ).set( "mesh_set_names", tInterface );
        tParameterList( 4 )( tIQICounter ).set( "vectorial_field_index", 0 );
        tIQICounter++;


        //------------------------------------------------------------------------------
        // fill the computation part of the parameter list
        tParameterList( 5 ).resize( 1 );
        tParameterList( 5 )( 0 ) = prm::create_computation_parameter_list();
    }

    void
    SOLParameterList( Vector< Vector< ParameterList > >& tParameterlist )
    {
        tParameterlist.resize( 8 );
        for ( uint Ik = 0; Ik < 8; Ik++ )
        {
            tParameterlist( Ik ).resize( 1 );
        }

        tParameterlist( 0 )( 0 ) = moris::prm::create_linear_algorithm_parameter_list( sol::SolverType::AMESOS_IMPL );

        tParameterlist( 1 )( 0 ) = moris::prm::create_linear_solver_parameter_list();

        tParameterlist( 2 )( 0 ) = moris::prm::create_nonlinear_algorithm_parameter_list();
        tParameterlist( 2 )( 0 ).set( "NLA_rel_res_norm_drop", tNLA_rel_res_norm_drop );
        tParameterlist( 2 )( 0 ).set( "NLA_relaxation_parameter", tNLA_relaxation_parameter );
        tParameterlist( 2 )( 0 ).set( "NLA_max_iter", tNLA_max_iter );

        tParameterlist( 3 )( 0 ) = moris::prm::create_nonlinear_solver_parameter_list();
        tParameterlist( 3 )( 0 ).set( "NLA_DofTypes", "TEMP" );

        tParameterlist( 4 )( 0 ) = moris::prm::create_time_solver_algorithm_parameter_list();
        tParameterlist( 4 )( 0 ).set( "TSA_Num_Time_Steps", tTSA_Num_Time_Steps );
        tParameterlist( 4 )( 0 ).set( "TSA_Time_Frame", tTSA_Time_Frame );

        tParameterlist( 5 )( 0 ) = moris::prm::create_time_solver_parameter_list();
        tParameterlist( 5 )( 0 ).set( "TSA_DofTypes", "TEMP" );
        tParameterlist( 5 )( 0 ).set( "TSA_Initialize_Sol_Vec", "TEMP,0.0" );
        tParameterlist( 5 )( 0 ).set( "TSA_Output_Indices", "0" );
        tParameterlist( 5 )( 0 ).set( "TSA_Output_Criteria", "Output_Criterion" );

        tParameterlist( 6 )( 0 ) = moris::prm::create_solver_warehouse_parameterlist();

        tParameterlist( 7 )( 0 ) = moris::prm::create_preconditioner_parameter_list( sol::PreconditionerType::NONE );
    }

    void
    MSIParameterList( Vector< Vector< ParameterList > >& tParameterlist )
    {
        tParameterlist.resize( 1 );
        tParameterlist( 0 ).resize( 1 );

        tParameterlist( 0 )( 0 ) = prm::create_msi_parameter_list();
        tParameterlist( 0 )( 0 ).set( "order_adofs_by_host", false );
    }

    void
    VISParameterList( Vector< Vector< ParameterList > >& tParameterlist )
    {
        tParameterlist.resize( 1 );
        tParameterlist( 0 ).resize( 1 );

        tParameterlist( 0 )( 0 ) = prm::create_vis_parameter_list();
        tParameterlist( 0 )( 0 ).set( "File_Name", std::pair< std::string, std::string >( "./", tOutputFileName ) );
        tParameterlist( 0 )( 0 ).set( "Mesh_Type", static_cast< uint >( vis::VIS_Mesh_Type::STANDARD ) );
        tParameterlist( 0 )( 0 ).set( "Set_Names", tTotalDomain + "," + tAllInterfaces + "," + tInterfaceSingleSides );
        tParameterlist( 0 )( 0 ).set( "Field_Names",
                "TEMP,TEMP_ANALYTIC,"
                "L2_ERROR_ANALYTIC,H1_ERROR_ANALYTIC,"
                "VOLUME,"
                "SPHERE_SURFACE_AREA,ELEMENTAL_SPHERE_SURFACE_AREA,"
                "SPHERE_SURFACE_HEAT_FLUX,TOTAL_SPHERE_SURFACE_HEAT_FLUX,"
                "BLOCK_INNER_SURFACE_HEAT_FLUX,TOTAL_BLOCK_INNER_SURFACE_HEAT_FLUX,"
                "HEAT_FLUX_JUMP" );
        tParameterlist( 0 )( 0 ).set( "Field_Type",
                "NODAL,NODAL,"
                "GLOBAL,GLOBAL,"
                "GLOBAL,"
                "GLOBAL,FACETED_INT,"
                "FACETED_AVG,GLOBAL,"
                "FACETED_AVG,GLOBAL,"
                "FACETED_AVG" );
        tParameterlist( 0 )( 0 ).set( "IQI_Names",
                "IQIBulkTEMP,IQIBulkTEMPAnalytic,"
                "IQIBulkL2Error,IQIBulkH1Error,"
                "IQIVolume,"
                "IQI_Sphere_Surface, IQI_Sphere_Surface,"
                "IQI_Sphere_Outer_Surface_Heat_Flux,IQI_Sphere_Outer_Surface_Heat_Flux,"
                "IQI_Block_Inner_Surface_Heat_Flux,IQI_Block_Inner_Surface_Heat_Flux,"
                "IQI_Surface_Heat_Flux_Jump" );
        tParameterlist( 0 )( 0 ).set( "Save_Frequency", 1 );
    }

    void
    MORISGENERALParameterList( Vector< Vector< ParameterList > >& tParameterlist )
    {
    }

    /* ------------------------------------------------------------------------ */
}    // namespace moris

//------------------------------------------------------------------------------
#ifdef __cplusplus
}
#endif<|MERGE_RESOLUTION|>--- conflicted
+++ resolved
@@ -131,11 +131,7 @@
     moris::real
     Inclusion(
             const moris::Matrix< DDRMat >&     aCoordinates,
-<<<<<<< HEAD
-            const Vector< moris::real* >& aGeometryParameters )
-=======
-            const moris::Cell< real >& aGeometryParameters )
->>>>>>> 659c9214
+            const Vector< real >& aGeometryParameters )
     {
         // distance from sphere center
         moris::real tDx = aCoordinates( 0 ) - tCenterX;
