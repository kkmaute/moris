--- conflicted
+++ resolved
@@ -161,6 +161,7 @@
     std::string tNumElemsPerDim = tNumElemX + "," + tNumElemY;
     std::string tDomainDims     = tDomainDimX + "," + tDomainDimY;
     std::string tDomainOffset   = tDomainOffX + "," + tDomainOffY;
+    std::string tDomainSidesets = "1,2,3,4";
 
     // interpolation orders for level set and temperature fields
     int tLevelsetOrder = 2;
@@ -449,16 +450,10 @@
     HMRParameterList( Module_Parameter_Lists& aParameterLists )
     {
 
-<<<<<<< HEAD
-        tParameterlist( 0 )( 0 ).set( "number_of_elements_per_dimension", tNumElemsPerDim );
-        tParameterlist( 0 )( 0 ).set( "domain_dimensions", tDomainDims );
-        tParameterlist( 0 )( 0 ).set( "domain_offset", tDomainOffset );
-=======
         aParameterLists.set( "number_of_elements_per_dimension", tNumElemsPerDim );
         aParameterLists.set( "domain_dimensions", tDomainDims );
         aParameterLists.set( "domain_offset", tDomainOffset );
         aParameterLists.set( "domain_sidesets", tDomainSidesets );
->>>>>>> f74fe5e8
 
         aParameterLists.set( "lagrange_output_meshes", "0" );
 
@@ -482,11 +477,7 @@
         aParameterLists.set( "use_multigrid", 0 );
         aParameterLists.set( "severity_level", 0 );
 
-<<<<<<< HEAD
-        tParameterlist( 0 )( 0 ).set( "write_lagrange_output_mesh", "HeatConduction_HMR.exo" );
-=======
         aParameterLists.set( "write_lagrange_output_mesh_to_exodus", "HeatConduction_HMR.exo" );
->>>>>>> f74fe5e8
     }
 
     /* ------------------------------------------------------------------------ */
