/*
 * Copyright (c) 2022 University of Colorado
 * Licensed under the MIT license. See LICENSE.txt file in the MORIS root for details.
 *
 *------------------------------------------------------------------------------------
 *
 * Comsol_cut.cpp
 *
 */

#include <string>
#include <iostream>
#include "moris_typedefs.hpp"
#include "cl_Matrix.hpp"
#include "linalg_typedefs.hpp"
#include "cl_FEM_Field_Interpolator_Manager.hpp"
#include "cl_MSI_Equation_Object.hpp"
#include "cl_TSA_Time_Solver.hpp"
#include "cl_DLA_Solver_Interface.hpp"
#include "cl_DLA_Linear_Solver_Aztec.hpp"
#include "parameters.hpp"
#include "fn_equal_to.hpp"

#include "AztecOO.h"

#ifdef __cplusplus
extern "C" {
#endif

namespace moris
{
    // global variables
    extern uint gInterpolationOrder;

    // Geometry Parameters
    real tXlength = 0.028;
    real tYlength = 0.0015;
    real tXcenter = 0.5 * tXlength;
    real tYcenter = 0.5 * tYlength;
    real tEps     = 1.0e-4;

    // mesh
    // std::string tNumElemsPerDim = "520,6";
    // std::string tHMRDomainDimensions = "0.2912,0.0030";
    std::string tNumElemsPerDim      = "26,3";
    std::string tHMRDomainDimensions = "0.030,0.0030";

    // time solver parameters
    sint tStep = 15;
    real tTmax = 480.0;

    // ramp up of Dirichlet BC (number of time slabs to ramp up the value on the BC)
    real tRampUp = 9.0;

    // Constant function for properties
    void
    Func_Const(
            Matrix< DDRMat >&                aPropMatrix,
            Vector< Matrix< DDRMat > >&      aParameters,
            fem::Field_Interpolator_Manager* aFIManager )
    {
        aPropMatrix = aParameters( 0 );
    }

    void
    Func_Initial_Condition(
            Matrix< DDRMat >&                aPropMatrix,
            Vector< Matrix< DDRMat > >&      aParameters,
            fem::Field_Interpolator_Manager* aFIManager )
    {
        aPropMatrix = { { 313.0 } };
    }

    void
    Func_Wall_Condition(
            Matrix< DDRMat >&                aPropMatrix,
            Vector< Matrix< DDRMat > >&      aParameters,
            fem::Field_Interpolator_Manager* aFIManager )
    {
        real tT = aFIManager->get_IP_geometry_interpolator()->valt()( 0 );

        real value = std::min( 350.0, 313.0 + ( 350 - 313 ) * tT / ( tRampUp * tTmax / tStep ) );

        aPropMatrix         = { { 0.0 } };
        aPropMatrix( 0, 0 ) = value;
    }

    bool
    Output_Criterion( tsa::Time_Solver* aTimeSolver )
    {
        return true;
    }

    // Level set functions for Rectangle
    real Top_Boundary(
            const Matrix< DDRMat >& aCoordinates,
            const Vector< real >&   aGeometryParameters )
    {
        real tLSval = 0.5 * tYlength - aCoordinates( 1 ) + tYcenter;

        // clean return value to return non-zero value
        return tLSval;
    }

    real Bottom_Boundary(
            const Matrix< DDRMat >& aCoordinates,
            const Vector< real >&   aGeometryParameters )
    {
        real tLSval = 0.5 * tYlength + aCoordinates( 1 ) - tYcenter;

        // clean return value to return non-zero value
        return tLSval;
    }

    real Left_Boundary(
            const Matrix< DDRMat >& aCoordinates,
            const Vector< real >&   aGeometryParameters )
    {
        real tLSval = 0.5 * tXlength + aCoordinates( 0 ) - tXcenter;

        // clean return value to return non-zero value
        return tLSval;
    }

    real Right_Boundary(
            const Matrix< DDRMat >& aCoordinates,
            const Vector< real >&   aGeometryParameters )
    {
        real tLSval = 0.5 * tXlength - aCoordinates( 0 ) + tXcenter;

        // clean return value to return non-zero value
        return tLSval;
    }

    void
    HMRParameterList( Module_Parameter_Lists& aParameterLists )
    {
<<<<<<< HEAD
        tParameterlist.resize( 1 );
        tParameterlist( 0 ).resize( 1 );

        tParameterlist( 0 )( 0 ) = prm::create_hmr_parameter_list();

        tParameterlist( 0 )( 0 ).set( "number_of_elements_per_dimension", tNumElemsPerDim );
        tParameterlist( 0 )( 0 ).set( "domain_dimensions", tHMRDomainDimensions );
        tParameterlist( 0 )( 0 ).set( "domain_offset", "-0.0015,-0.0008" );
        tParameterlist( 0 )( 0 ).set( "lagrange_output_meshes", "0" );
=======
        aParameterLists.set( "number_of_elements_per_dimension", tNumElemsPerDim );
        aParameterLists.set( "domain_dimensions", tHMRDomainDimensions );
        aParameterLists.set( "domain_offset", "-0.0015,-0.0008" );
        aParameterLists.set( "domain_sidesets", "1,2,3,4" );
        aParameterLists.set( "lagrange_output_meshes", "0" );
>>>>>>> f74fe5e8

        switch ( gInterpolationOrder )
        {
            case 1:
            {
                aParameterLists.set( "lagrange_orders", "1" );
                aParameterLists.set( "bspline_orders", "1" );
                break;
            }
            case 2:
            {
                aParameterLists.set( "lagrange_orders", "2" );
                aParameterLists.set( "bspline_orders", "2" );
                break;
            }
            default:
            {
                MORIS_ERROR( false, "EXA::Comsol_cut: This 2D Example can only be run with Linear or Quadratic" );
            }
        }

        aParameterLists.set( "lagrange_pattern", "0" );
        aParameterLists.set( "bspline_pattern", "0" );

        aParameterLists.set( "lagrange_to_bspline", "0" );

        aParameterLists.set( "truncate_bsplines", 1 );
        aParameterLists.set( "refinement_buffer", 3 );
        aParameterLists.set( "staircase_buffer", 3 );
        aParameterLists.set( "initial_refinement", "0" );
        aParameterLists.set( "initial_refinement_pattern", "0" );

        aParameterLists.set( "use_multigrid", 0 );
        aParameterLists.set( "severity_level", 0 );

        aParameterLists.set( "adaptive_refinement_level", 1 );
    }

    void
    OPTParameterList( Module_Parameter_Lists& aParameterLists )
    {
        aParameterLists.set( "is_optimization_problem", false );
    }

    void
    XTKParameterList( Module_Parameter_Lists& aParameterLists )
    {
        aParameterLists.set( "decompose", true );
        aParameterLists.set( "decomposition_type", "conformal" );
        aParameterLists.set( "enrich", true );
        aParameterLists.set( "basis_rank", "bspline" );
        aParameterLists.set( "enrich_mesh_indices", "0" );
        aParameterLists.set( "ghost_stab", true );
        aParameterLists.set( "multigrid", false );
        aParameterLists.set( "verbose", true );
        aParameterLists.set( "print_enriched_ig_mesh", true );
        aParameterLists.set( "exodus_output_XTK_ig_mesh", true );
        aParameterLists.set( "high_to_low_dbl_side_sets", true );
    }

    void
    GENParameterList( Module_Parameter_Lists& aParameterLists )
    {
        // Geometry parameter lists
        aParameterLists( GEN::GEOMETRIES ).add_parameter_list( prm::create_level_set_geometry_parameter_list( gen::Field_Type::USER_DEFINED ) );
        aParameterLists.set( "field_function_name", "Bottom_Boundary" );

        aParameterLists( GEN::GEOMETRIES ).add_parameter_list( prm::create_level_set_geometry_parameter_list( gen::Field_Type::USER_DEFINED ) );
        aParameterLists.set( "field_function_name", "Top_Boundary" );

        aParameterLists( GEN::GEOMETRIES ).add_parameter_list( prm::create_level_set_geometry_parameter_list( gen::Field_Type::USER_DEFINED ) );
        aParameterLists.set( "field_function_name", "Right_Boundary" );

        aParameterLists( GEN::GEOMETRIES ).add_parameter_list( prm::create_level_set_geometry_parameter_list( gen::Field_Type::USER_DEFINED ) );
        aParameterLists.set( "field_function_name", "Left_Boundary" );
    }

    void
    FEMParameterList( Module_Parameter_Lists& aParameterLists )
    {
        aParameterLists.hack_for_legacy_fem();
        // create a cell of cell of parameter list for fem

        //------------------------------------------------------------------------------

        // create parameter list for property 1
        aParameterLists( FEM::PROPERTIES ).add_parameter_list();
        aParameterLists.set( "property_name", "PropDensity" );
        aParameterLists.set( "function_parameters", "0.75" );
        aParameterLists.set( "value_function", "Func_Const" );

        // create parameter list for property 2
        aParameterLists( FEM::PROPERTIES ).add_parameter_list();
        aParameterLists.set( "property_name", "PropConductivity" );
        aParameterLists.set( "function_parameters", "2.1e-7" );
        aParameterLists.set( "value_function", "Func_Const" );

        // create parameter list for property 3
        aParameterLists( FEM::PROPERTIES ).add_parameter_list();
        aParameterLists.set( "property_name", "PropHeatCapacity" );
        aParameterLists.set( "function_parameters", "2.4" );
        aParameterLists.set( "value_function", "Func_Const" );

        // create parameter list for property 3
        aParameterLists( FEM::PROPERTIES ).add_parameter_list();
        aParameterLists.set( "property_name", "PropLatentHeat" );
        aParameterLists.set( "function_parameters", "175" );
        aParameterLists.set( "value_function", "Func_Const" );

        // create parameter list for property 9
        aParameterLists( FEM::PROPERTIES ).add_parameter_list();
        aParameterLists.set( "property_name", "PropPCTemp" );
        aParameterLists.set( "function_parameters", "314.5" );
        aParameterLists.set( "value_function", "Func_Const" );

        aParameterLists( FEM::PROPERTIES ).add_parameter_list();
        aParameterLists.set( "property_name", "PropPhaseState" );
        aParameterLists.set( "function_parameters", "2.0" );
        aParameterLists.set( "value_function", "Func_Const" );

        // create parameter list for property 11
        aParameterLists( FEM::PROPERTIES ).add_parameter_list();
        aParameterLists.set( "property_name", "PropPCconst" );
        aParameterLists.set( "function_parameters", "3.0" );
        aParameterLists.set( "value_function", "Func_Const" );

        // create parameter list for property 4
        aParameterLists( FEM::PROPERTIES ).add_parameter_list();
        aParameterLists.set( "property_name", "PropImposedTemp" );
        aParameterLists.set( "value_function", "Func_Wall_Condition" );

        // create parameter list for property 6
        aParameterLists( FEM::PROPERTIES ).add_parameter_list();
        aParameterLists.set( "property_name", "PropWeightCurrent" );
        aParameterLists.set( "function_parameters", "100.0" );
        aParameterLists.set( "value_function", "Func_Const" );

        // create parameter list for property 7
        aParameterLists( FEM::PROPERTIES ).add_parameter_list();
        aParameterLists.set( "property_name", "PropWeightPrevious" );
        aParameterLists.set( "function_parameters", "100.0" );
        aParameterLists.set( "value_function", "Func_Const" );

        // create parameter list for property 8
        aParameterLists( FEM::PROPERTIES ).add_parameter_list();
        aParameterLists.set( "property_name", "PropInitialCondition" );
        aParameterLists.set( "value_function", "Func_Initial_Condition" );

        //------------------------------------------------------------------------------

        // create parameter list for constitutive model 1
        aParameterLists( FEM::CONSTITUTIVE_MODELS ).add_parameter_list();
        aParameterLists.set( "constitutive_name", "CMDiffusionPhaseChange" );
        aParameterLists.set( "constitutive_type", fem::Constitutive_Type::DIFF_LIN_ISO_PC );
        aParameterLists.set( "dof_dependencies", std::pair< std::string, std::string >( "TEMP", "Temperature" ) );
        aParameterLists.set( "properties",
                "PropConductivity,Conductivity;"
                "PropDensity,Density;"
                "PropHeatCapacity,HeatCapacity;"
                "PropLatentHeat,LatentHeat;"
                "PropPCTemp,PCTemp;"
                "PropPhaseState,PhaseStateFunction;"
                "PropPCconst,PhaseChangeConst" );

        //------------------------------------------------------------------------------

        // Ghost
        aParameterLists( FEM::STABILIZATION ).add_parameter_list();
        aParameterLists.set( "stabilization_name", "SPGPTemp" );
        aParameterLists.set( "stabilization_type", fem::Stabilization_Type::GHOST_DISPL );
        aParameterLists.set( "function_parameters", "0.01" );
        aParameterLists.set( "leader_properties", "PropConductivity,Material" );

        // GGLS parameter
        aParameterLists( FEM::STABILIZATION ).add_parameter_list();
        aParameterLists.set( "stabilization_name", "SPGGLSDiffusion" );
        aParameterLists.set( "stabilization_type", fem::Stabilization_Type::GGLS_DIFFUSION );
        aParameterLists.set( "leader_dof_dependencies", std::pair< std::string, std::string >( "TEMP", "Temperature" ) );
        aParameterLists.set( "leader_properties",
                "PropConductivity , Conductivity;"
                "PropDensity      , Density;"
                "PropHeatCapacity , HeatCapacity;"
                "PropLatentHeat   , LatentHeat;"
                "PropPCTemp       , PCTemp;"
                "PropPhaseState   , PhaseStateFunction;"
                "PropPCconst      , PhaseChangeConst" );

        // Dirichlet SP
        aParameterLists( FEM::STABILIZATION ).add_parameter_list();
        aParameterLists.set( "stabilization_name", "SPNitscheTemp" );
        aParameterLists.set( "stabilization_type", fem::Stabilization_Type::DIRICHLET_NITSCHE );
        aParameterLists.set( "function_parameters", "1000.0" );
        aParameterLists.set( "leader_properties", "PropConductivity,Material" );

        //------------------------------------------------------------------------------
        // Bulk
        aParameterLists( FEM::IWG ).add_parameter_list();
        aParameterLists.set( "IWG_name", "IWGDiffusionBulk" );
        aParameterLists.set( "IWG_type", fem::IWG_Type::SPATIALDIFF_BULK );
        aParameterLists.set( "dof_residual", "TEMP" );
        aParameterLists.set( "leader_dof_dependencies", "TEMP" );
        aParameterLists.set( "leader_constitutive_models", "CMDiffusionPhaseChange,Diffusion" );
        aParameterLists.set( "stabilization_parameters", "SPGGLSDiffusion,GGLSParam" );
        aParameterLists.set( "mesh_set_names", "HMR_dummy_n_p15,HMR_dummy_c_p15" );

        // Dirichlet BC
        aParameterLists( FEM::IWG ).add_parameter_list();
        aParameterLists.set( "IWG_name", "IWGOutletTemp" );
        aParameterLists.set( "IWG_type", fem::IWG_Type::SPATIALDIFF_DIRICHLET_UNSYMMETRIC_NITSCHE );
        aParameterLists.set( "dof_residual", "TEMP" );
        aParameterLists.set( "leader_dof_dependencies", "TEMP" );
        aParameterLists.set( "leader_properties", "PropImposedTemp,Dirichlet" );
        aParameterLists.set( "leader_constitutive_models", "CMDiffusionPhaseChange,Diffusion" );
        aParameterLists.set( "stabilization_parameters", "SPNitscheTemp,DirichletNitsche" );
        aParameterLists.set( "mesh_set_names", "iside_b0_15_b1_14" );

        // Time Continuity
        aParameterLists( FEM::IWG ).add_parameter_list();
        aParameterLists.set( "IWG_name", "IWGTimeContinuityTemp" );
        aParameterLists.set( "IWG_type", fem::IWG_Type::TIME_CONTINUITY_DOF );
        aParameterLists.set( "dof_residual", "TEMP" );
        aParameterLists.set( "leader_dof_dependencies", "TEMP" );
        aParameterLists.set( "leader_properties",
                "PropWeightCurrent,WeightCurrent;"
                "PropWeightPrevious,WeightPrevious;"
                "PropInitialCondition,InitialCondition" );
        aParameterLists.set( "mesh_set_names", "HMR_dummy_n_p15,HMR_dummy_c_p15" );
        aParameterLists.set( "time_continuity", true );

        //------------------------------------------------------------------------------
        // create parameter list for IQI 4
        aParameterLists( FEM::IQI ).add_parameter_list();
        aParameterLists.set( "IQI_name", "IQIBulkTEMP" );
        aParameterLists.set( "IQI_type", fem::IQI_Type::DOF );
        aParameterLists.set( "dof_quantity", "TEMP" );
        aParameterLists.set( "leader_dof_dependencies", "TEMP" );
        aParameterLists.set( "vectorial_field_index", 0 );
        aParameterLists.set( "mesh_set_names", "HMR_dummy_n_p15,HMR_dummy_c_p15" );

        //------------------------------------------------------------------------------
        // fill the computation part of the parameter list
        aParameterLists( FEM::COMPUTATION );
    }

    void
    SOLParameterList( Module_Parameter_Lists& aParameterLists )
    {

        aParameterLists( SOL::LINEAR_ALGORITHMS ).add_parameter_list( sol::SolverType::AMESOS_IMPL );

        aParameterLists( SOL::LINEAR_SOLVERS ).add_parameter_list();

        aParameterLists( SOL::NONLINEAR_ALGORITHMS ).add_parameter_list();
        aParameterLists.set( "NLA_rel_res_norm_drop", 2.0e-05 );
        aParameterLists.set( "NLA_relaxation_parameter", 0.96 );
        aParameterLists.set( "NLA_max_iter", 20 );

        aParameterLists( SOL::NONLINEAR_SOLVERS ).add_parameter_list();
        aParameterLists.set( "NLA_DofTypes", "TEMP" );

        aParameterLists( SOL::TIME_SOLVER_ALGORITHMS ).add_parameter_list();
        aParameterLists.set( "TSA_Num_Time_Steps", tStep );
        aParameterLists.set( "TSA_Time_Frame", tTmax );

        aParameterLists( SOL::TIME_SOLVERS ).add_parameter_list();
        aParameterLists.set( "TSA_DofTypes", "TEMP" );
        aParameterLists.set( "TSA_Initialize_Sol_Vec", "TEMP,0.0" );
        aParameterLists.set( "TSA_Output_Indices", "0" );
        aParameterLists.set( "TSA_Output_Criteria", "Output_Criterion" );
        aParameterLists.set( "TSA_time_level_per_type", "TEMP,2" );

        aParameterLists( SOL::PRECONDITIONERS ).add_parameter_list(  sol::PreconditionerType::NONE );
    }

    void
    MSIParameterList( Module_Parameter_Lists& aParameterLists )
    {
    }

    void
    VISParameterList( Module_Parameter_Lists& aParameterLists )
    {
        aParameterLists.set( "File_Name", std::pair< std::string, std::string >( "./", "Comsol_cut.exo" ) );
        aParameterLists.set( "Mesh_Type", vis::VIS_Mesh_Type::STANDARD );
        aParameterLists.set( "Set_Names", "HMR_dummy_n_p15,HMR_dummy_c_p15" );
        aParameterLists.set( "Field_Names", "TEMP" );
        aParameterLists.set( "Field_Type", "NODAL" );
        aParameterLists.set( "IQI_Names", "IQIBulkTEMP" );
    }

    void
    MORISGENERALParameterList( Module_Parameter_Lists& aParameterLists )
    {
    }

    //------------------------------------------------------------------------------
}    // namespace moris

//------------------------------------------------------------------------------
#ifdef __cplusplus
}
#endif<|MERGE_RESOLUTION|>--- conflicted
+++ resolved
@@ -135,23 +135,11 @@
     void
     HMRParameterList( Module_Parameter_Lists& aParameterLists )
     {
-<<<<<<< HEAD
-        tParameterlist.resize( 1 );
-        tParameterlist( 0 ).resize( 1 );
-
-        tParameterlist( 0 )( 0 ) = prm::create_hmr_parameter_list();
-
-        tParameterlist( 0 )( 0 ).set( "number_of_elements_per_dimension", tNumElemsPerDim );
-        tParameterlist( 0 )( 0 ).set( "domain_dimensions", tHMRDomainDimensions );
-        tParameterlist( 0 )( 0 ).set( "domain_offset", "-0.0015,-0.0008" );
-        tParameterlist( 0 )( 0 ).set( "lagrange_output_meshes", "0" );
-=======
         aParameterLists.set( "number_of_elements_per_dimension", tNumElemsPerDim );
         aParameterLists.set( "domain_dimensions", tHMRDomainDimensions );
         aParameterLists.set( "domain_offset", "-0.0015,-0.0008" );
         aParameterLists.set( "domain_sidesets", "1,2,3,4" );
         aParameterLists.set( "lagrange_output_meshes", "0" );
->>>>>>> f74fe5e8
 
         switch ( gInterpolationOrder )
         {
