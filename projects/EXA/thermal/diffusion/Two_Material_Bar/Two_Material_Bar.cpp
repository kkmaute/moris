--- conflicted
+++ resolved
@@ -1,725 +1,696 @@
-#include <string>
-#include <iostream>
-#include "typedefs.hpp"
-#include "cl_Matrix.hpp"
-#include "linalg_typedefs.hpp"
-#include "cl_FEM_Field_Interpolator_Manager.hpp"
-#include "cl_MSI_Equation_Object.hpp"
-#include "cl_TSA_Time_Solver.hpp"
-#include "cl_DLA_Solver_Interface.hpp"
-#include "cl_DLA_Linear_Solver_Aztec.hpp"
-#include "cl_PRM_FEM_Parameters.hpp"
-#include "cl_PRM_MSI_Parameters.hpp"
-#include "cl_PRM_SOL_Parameters.hpp"
-#include "cl_PRM_VIS_Parameters.hpp"
-#include "cl_PRM_HMR_Parameters.hpp"
-#include "fn_PRM_GEN_Parameters.hpp"
-#include "cl_PRM_XTK_Parameters.hpp"
-#include "cl_PRM_OPT_Parameters.hpp"
-#include "cl_HMR_Element.hpp"
-#include "fn_equal_to.hpp"
-
-#include "AztecOO.h"
-
-//---------------------------------------------------------------
-
-// global variable for interpolation order
-extern uint gInterpolationOrder;
-
-// problem dimension: 2D or 3D
-extern uint gDim;
-
-//---------------------------------------------------------------
-
-#ifdef  __cplusplus
-extern "C"
-{
-#endif
-//------------------------------------------------------------------------------
-namespace moris
-{
-    /* ------------------------------------------------------------------------ */
-    // Mesh Set Information
-
-    // Phase 1: back  - Material 1
-    // Phase 2: front - Material 2
-
-    std::string tPhase1        = "HMR_dummy_n_p1,HMR_dummy_c_p1";
-    std::string tPhase2        = "HMR_dummy_n_p0,HMR_dummy_c_p0";
-
-    std::string tInterface     = "dbl_iside_p0_1_p1_0";
-
-    std::string tBackSurface   = "SideSet_4_n_p1";
-
-    std::string tFrontSurface  = "SideSet_2_n_p0";
-
-    std::string tPhase1Ghost   = "ghost_p1";
-    std::string tPhase2Ghost   = "ghost_p0";
-
-    std::string tTotalDomain   = tPhase1 + "," + tPhase2;
-
-    /* ------------------------------------------------------------------------ */    
-    // geometry parameters
-
-    // dimensionality 2D or 3D
-    uint gDim = 3;
-
-    // general
-    moris::real sL  = 10.0;     // total length
-    moris::real sL1 =  4.1;
-    moris::real sL2 = sL - sL1;
-
-    /* ------------------------------------------------------------------------ */
-    // boundary condition
-
-    // prescribed temperature
-    moris::real sTpre = 0.0;
-
-    // flux at tip fac
-    moris::real sP2 = 5.0;
-
-    /* ------------------------------------------------------------------------ */    
-    // material parameters
-
-    // capacity
-    std::string sCap1 = "0.0"; 
-    std::string sCap2 = "0.0";
-
-    // density
-    std::string tDens1 = "0.0"; 
-    std::string tDens2 = "0.0";
-
-    // conductivity
-    moris::real sK1 = 1.0; 
-    moris::real sK2 = 0.125;
-
-    // body flux
-    moris::real  sQ1 = 1.0;
-    moris::real  sQ2 = 2.0;
-
-    /* ------------------------------------------------------------------------ */
-    // HMR parameters
-
-    std::string tNumElemsPerDim     = gDim == 2 ? "2,   1"                      : "2,   1,   1";
-    std::string tDomainDims         = gDim == 2 ?  std::to_string(sL) + ", 1.0" : std::to_string(sL) + ", 1.0, 1.0";
-    std::string tDomainOffset       = gDim == 2 ? "0.0,  0.0"                   : "0.0,  0.0, 0.0";
-    std::string tDomainSidesets     = gDim == 2 ? "1,2,3,4"                     : "1,2,3,4,5,6";
-
-    std::string tInterpolationOrder = "1";
-
-    int tRefineBuffer      = 1;
-    int tInitialRefinement = 1;
-
-    int tInterfaceRefinement = 0;
-
-    /* ------------------------------------------------------------------------ */
-    // Solver config
-
-    moris::real tNLA_rel_res_norm_drop = 1.0e-08;
-    moris::real tNLA_relaxation_parameter = 1.0;
-    int tNLA_max_iter = 2;
-
-    int tTSA_Num_Time_Steps = 1;
-    moris::real tTSA_Time_Frame = 1.0e0;
-
-    /* ------------------------------------------------------------------------ */
-    // Minimum level set value
-    moris::real tMinLevs = 1.0e-8;
-
-    /* ------------------------------------------------------------------------ */
-    // Minimum level set value
-    bool tUseGhost = false;
-
-    /* ------------------------------------------------------------------------ */
-    // Output Config
-
-    std::string tOutputFileName = "Two_Material_Bar.exo";
-
-    /* ------------------------------------------------------------------------ */
-    // Level set function for diamond shaped wedge
-    
-    moris::real Inclusion(
-            const moris::Matrix< DDRMat >     & aCoordinates,
-            const moris::Cell< moris::real* > & aGeometryParameters )
-    {        
-        // distance from sphere center
-        moris::real tX = aCoordinates(0);
-
-        // Compute Signed-Distance field 
-        moris::real tVal = sL1 - tX;
-
-        // clean return value to return non-zero value
-        return std::abs(tVal) < tMinLevs ? tMinLevs : tVal;
-    }
-
-    /* ------------------------------------------------------------------------ */
-    // Constant function for properties
-    
-    void Func_Const( moris::Matrix<
-            moris::DDRMat >                                & aPropMatrix,
-            moris::Cell< moris::Matrix< moris::DDRMat > >  & aParameters,
-            moris::fem::Field_Interpolator_Manager         * aFIManager )
-    {
-        aPropMatrix = aParameters( 0 );
-    }
-
-    /* ------------------------------------------------------------------------ */
-    // Exact temperature 
-    
-    void Func_Exact_Temperature(
-            moris::Matrix< moris::DDRMat >                 & aPropMatrix,
-            moris::Cell< moris::Matrix< moris::DDRMat > >  & aParameters,
-            moris::fem::Field_Interpolator_Manager         * aFIManager )
-    {
-        // distance from sphere center
-        moris::real tX = aFIManager->get_IP_geometry_interpolator()->valx()( 0 );
-
-        // Update geometry parameters
-        sL2 = sL - sL1;
-
-        if (tX<sL1)
-        {
-            aPropMatrix = {{ sTpre - (sQ1*tX*tX)/(2*sK1) + (tX*(sP2 + sL1*sQ1 + sL2*sQ2))/sK1 }};
-        }
-        else
-        {
-            aPropMatrix = {{ (2*sL1*sK2*sP2 - 2*sL1*sK1*sP2 + 2*sTpre*sK1*sK2 - sL1*sL1*sK1*sQ2 + sL1*sL1*sK2*sQ1 - 2*sL1*sL2*sK1*sQ2 + 2*sL1*sL2*sK2*sQ2)/(2*sK1*sK2) - (sQ2*tX*tX)/(2*sK2) + (tX*(sP2 + sL1*sQ2 + sL2*sQ2))/sK2 }};
-        } 
-    }
-
-    /* ------------------------------------------------------------------------ */
-    // Exact temperature gradients 
-
-    void Func_Exact_TemperatureGradient(
-            moris::Matrix< moris::DDRMat >                 & aPropMatrix,
-            moris::Cell< moris::Matrix< moris::DDRMat > >  & aParameters,
-            moris::fem::Field_Interpolator_Manager         * aFIManager )
-    {
-        // distance from sphere center
-        moris::real tX = aFIManager->get_IP_geometry_interpolator()->valx()( 0 );
-
-        // Update geometry parameters
-        sL2 = sL - sL1;
-
-        // set size for aPropMatrix
-        aPropMatrix.set_size( gDim, 1, 0.0 );
-
-        // spatial gradients of analytic temperature distribution
-        if ( tX <= sL1 )
-        {
-            aPropMatrix( 0, 0 ) = (sP2 + sL1*sQ1 + sL2*sQ2)/sK1 - (sQ1*tX)/sK1;
-        }
-        else 
-        {
-            aPropMatrix( 0, 0 ) = (sP2 + sL1*sQ2 + sL2*sQ2)/sK2 - (sQ2*tX)/sK2;
-        }
-    }
-
-    /* ------------------------------------------------------------------------ */
-
-    bool Output_Criterion( moris::tsa::Time_Solver * aTimeSolver )
-    {
-        return true;
-    }
-
-    /* ------------------------------------------------------------------------ */
-
-    void OPTParameterList( moris::Cell< moris::Cell< ParameterList > > & tParameterlist )
-    {
-        tParameterlist.resize( 1 );
-        tParameterlist( 0 ).resize( 1 );
-
-        tParameterlist( 0 )( 0 ) = prm::create_opt_problem_parameter_list();
-
-        tParameterlist( 0 )( 0 ).set( "is_optimization_problem", false);
-    }
-
-    void HMRParameterList( moris::Cell< moris::Cell< ParameterList > > & tParameterlist )
-    {
-        tParameterlist.resize( 1 );
-        tParameterlist( 0 ).resize( 1 );
-
-        tParameterlist( 0 )( 0 ) = prm::create_hmr_parameter_list();
-
-        tParameterlist( 0 )( 0 ).set( "number_of_elements_per_dimension", tNumElemsPerDim );
-        tParameterlist( 0 )( 0 ).set( "domain_dimensions",                tDomainDims );
-        tParameterlist( 0 )( 0 ).set( "domain_offset",                    tDomainOffset );
-        tParameterlist( 0 )( 0 ).set( "domain_sidesets",                  tDomainSidesets);
-        tParameterlist( 0 )( 0 ).set( "lagrange_output_meshes",           "0");
-
-        tParameterlist( 0 )( 0 ).set( "lagrange_orders",  std::to_string(gInterpolationOrder) );
-        tParameterlist( 0 )( 0 ).set( "lagrange_pattern",  "0" )  ;
-        tParameterlist( 0 )( 0 ).set( "bspline_orders",   std::to_string(gInterpolationOrder) );
-        tParameterlist( 0 )( 0 ).set( "bspline_pattern",   "0" )  ;
-
-        tParameterlist( 0 )( 0 ).set( "lagrange_to_bspline", "0") ;
-
-        tParameterlist( 0 )( 0 ).set( "truncate_bsplines",  1 );
-        tParameterlist( 0 )( 0 ).set( "refinement_buffer",  tRefineBuffer );
-        tParameterlist( 0 )( 0 ).set( "staircase_buffer",   tRefineBuffer );
-        tParameterlist( 0 )( 0 ).set( "initial_refinement", tInitialRefinement );
-
-        tParameterlist( 0 )( 0 ).set( "use_number_aura", 1);
-
-        tParameterlist( 0 )( 0 ).set( "use_multigrid",  0 );
-        tParameterlist( 0 )( 0 ).set( "severity_level", 0 );
-    }
-
-    void XTKParameterList( moris::Cell< moris::Cell< ParameterList > > & tParameterlist )
-    {
-        tParameterlist.resize( 1 );
-        tParameterlist( 0 ).resize( 1 );
-
-        tParameterlist( 0 )( 0 ) = prm::create_xtk_parameter_list();
-        tParameterlist( 0 )( 0 ).set( "decompose",                 true );
-        tParameterlist( 0 )( 0 ).set( "decomposition_type",        "conformal") ;
-        tParameterlist( 0 )( 0 ).set( "enrich",                    true );
-        tParameterlist( 0 )( 0 ).set( "basis_rank",                "bspline") ;
-        tParameterlist( 0 )( 0 ).set( "enrich_mesh_indices",       "0") ;
-        tParameterlist( 0 )( 0 ).set( "ghost_stab",                tUseGhost );
-        tParameterlist( 0 )( 0 ).set( "multigrid",                 false );
-        tParameterlist( 0 )( 0 ).set( "verbose",                   true );
-        tParameterlist( 0 )( 0 ).set( "print_enriched_ig_mesh",    false );
-        tParameterlist( 0 )( 0 ).set( "exodus_output_XTK_ig_mesh", true );
-        tParameterlist( 0 )( 0 ).set( "high_to_low_dbl_side_sets", true );
-    }
-
-    void GENParameterList( moris::Cell< moris::Cell< ParameterList > > & tParameterlist )
-    {
-        tParameterlist.resize( 3 );
-        tParameterlist( 0 ).resize( 1 );
-
-        // Main GEN parameter list
-        tParameterlist( 0 )( 0 ) = prm::create_gen_parameter_list();
-
-        // init geometry counter
-        uint tGeoCounter = 0;
-
-        // Geometry parameter lists
-        tParameterlist( 1 ).push_back( prm::create_user_defined_geometry_parameter_list() );
-        tParameterlist( 1 )( tGeoCounter ).set( "field_function_name",       "Inclusion" );
-        tParameterlist( 1 )( tGeoCounter ).set( "number_of_refinements",      tInterfaceRefinement );
-        tGeoCounter++;
-
-    }
-
-    void FEMParameterList( moris::Cell< moris::Cell< ParameterList > > & tParameterList )
-    {
-        // create a cell of cell of parameter list for fem
-        tParameterList.resize( 5 );
-
-        //------------------------------------------------------------------------------
-        // init property counter
-        uint tPropCounter = 0;
-
-        // properties for inclusion
-
-        tParameterList( 0 ).push_back( prm::create_property_parameter_list() );
-        tParameterList( 0 )( tPropCounter ) = prm::create_property_parameter_list();
-        tParameterList( 0 )( tPropCounter ).set( "property_name",            "PropDensity1") ;
-        tParameterList( 0 )( tPropCounter ).set( "function_parameters",      tDens1 );               
-        tParameterList( 0 )( tPropCounter ).set( "value_function",           "Func_Const") ;
-        tPropCounter++;
-
-        tParameterList( 0 ).push_back( prm::create_property_parameter_list() );
-        tParameterList( 0 )( tPropCounter ).set( "property_name",            "PropCapacity1") ;
-        tParameterList( 0 )( tPropCounter ).set( "function_parameters",      sCap1 );                 
-        tParameterList( 0 )( tPropCounter ).set( "value_function",           "Func_Const") ;
-        tPropCounter++;
-
-        tParameterList( 0 ).push_back( prm::create_property_parameter_list() );
-        tParameterList( 0 )( tPropCounter ).set( "property_name",            "PropConductivity1") ;
-        tParameterList( 0 )( tPropCounter ).set( "function_parameters",      std::to_string(sK1) );              
-        tParameterList( 0 )( tPropCounter ).set( "value_function",           "Func_Const") ;
-        tPropCounter++;
-
-        tParameterList( 0 ).push_back( prm::create_property_parameter_list() );
-        tParameterList( 0 )( tPropCounter ).set( "property_name",            "PropHeatLoad1") ;
-        tParameterList( 0 )( tPropCounter ).set( "function_parameters",      std::to_string(sQ1) );              
-        tParameterList( 0 )( tPropCounter ).set( "value_function",           "Func_Const") ;
-        tPropCounter++;
-
-        // properties for 2 material
-
-        tParameterList( 0 ).push_back( prm::create_property_parameter_list() );
-        tParameterList( 0 )( tPropCounter ) = prm::create_property_parameter_list();
-        tParameterList( 0 )( tPropCounter ).set( "property_name",            "PropDensity2") ;
-        tParameterList( 0 )( tPropCounter ).set( "function_parameters",      tDens2 );               
-        tParameterList( 0 )( tPropCounter ).set( "value_function",           "Func_Const") ;
-        tPropCounter++;
-
-        tParameterList( 0 ).push_back( prm::create_property_parameter_list() );
-        tParameterList( 0 )( tPropCounter ).set( "property_name",            "PropCapacity2") ;
-        tParameterList( 0 )( tPropCounter ).set( "function_parameters",      sCap2 );                 
-        tParameterList( 0 )( tPropCounter ).set( "value_function",           "Func_Const") ;
-        tPropCounter++;
-
-        tParameterList( 0 ).push_back( prm::create_property_parameter_list() );
-        tParameterList( 0 )( tPropCounter ).set( "property_name",            "PropConductivity2") ;
-        tParameterList( 0 )( tPropCounter ).set( "function_parameters",      std::to_string(sK2) );              
-        tParameterList( 0 )( tPropCounter ).set( "value_function",           "Func_Const") ;
-        tPropCounter++;
-
-        tParameterList( 0 ).push_back( prm::create_property_parameter_list() );
-        tParameterList( 0 )( tPropCounter ).set( "property_name",            "PropHeatLoad2") ;
-        tParameterList( 0 )( tPropCounter ).set( "function_parameters",      std::to_string(sQ2) );              
-        tParameterList( 0 )( tPropCounter ).set( "value_function",           "Func_Const") ;
-        tPropCounter++;
-
-        // surface flux
-        tParameterList( 0 ).push_back( prm::create_property_parameter_list() );
-        tParameterList( 0 )( tPropCounter ).set( "property_name",            "PropSurfaceFlux") ;
-        tParameterList( 0 )( tPropCounter ).set( "function_parameters",      std::to_string(sP2) );
-        tParameterList( 0 )( tPropCounter ).set( "value_function",           "Func_Const") ;
-        tPropCounter++;
-
-        // temperature at back surface
-        tParameterList( 0 ).push_back( prm::create_property_parameter_list() );
-        tParameterList( 0 )( tPropCounter ).set( "property_name",            "PropImposedTemperature") ;
-        tParameterList( 0 )( tPropCounter ).set( "value_function",           "Func_Exact_Temperature") ;
-        tPropCounter++;
-
-        // time continuity weights        
-        tParameterList( 0 ).push_back( prm::create_property_parameter_list() );
-        tParameterList( 0 )( tPropCounter ).set( "property_name",            "PropWeightCurrent") ;
-        tParameterList( 0 )( tPropCounter ).set( "function_parameters",      "100.0") ;
-        tParameterList( 0 )( tPropCounter ).set( "value_function",           "Func_Const") ;
-        tPropCounter++;
-
-        tParameterList( 0 ).push_back( prm::create_property_parameter_list() );
-        tParameterList( 0 )( tPropCounter ).set( "property_name",            "PropWeightPrevious") ;
-        tParameterList( 0 )( tPropCounter ).set( "function_parameters",      "100.0") ;
-        tParameterList( 0 )( tPropCounter ).set( "value_function",           "Func_Const") ;
-        tPropCounter++;
-
-        // initial condition       
-        tParameterList( 0 ).push_back( prm::create_property_parameter_list() );
-        tParameterList( 0 )( tPropCounter ).set( "property_name",            "PropInitialCondition") ;
-        tParameterList( 0 )( tPropCounter ).set( "value_function",           "Func_Exact_Temperature") ;
-        tPropCounter++;
-
-        // exact temperature
-        tParameterList( 0 ).push_back( prm::create_property_parameter_list() );
-        tParameterList( 0 )( tPropCounter ).set( "property_name",            "PropExactTemperature") ;
-        tParameterList( 0 )( tPropCounter ).set( "value_function",           "Func_Exact_Temperature") ;
-        tPropCounter++;
-
-        // exact temperature gradient
-        tParameterList( 0 ).push_back( prm::create_property_parameter_list() );
-        tParameterList( 0 )( tPropCounter ).set( "property_name",            "PropExactTemperatureGradient") ;
-        tParameterList( 0 )( tPropCounter ).set( "value_function",           "Func_Exact_TemperatureGradient") ;
-        tPropCounter++;
-
-        //------------------------------------------------------------------------------
-        // init CM counter
-        uint tCMCounter = 0;
-
-        // create parameter list for constitutive model - Inclusion
-        tParameterList( 1 ).push_back( prm::create_constitutive_model_parameter_list() );
-        tParameterList( 1 )( tCMCounter ).set( "constitutive_name", "CMDiffusion1") ;
-        tParameterList( 1 )( tCMCounter ).set( "constitutive_type", static_cast< uint >( fem::Constitutive_Type::DIFF_LIN_ISO ) );
-        tParameterList( 1 )( tCMCounter ).set( "dof_dependencies",  std::pair< std::string, std::string >( "TEMP", "Temperature" ) );
-        tParameterList( 1 )( tCMCounter ).set( "properties",
-                "PropConductivity1 , Conductivity;"
-				"PropDensity1      , Density;"
-				"PropCapacity1     , HeatCapacity") ;
-        tCMCounter++;
-
-        // create parameter list for constitutive model - 2 Material
-        tParameterList( 1 ).push_back( prm::create_constitutive_model_parameter_list() );
-        tParameterList( 1 )( tCMCounter ).set( "constitutive_name", "CMDiffusion2") ;
-        tParameterList( 1 )( tCMCounter ).set( "constitutive_type", static_cast< uint >( fem::Constitutive_Type::DIFF_LIN_ISO ) );
-        tParameterList( 1 )( tCMCounter ).set( "dof_dependencies",  std::pair< std::string, std::string >( "TEMP", "Temperature" ) );
-        tParameterList( 1 )( tCMCounter ).set( "properties",
-                "PropConductivity2 , Conductivity;"
-				"PropDensity2      , Density;"
-				"PropCapacity2     , HeatCapacity") ;
-        tCMCounter++;
-
-        //------------------------------------------------------------------------------
-        // init SP counter
-        uint tSPCounter = 0;
-
-        // create parameter list for Nitsche stabilization parameter for inclusion-2 material interface
-        tParameterList( 2 ).push_back( prm::create_stabilization_parameter_parameter_list() );
-        tParameterList( 2 )( tSPCounter ).set( "stabilization_name",  "SPInterfaceNitsche") ;
-        tParameterList( 2 )( tSPCounter ).set( "stabilization_type",  static_cast< uint >( fem::Stabilization_Type::NITSCHE_INTERFACE ) );
-        tParameterList( 2 )( tSPCounter ).set( "function_parameters", "10.0") ;
-        tParameterList( 2 )( tSPCounter ).set( "master_properties",   "PropConductivity1,Material") ;
-        tParameterList( 2 )( tSPCounter ).set( "slave_properties",    "PropConductivity2,Material") ;
-        tSPCounter++;
-
-<<<<<<< HEAD
-        tParameterList( 2 ).push_back( prm::create_stabilization_parameter_parameter_list() );  
-        tParameterList( 2 )( tSPCounter ).set( "stabilization_name",  "SPInterfaceNitscheMasterWeight") ;
-        tParameterList( 2 )( tSPCounter ).set( "stabilization_type",  static_cast< uint >( fem::Stabilization_Type::MASTER_WEIGHT_INTERFACE ) );
-        tParameterList( 2 )( tSPCounter ).set( "master_properties",   "PropConductivity1,Material") ;
-        tParameterList( 2 )( tSPCounter ).set( "slave_properties",    "PropConductivity2,Material") ;
-        tSPCounter++;
-
-        tParameterList( 2 ).push_back( prm::create_stabilization_parameter_parameter_list() );
-        tParameterList( 2 )( tSPCounter ).set( "stabilization_name",  "SPInterfaceNitscheSlaveWeight") ;
-        tParameterList( 2 )( tSPCounter ).set( "stabilization_type",  static_cast< uint >( fem::Stabilization_Type::SLAVE_WEIGHT_INTERFACE ) );
-        tParameterList( 2 )( tSPCounter ).set( "master_properties",   "PropConductivity1,Material") ;
-        tParameterList( 2 )( tSPCounter ).set( "slave_properties",    "PropConductivity2,Material") ;
-        tSPCounter++;
-
-=======
->>>>>>> 68a7686f
-        // create parameter list for DBC on back surface
-        tParameterList( 2 ).push_back( prm::create_stabilization_parameter_parameter_list() );
-        tParameterList( 2 )( tSPCounter ).set( "stabilization_name",      "SPNitscheTemp") ;
-        tParameterList( 2 )( tSPCounter ).set( "stabilization_type",      static_cast< uint >( fem::Stabilization_Type::DIRICHLET_NITSCHE ) );
-        tParameterList( 2 )( tSPCounter ).set( "function_parameters",     "10.0") ;
-        tParameterList( 2 )( tSPCounter ).set( "master_properties",       "PropConductivity1,Material") ;
-        tSPCounter++;
-
-        if (tUseGhost)
-        {
-            // create parameter list for ghost stabilization parameter for inclusion
-            tParameterList( 2 ).push_back( prm::create_stabilization_parameter_parameter_list() );
-            tParameterList( 2 )( tSPCounter ).set( "stabilization_name",      "SPGPTemp1") ;
-            tParameterList( 2 )( tSPCounter ).set( "stabilization_type",      static_cast< uint >( fem::Stabilization_Type::GHOST_DISPL ) );
-            tParameterList( 2 )( tSPCounter ).set( "function_parameters",     "0.01") ;
-            tParameterList( 2 )( tSPCounter ).set( "master_properties",       "PropConductivity1,Material") ;
-            tSPCounter++;
-
-            // create parameter list for ghost stabilization parameter for 2 material
-            tParameterList( 2 ).push_back( prm::create_stabilization_parameter_parameter_list() );
-            tParameterList( 2 )( tSPCounter ).set( "stabilization_name",      "SPGPTemp2") ;
-            tParameterList( 2 )( tSPCounter ).set( "stabilization_type",      static_cast< uint >( fem::Stabilization_Type::GHOST_DISPL ) );
-            tParameterList( 2 )( tSPCounter ).set( "function_parameters",     "0.01") ;
-            tParameterList( 2 )( tSPCounter ).set( "master_properties",       "PropConductivity2,Material") ;
-            tSPCounter++;
-        }
-
-        //------------------------------------------------------------------------------
-        // init IWG counter
-        uint tIWGCounter = 0;
-
-        // create IWG for inclusion - bulk diffusion
-        tParameterList( 3 ).push_back( prm::create_IWG_parameter_list() );
-        tParameterList( 3 )( tIWGCounter ).set( "IWG_name",                   "IWGDiffusion1Bulk") ;
-        tParameterList( 3 )( tIWGCounter ).set( "IWG_type",                   static_cast< uint >( fem::IWG_Type::SPATIALDIFF_BULK ) );
-        tParameterList( 3 )( tIWGCounter ).set( "dof_residual",               "TEMP") ;
-        tParameterList( 3 )( tIWGCounter ).set( "master_dof_dependencies",    "TEMP") ;
-        tParameterList( 3 )( tIWGCounter ).set( "master_constitutive_models", "CMDiffusion1,Diffusion") ;
-        tParameterList( 3 )( tIWGCounter ).set( "master_properties",          "PropHeatLoad1,Load") ;
-        tParameterList( 3 )( tIWGCounter ).set( "mesh_set_names",             tPhase1 );
-        tIWGCounter++;   
-
-        // create IWG for 2 material - bulk diffusion
-        tParameterList( 3 ).push_back( prm::create_IWG_parameter_list() );
-        tParameterList( 3 )( tIWGCounter ).set( "IWG_name",                   "IWGDiffusion2Bulk") ;
-        tParameterList( 3 )( tIWGCounter ).set( "IWG_type",                   static_cast< uint >( fem::IWG_Type::SPATIALDIFF_BULK ) );
-        tParameterList( 3 )( tIWGCounter ).set( "dof_residual",               "TEMP") ;
-        tParameterList( 3 )( tIWGCounter ).set( "master_dof_dependencies",    "TEMP") ;
-        tParameterList( 3 )( tIWGCounter ).set( "master_constitutive_models", "CMDiffusion2,Diffusion") ;
-        tParameterList( 3 )( tIWGCounter ).set( "master_properties",          "PropHeatLoad2,Load") ;
-        tParameterList( 3 )( tIWGCounter ).set( "mesh_set_names",             tPhase2 );
-        tIWGCounter++;   
-
-        // create IWG for Neumann boundary conditions
-        tParameterList( 3 ).push_back( prm::create_IWG_parameter_list() );
-        tParameterList( 3 )( tIWGCounter ).set( "IWG_name",                   "IWGInletFlux") ;
-        tParameterList( 3 )( tIWGCounter ).set( "IWG_type",                   static_cast< uint >( fem::IWG_Type::SPATIALDIFF_NEUMANN ) );
-        tParameterList( 3 )( tIWGCounter ).set( "dof_residual",               "TEMP") ;
-        tParameterList( 3 )( tIWGCounter ).set( "master_dof_dependencies",    "TEMP") ;
-        tParameterList( 3 )( tIWGCounter ).set( "master_properties",          "PropSurfaceFlux,Neumann") ;
-        tParameterList( 3 )( tIWGCounter ).set( "mesh_set_names",             tFrontSurface );
-        tIWGCounter++;
-
-        // create IWG for Dirichlet boundary conditions
-        tParameterList( 3 ).push_back( prm::create_IWG_parameter_list() );
-        tParameterList( 3 )( tIWGCounter ).set( "IWG_name",                   "IWG2SurfaceTemp") ;
-        tParameterList( 3 )( tIWGCounter ).set( "IWG_type",                   static_cast< uint >( fem::IWG_Type::SPATIALDIFF_DIRICHLET_UNSYMMETRIC_NITSCHE ) );
-        tParameterList( 3 )( tIWGCounter ).set( "dof_residual",               "TEMP") ;
-        tParameterList( 3 )( tIWGCounter ).set( "master_dof_dependencies",    "TEMP") ;
-        tParameterList( 3 )( tIWGCounter ).set( "master_properties",          "PropImposedTemperature,Dirichlet") ;
-        tParameterList( 3 )( tIWGCounter ).set( "master_constitutive_models", "CMDiffusion1,Diffusion") ;
-        tParameterList( 3 )( tIWGCounter ).set( "stabilization_parameters",   "SPNitscheTemp,DirichletNitsche") ;
-        tParameterList( 3 )( tIWGCounter ).set( "mesh_set_names",             tBackSurface );
-        tIWGCounter++;
-
-        // create parameter list for interface conditions
-        tParameterList( 3 ).push_back( prm::create_IWG_parameter_list() );
-        tParameterList( 3 )( tIWGCounter ).set( "IWG_name",                   "IWGInterface12TEMP") ;
-        tParameterList( 3 )( tIWGCounter ).set( "IWG_type",                   static_cast< uint >( fem::IWG_Type::SPATIALDIFF_INTERFACE ) );
-<<<<<<< HEAD
-        tParameterList( 3 )( tIWGCounter ).set( "dof_residual",               "TEMP") ;
-        tParameterList( 3 )( tIWGCounter ).set( "master_dof_dependencies",    "TEMP") ;
-        tParameterList( 3 )( tIWGCounter ).set( "slave_dof_dependencies",     "TEMP") ;
-        tParameterList( 3 )( tIWGCounter ).set( "master_constitutive_models", "CMDiffusion1,Diffusion") ;
-        tParameterList( 3 )( tIWGCounter ).set( "slave_constitutive_models",  "CMDiffusion2,Diffusion") ;
-        tParameterList( 3 )( tIWGCounter ).set( "stabilization_parameters",
-                "SPInterfaceNitsche             ,NitscheInterface;"
-				"SPInterfaceNitscheMasterWeight ,MasterWeightInterface;"
-				"SPInterfaceNitscheSlaveWeight  ,SlaveWeightInterface")   ;
-=======
-        tParameterList( 3 )( tIWGCounter ).set( "dof_residual",               std::string("TEMP") );
-        tParameterList( 3 )( tIWGCounter ).set( "master_dof_dependencies",    std::string("TEMP") );
-        tParameterList( 3 )( tIWGCounter ).set( "slave_dof_dependencies",     std::string("TEMP") );
-        tParameterList( 3 )( tIWGCounter ).set( "master_constitutive_models", std::string("CMDiffusion1,Diffusion") );
-        tParameterList( 3 )( tIWGCounter ).set( "slave_constitutive_models",  std::string("CMDiffusion2,Diffusion") );
-        tParameterList( 3 )( tIWGCounter ).set( "stabilization_parameters",   std::string("SPInterfaceNitsche,NitscheInterface") );
->>>>>>> 68a7686f
-        tParameterList( 3 )( tIWGCounter ).set( "mesh_set_names",             tInterface );
-        tIWGCounter++;
-
-        if (tUseGhost)
-        {
-            // create IWG for 2 material - ghost
-            tParameterList( 3 ).push_back( prm::create_IWG_parameter_list() );
-            tParameterList( 3 )( tIWGCounter ).set( "IWG_name",                   "IWGGP1Temp") ;
-            tParameterList( 3 )( tIWGCounter ).set( "IWG_type",                   static_cast< uint >( fem::IWG_Type::GHOST_NORMAL_FIELD ) );
-            tParameterList( 3 )( tIWGCounter ).set( "dof_residual",               "TEMP") ;
-            tParameterList( 3 )( tIWGCounter ).set( "master_dof_dependencies",    "TEMP") ;
-            tParameterList( 3 )( tIWGCounter ).set( "slave_dof_dependencies",     "TEMP") ;
-            tParameterList( 3 )( tIWGCounter ).set( "stabilization_parameters",   "SPGPTemp1,GhostSP") ;
-            tParameterList( 3 )( tIWGCounter ).set( "mesh_set_names",             tPhase1Ghost );
-            tIWGCounter++;
-
-            // create IWG for 2 material - ghost
-            tParameterList( 3 ).push_back( prm::create_IWG_parameter_list() );
-            tParameterList( 3 )( tIWGCounter ).set( "IWG_name",                   "IWGGP1Temp") ;
-            tParameterList( 3 )( tIWGCounter ).set( "IWG_type",                   static_cast< uint >( fem::IWG_Type::GHOST_NORMAL_FIELD ) );
-            tParameterList( 3 )( tIWGCounter ).set( "dof_residual",               "TEMP") ;
-            tParameterList( 3 )( tIWGCounter ).set( "master_dof_dependencies",    "TEMP") ;
-            tParameterList( 3 )( tIWGCounter ).set( "slave_dof_dependencies",     "TEMP") ;
-            tParameterList( 3 )( tIWGCounter ).set( "stabilization_parameters",   "SPGPTemp2,GhostSP") ;
-            tParameterList( 3 )( tIWGCounter ).set( "mesh_set_names",             tPhase2Ghost );
-            tIWGCounter++;
-        }
-
-        //        // create IWG for time continuity
-        //        tParameterList( 3 ).push_back( prm::create_IWG_parameter_list() );
-        //        tParameterList( 3 )( tIWGCounter ).set( "IWG_name",                   "IWGTimeContinuityTemp") ;
-        //        tParameterList( 3 )( tIWGCounter ).set( "IWG_type",                   static_cast< uint >( fem::IWG_Type::TIME_CONTINUITY_DOF ) );
-        //        tParameterList( 3 )( tIWGCounter ).set( "dof_residual",               "TEMP") ;
-        //        tParameterList( 3 )( tIWGCounter ).set( "master_dof_dependencies",    "TEMP") ;
-        //        tParameterList( 3 )( tIWGCounter ).set( "master_properties",
-        //                "PropWeightCurrent   ,WeightCurrent;"
-				//                "PropWeightPrevious  ,WeightPrevious;"
-				//                "PropInitialCondition,InitialCondition") ;
-        //        tParameterList( 3 )( tIWGCounter ).set( "mesh_set_names",             tTotalDomain );
-        //        tParameterList( 3 )( tIWGCounter ).set( "time_continuity",            true );
-        //        tIWGCounter++;
-
-
-        //------------------------------------------------------------------------------
-        // init IQI counter
-        uint tIQICounter = 0;
-
-        // Nodal Temperature IQI
-        tParameterList( 4 ).push_back( prm::create_IQI_parameter_list() );
-        tParameterList( 4 )( tIQICounter ).set( "IQI_name",                   "IQIBulkTEMP") ;
-        tParameterList( 4 )( tIQICounter ).set( "IQI_type",                   static_cast< uint >( fem::IQI_Type::DOF ) );
-        tParameterList( 4 )( tIQICounter ).set( "IQI_output_type",            static_cast< uint >( vis::Output_Type::TEMP ) );
-        tParameterList( 4 )( tIQICounter ).set( "master_dof_dependencies",    "TEMP") ;
-        tParameterList( 4 )( tIQICounter ).set( "vectorial_field_index",      0 );
-        tParameterList( 4 )( tIQICounter ).set( "mesh_set_names",             tTotalDomain );
-        tIQICounter++; 
-
-        // create parameter list for IQI 1
-        tParameterList( 4 ).push_back( prm::create_IQI_parameter_list() );
-        tParameterList( 4 )( tIQICounter ).set( "IQI_name",                   "IQIBulkTEMPAnalytic") ;
-        tParameterList( 4 )( tIQICounter ).set( "IQI_type",                   static_cast< uint >( fem::IQI_Type::PROPERTY ) );
-        tParameterList( 4 )( tIQICounter ).set( "IQI_output_type",            static_cast< uint >( vis::Output_Type::PROPERTY ) );
-        tParameterList( 4 )( tIQICounter ).set( "master_properties",          "PropExactTemperature,Property") ;
-        tParameterList( 4 )( tIQICounter ).set( "mesh_set_names",             tTotalDomain );
-        tIQICounter++;
-
-        // create parameter list for IQI 2
-        tParameterList( 4 ).push_back( prm::create_IQI_parameter_list() );
-        tParameterList( 4 )( tIQICounter ).set( "IQI_name",                   "IQIBulkL2Error") ;
-        tParameterList( 4 )( tIQICounter ).set( "IQI_type",                   static_cast< uint >( fem::IQI_Type::L2_ERROR_ANALYTIC ) );
-        tParameterList( 4 )( tIQICounter ).set( "IQI_output_type",            static_cast< uint >( vis::Output_Type::L2_ERROR_ANALYTIC ) );
-        tParameterList( 4 )( tIQICounter ).set( "master_dof_dependencies",    "TEMP") ;
-        tParameterList( 4 )( tIQICounter ).set( "master_properties",          "PropExactTemperature,L2Check") ;
-        tParameterList( 4 )( tIQICounter ).set( "mesh_set_names",             tTotalDomain );
-        tIQICounter++;
-
-        // create parameter list for IQI 3
-        tParameterList( 4 ).push_back( prm::create_IQI_parameter_list() );
-        tParameterList( 4 )( tIQICounter ).set( "IQI_name",                   "IQIBulkH1Error") ;
-        tParameterList( 4 )( tIQICounter ).set( "IQI_type",                   static_cast< uint >( fem::IQI_Type::H1_ERROR_ANALYTIC ) );
-        tParameterList( 4 )( tIQICounter ).set( "IQI_output_type",            static_cast< uint >( vis::Output_Type::H1_ERROR_ANALYTIC ) );
-        tParameterList( 4 )( tIQICounter ).set( "master_dof_dependencies",    "TEMP") ;
-        tParameterList( 4 )( tIQICounter ).set( "master_properties",          "PropExactTemperatureGradient,H1Check") ;
-        tParameterList( 4 )( tIQICounter ).set( "mesh_set_names",             tTotalDomain );
-        tIQICounter++;
-
-        tParameterList( 4 ).push_back( prm::create_IQI_parameter_list() );
-        tParameterList( 4 )( tIQICounter ).set( "IQI_name",                   "IQIVolume") ;
-        tParameterList( 4 )( tIQICounter ).set( "IQI_type",                   static_cast< uint >( fem::IQI_Type::VOLUME ) );
-        tParameterList( 4 )( tIQICounter ).set( "IQI_output_type",            static_cast< uint >( vis::Output_Type::VOLUME ) );
-        tParameterList( 4 )( tIQICounter ).set( "master_dof_dependencies",    "TEMP") ;
-        tParameterList( 4 )( tIQICounter ).set( "mesh_set_names",             tTotalDomain );
-        tIQICounter++;
-    }
-
-    void SOLParameterList( moris::Cell< moris::Cell< ParameterList > > & tParameterlist )
-    {
-        tParameterlist.resize( 7 );
-        for( uint Ik = 0; Ik < 7; Ik ++)
-        {
-            tParameterlist( Ik ).resize( 1 );
-        }
-
-        tParameterlist( 0 )( 0 ) = moris::prm::create_linear_algorithm_parameter_list( sol::SolverType::AMESOS_IMPL );
-
-        tParameterlist( 1 )( 0 ) = moris::prm::create_linear_solver_parameter_list();
-
-        tParameterlist( 2 )( 0 ) = moris::prm::create_nonlinear_algorithm_parameter_list();
-        tParameterlist( 2 )( 0 ).set("NLA_rel_res_norm_drop",    tNLA_rel_res_norm_drop );
-        tParameterlist( 2 )( 0 ).set("NLA_relaxation_parameter", tNLA_relaxation_parameter  );
-        tParameterlist( 2 )( 0 ).set("NLA_max_iter",             tNLA_max_iter );
-
-        tParameterlist( 3 )( 0 ) = moris::prm::create_nonlinear_solver_parameter_list();
-        tParameterlist( 3 )( 0 ).set("NLA_DofTypes"      , "TEMP") ;
-
-        tParameterlist( 4 )( 0 ) = moris::prm::create_time_solver_algorithm_parameter_list();
-        tParameterlist( 4 )( 0 ).set("TSA_Num_Time_Steps", tTSA_Num_Time_Steps );
-        tParameterlist( 4 )( 0 ).set("TSA_Time_Frame",     tTSA_Time_Frame );
-
-        tParameterlist( 5 )( 0 ) = moris::prm::create_time_solver_parameter_list();
-        tParameterlist( 5 )( 0 ).set("TSA_DofTypes",           "TEMP") ;
-        tParameterlist( 5 )( 0 ).set("TSA_Initialize_Sol_Vec", "TEMP,0.0") ;
-        tParameterlist( 5 )( 0 ).set("TSA_Output_Indices",     "0") ;
-        tParameterlist( 5 )( 0 ).set("TSA_Output_Crteria",     "Output_Criterion") ;
-
-        tParameterlist( 6 )( 0 ) = moris::prm::create_solver_warehouse_parameterlist();
-    }
-
-    void MSIParameterList( moris::Cell< moris::Cell< ParameterList > > & tParameterlist )
-    {
-        tParameterlist.resize( 1 );
-        tParameterlist( 0 ).resize( 1 );
-
-        tParameterlist( 0 )( 0 ) = prm::create_msi_parameter_list();
-        tParameterlist( 0 )( 0 ).set("order_adofs_by_host",false);
-    }
-
-    void VISParameterList( moris::Cell< moris::Cell< ParameterList > > & tParameterlist )
-    {
-        tParameterlist.resize( 1 );
-        tParameterlist( 0 ).resize( 1 );
-
-        tParameterlist( 0 )( 0 ) = prm::create_vis_parameter_list();
-        tParameterlist( 0 )( 0 ).set( "File_Name"  , std::pair< std::string, std::string >( "./", tOutputFileName ) );
-        tParameterlist( 0 )( 0 ).set( "Mesh_Type"  , static_cast< uint >( vis::VIS_Mesh_Type::STANDARD ) );
-        tParameterlist( 0 )( 0 ).set( "Set_Names"  , tTotalDomain );
-        tParameterlist( 0 )( 0 ).set( "Field_Names", "TEMP,TEMP_ANALYTIC,L2_ERROR_ANALYTIC,H1_ERROR_ANALYTIC,VOLUME") ;
-        tParameterlist( 0 )( 0 ).set( "Field_Type" , "NODAL,NODAL,GLOBAL,GLOBAL,GLOBAL") ;
-        tParameterlist( 0 )( 0 ).set( "Output_Type", "TEMP,PROPERTY,L2_ERROR_ANALYTIC,H1_ERROR_ANALYTIC,VOLUME") ;
-        tParameterlist( 0 )( 0 ).set( "Save_Frequency", 1 );
-    }
-
-    /* ------------------------------------------------------------------------ */
-}
-
-//------------------------------------------------------------------------------
-#ifdef  __cplusplus
-}
-#endif
-
+#include <string>
+#include <iostream>
+#include "typedefs.hpp"
+#include "cl_Matrix.hpp"
+#include "linalg_typedefs.hpp"
+#include "cl_FEM_Field_Interpolator_Manager.hpp"
+#include "cl_MSI_Equation_Object.hpp"
+#include "cl_TSA_Time_Solver.hpp"
+#include "cl_DLA_Solver_Interface.hpp"
+#include "cl_DLA_Linear_Solver_Aztec.hpp"
+#include "cl_PRM_FEM_Parameters.hpp"
+#include "cl_PRM_MSI_Parameters.hpp"
+#include "cl_PRM_SOL_Parameters.hpp"
+#include "cl_PRM_VIS_Parameters.hpp"
+#include "cl_PRM_HMR_Parameters.hpp"
+#include "fn_PRM_GEN_Parameters.hpp"
+#include "cl_PRM_XTK_Parameters.hpp"
+#include "cl_PRM_OPT_Parameters.hpp"
+#include "cl_HMR_Element.hpp"
+#include "fn_equal_to.hpp"
+
+#include "AztecOO.h"
+
+//---------------------------------------------------------------
+
+// global variable for interpolation order
+extern uint gInterpolationOrder;
+
+// problem dimension: 2D or 3D
+extern uint gDim;
+
+//---------------------------------------------------------------
+
+#ifdef  __cplusplus
+extern "C"
+{
+#endif
+//------------------------------------------------------------------------------
+namespace moris
+{
+    /* ------------------------------------------------------------------------ */
+    // Mesh Set Information
+
+    // Phase 1: back  - Material 1
+    // Phase 2: front - Material 2
+
+    std::string tPhase1        = "HMR_dummy_n_p1,HMR_dummy_c_p1";
+    std::string tPhase2        = "HMR_dummy_n_p0,HMR_dummy_c_p0";
+
+    std::string tInterface     = "dbl_iside_p0_1_p1_0";
+
+    std::string tBackSurface   = "SideSet_4_n_p1";
+
+    std::string tFrontSurface  = "SideSet_2_n_p0";
+
+    std::string tPhase1Ghost   = "ghost_p1";
+    std::string tPhase2Ghost   = "ghost_p0";
+
+    std::string tTotalDomain   = tPhase1 + "," + tPhase2;
+
+    /* ------------------------------------------------------------------------ */    
+    // geometry parameters
+
+    // dimensionality 2D or 3D
+    uint gDim = 3;
+
+    // general
+    moris::real sL  = 10.0;     // total length
+    moris::real sL1 =  4.1;
+    moris::real sL2 = sL - sL1;
+
+    /* ------------------------------------------------------------------------ */
+    // boundary condition
+
+    // prescribed temperature
+    moris::real sTpre = 0.0;
+
+    // flux at tip fac
+    moris::real sP2 = 5.0;
+
+    /* ------------------------------------------------------------------------ */    
+    // material parameters
+
+    // capacity
+    std::string sCap1 = "0.0"; 
+    std::string sCap2 = "0.0";
+
+    // density
+    std::string tDens1 = "0.0"; 
+    std::string tDens2 = "0.0";
+
+    // conductivity
+    moris::real sK1 = 1.0; 
+    moris::real sK2 = 0.125;
+
+    // body flux
+    moris::real  sQ1 = 1.0;
+    moris::real  sQ2 = 2.0;
+
+    /* ------------------------------------------------------------------------ */
+    // HMR parameters
+
+    std::string tNumElemsPerDim     = gDim == 2 ? "2,   1"                      : "2,   1,   1";
+    std::string tDomainDims         = gDim == 2 ?  std::to_string(sL) + ", 1.0" : std::to_string(sL) + ", 1.0, 1.0";
+    std::string tDomainOffset       = gDim == 2 ? "0.0,  0.0"                   : "0.0,  0.0, 0.0";
+    std::string tDomainSidesets     = gDim == 2 ? "1,2,3,4"                     : "1,2,3,4,5,6";
+
+    std::string tInterpolationOrder = "1";
+
+    int tRefineBuffer      = 1;
+    int tInitialRefinement = 1;
+
+    int tInterfaceRefinement = 0;
+
+    /* ------------------------------------------------------------------------ */
+    // Solver config
+
+    moris::real tNLA_rel_res_norm_drop = 1.0e-08;
+    moris::real tNLA_relaxation_parameter = 1.0;
+    int tNLA_max_iter = 2;
+
+    int tTSA_Num_Time_Steps = 1;
+    moris::real tTSA_Time_Frame = 1.0e0;
+
+    /* ------------------------------------------------------------------------ */
+    // Minimum level set value
+    moris::real tMinLevs = 1.0e-8;
+
+    /* ------------------------------------------------------------------------ */
+    // Minimum level set value
+    bool tUseGhost = false;
+
+    /* ------------------------------------------------------------------------ */
+    // Output Config
+
+    std::string tOutputFileName = "Two_Material_Bar.exo";
+
+    /* ------------------------------------------------------------------------ */
+    // Level set function for diamond shaped wedge
+    
+    moris::real Inclusion(
+            const moris::Matrix< DDRMat >     & aCoordinates,
+            const moris::Cell< moris::real* > & aGeometryParameters )
+    {        
+        // distance from sphere center
+        moris::real tX = aCoordinates(0);
+
+        // Compute Signed-Distance field 
+        moris::real tVal = sL1 - tX;
+
+        // clean return value to return non-zero value
+        return std::abs(tVal) < tMinLevs ? tMinLevs : tVal;
+    }
+
+    /* ------------------------------------------------------------------------ */
+    // Constant function for properties
+    
+    void Func_Const( moris::Matrix<
+            moris::DDRMat >                                & aPropMatrix,
+            moris::Cell< moris::Matrix< moris::DDRMat > >  & aParameters,
+            moris::fem::Field_Interpolator_Manager         * aFIManager )
+    {
+        aPropMatrix = aParameters( 0 );
+    }
+
+    /* ------------------------------------------------------------------------ */
+    // Exact temperature 
+    
+    void Func_Exact_Temperature(
+            moris::Matrix< moris::DDRMat >                 & aPropMatrix,
+            moris::Cell< moris::Matrix< moris::DDRMat > >  & aParameters,
+            moris::fem::Field_Interpolator_Manager         * aFIManager )
+    {
+        // distance from sphere center
+        moris::real tX = aFIManager->get_IP_geometry_interpolator()->valx()( 0 );
+
+        // Update geometry parameters
+        sL2 = sL - sL1;
+
+        if (tX<sL1)
+        {
+            aPropMatrix = {{ sTpre - (sQ1*tX*tX)/(2*sK1) + (tX*(sP2 + sL1*sQ1 + sL2*sQ2))/sK1 }};
+        }
+        else
+        {
+            aPropMatrix = {{ (2*sL1*sK2*sP2 - 2*sL1*sK1*sP2 + 2*sTpre*sK1*sK2 - sL1*sL1*sK1*sQ2 + sL1*sL1*sK2*sQ1 - 2*sL1*sL2*sK1*sQ2 + 2*sL1*sL2*sK2*sQ2)/(2*sK1*sK2) - (sQ2*tX*tX)/(2*sK2) + (tX*(sP2 + sL1*sQ2 + sL2*sQ2))/sK2 }};
+        } 
+    }
+
+    /* ------------------------------------------------------------------------ */
+    // Exact temperature gradients 
+
+    void Func_Exact_TemperatureGradient(
+            moris::Matrix< moris::DDRMat >                 & aPropMatrix,
+            moris::Cell< moris::Matrix< moris::DDRMat > >  & aParameters,
+            moris::fem::Field_Interpolator_Manager         * aFIManager )
+    {
+        // distance from sphere center
+        moris::real tX = aFIManager->get_IP_geometry_interpolator()->valx()( 0 );
+
+        // Update geometry parameters
+        sL2 = sL - sL1;
+
+        // set size for aPropMatrix
+        aPropMatrix.set_size( gDim, 1, 0.0 );
+
+        // spatial gradients of analytic temperature distribution
+        if ( tX <= sL1 )
+        {
+            aPropMatrix( 0, 0 ) = (sP2 + sL1*sQ1 + sL2*sQ2)/sK1 - (sQ1*tX)/sK1;
+        }
+        else 
+        {
+            aPropMatrix( 0, 0 ) = (sP2 + sL1*sQ2 + sL2*sQ2)/sK2 - (sQ2*tX)/sK2;
+        }
+    }
+
+    /* ------------------------------------------------------------------------ */
+
+    bool Output_Criterion( moris::tsa::Time_Solver * aTimeSolver )
+    {
+        return true;
+    }
+
+    /* ------------------------------------------------------------------------ */
+
+    void OPTParameterList( moris::Cell< moris::Cell< ParameterList > > & tParameterlist )
+    {
+        tParameterlist.resize( 1 );
+        tParameterlist( 0 ).resize( 1 );
+
+        tParameterlist( 0 )( 0 ) = prm::create_opt_problem_parameter_list();
+
+        tParameterlist( 0 )( 0 ).set( "is_optimization_problem", false);
+    }
+
+    void HMRParameterList( moris::Cell< moris::Cell< ParameterList > > & tParameterlist )
+    {
+        tParameterlist.resize( 1 );
+        tParameterlist( 0 ).resize( 1 );
+
+        tParameterlist( 0 )( 0 ) = prm::create_hmr_parameter_list();
+
+        tParameterlist( 0 )( 0 ).set( "number_of_elements_per_dimension", tNumElemsPerDim );
+        tParameterlist( 0 )( 0 ).set( "domain_dimensions",                tDomainDims );
+        tParameterlist( 0 )( 0 ).set( "domain_offset",                    tDomainOffset );
+        tParameterlist( 0 )( 0 ).set( "domain_sidesets",                  tDomainSidesets);
+        tParameterlist( 0 )( 0 ).set( "lagrange_output_meshes",           "0");
+
+        tParameterlist( 0 )( 0 ).set( "lagrange_orders",  std::to_string(gInterpolationOrder) );
+        tParameterlist( 0 )( 0 ).set( "lagrange_pattern",  "0" )  ;
+        tParameterlist( 0 )( 0 ).set( "bspline_orders",   std::to_string(gInterpolationOrder) );
+        tParameterlist( 0 )( 0 ).set( "bspline_pattern",   "0" )  ;
+
+        tParameterlist( 0 )( 0 ).set( "lagrange_to_bspline", "0") ;
+
+        tParameterlist( 0 )( 0 ).set( "truncate_bsplines",  1 );
+        tParameterlist( 0 )( 0 ).set( "refinement_buffer",  tRefineBuffer );
+        tParameterlist( 0 )( 0 ).set( "staircase_buffer",   tRefineBuffer );
+        tParameterlist( 0 )( 0 ).set( "initial_refinement", tInitialRefinement );
+
+        tParameterlist( 0 )( 0 ).set( "use_number_aura", 1);
+
+        tParameterlist( 0 )( 0 ).set( "use_multigrid",  0 );
+        tParameterlist( 0 )( 0 ).set( "severity_level", 0 );
+    }
+
+    void XTKParameterList( moris::Cell< moris::Cell< ParameterList > > & tParameterlist )
+    {
+        tParameterlist.resize( 1 );
+        tParameterlist( 0 ).resize( 1 );
+
+        tParameterlist( 0 )( 0 ) = prm::create_xtk_parameter_list();
+        tParameterlist( 0 )( 0 ).set( "decompose",                 true );
+        tParameterlist( 0 )( 0 ).set( "decomposition_type",        "conformal") ;
+        tParameterlist( 0 )( 0 ).set( "enrich",                    true );
+        tParameterlist( 0 )( 0 ).set( "basis_rank",                "bspline") ;
+        tParameterlist( 0 )( 0 ).set( "enrich_mesh_indices",       "0") ;
+        tParameterlist( 0 )( 0 ).set( "ghost_stab",                tUseGhost );
+        tParameterlist( 0 )( 0 ).set( "multigrid",                 false );
+        tParameterlist( 0 )( 0 ).set( "verbose",                   true );
+        tParameterlist( 0 )( 0 ).set( "print_enriched_ig_mesh",    false );
+        tParameterlist( 0 )( 0 ).set( "exodus_output_XTK_ig_mesh", true );
+        tParameterlist( 0 )( 0 ).set( "high_to_low_dbl_side_sets", true );
+    }
+
+    void GENParameterList( moris::Cell< moris::Cell< ParameterList > > & tParameterlist )
+    {
+        tParameterlist.resize( 3 );
+        tParameterlist( 0 ).resize( 1 );
+
+        // Main GEN parameter list
+        tParameterlist( 0 )( 0 ) = prm::create_gen_parameter_list();
+
+        // init geometry counter
+        uint tGeoCounter = 0;
+
+        // Geometry parameter lists
+        tParameterlist( 1 ).push_back( prm::create_user_defined_geometry_parameter_list() );
+        tParameterlist( 1 )( tGeoCounter ).set( "field_function_name",       "Inclusion" );
+        tParameterlist( 1 )( tGeoCounter ).set( "number_of_refinements",      tInterfaceRefinement );
+        tGeoCounter++;
+
+    }
+
+    void FEMParameterList( moris::Cell< moris::Cell< ParameterList > > & tParameterList )
+    {
+        // create a cell of cell of parameter list for fem
+        tParameterList.resize( 5 );
+
+        //------------------------------------------------------------------------------
+        // init property counter
+        uint tPropCounter = 0;
+
+        // properties for inclusion
+
+        tParameterList( 0 ).push_back( prm::create_property_parameter_list() );
+        tParameterList( 0 )( tPropCounter ) = prm::create_property_parameter_list();
+        tParameterList( 0 )( tPropCounter ).set( "property_name",            "PropDensity1") ;
+        tParameterList( 0 )( tPropCounter ).set( "function_parameters",      tDens1 );               
+        tParameterList( 0 )( tPropCounter ).set( "value_function",           "Func_Const") ;
+        tPropCounter++;
+
+        tParameterList( 0 ).push_back( prm::create_property_parameter_list() );
+        tParameterList( 0 )( tPropCounter ).set( "property_name",            "PropCapacity1") ;
+        tParameterList( 0 )( tPropCounter ).set( "function_parameters",      sCap1 );                 
+        tParameterList( 0 )( tPropCounter ).set( "value_function",           "Func_Const") ;
+        tPropCounter++;
+
+        tParameterList( 0 ).push_back( prm::create_property_parameter_list() );
+        tParameterList( 0 )( tPropCounter ).set( "property_name",            "PropConductivity1") ;
+        tParameterList( 0 )( tPropCounter ).set( "function_parameters",      std::to_string(sK1) );              
+        tParameterList( 0 )( tPropCounter ).set( "value_function",           "Func_Const") ;
+        tPropCounter++;
+
+        tParameterList( 0 ).push_back( prm::create_property_parameter_list() );
+        tParameterList( 0 )( tPropCounter ).set( "property_name",            "PropHeatLoad1") ;
+        tParameterList( 0 )( tPropCounter ).set( "function_parameters",      std::to_string(sQ1) );              
+        tParameterList( 0 )( tPropCounter ).set( "value_function",           "Func_Const") ;
+        tPropCounter++;
+
+        // properties for 2 material
+
+        tParameterList( 0 ).push_back( prm::create_property_parameter_list() );
+        tParameterList( 0 )( tPropCounter ) = prm::create_property_parameter_list();
+        tParameterList( 0 )( tPropCounter ).set( "property_name",            "PropDensity2") ;
+        tParameterList( 0 )( tPropCounter ).set( "function_parameters",      tDens2 );               
+        tParameterList( 0 )( tPropCounter ).set( "value_function",           "Func_Const") ;
+        tPropCounter++;
+
+        tParameterList( 0 ).push_back( prm::create_property_parameter_list() );
+        tParameterList( 0 )( tPropCounter ).set( "property_name",            "PropCapacity2") ;
+        tParameterList( 0 )( tPropCounter ).set( "function_parameters",      sCap2 );                 
+        tParameterList( 0 )( tPropCounter ).set( "value_function",           "Func_Const") ;
+        tPropCounter++;
+
+        tParameterList( 0 ).push_back( prm::create_property_parameter_list() );
+        tParameterList( 0 )( tPropCounter ).set( "property_name",            "PropConductivity2") ;
+        tParameterList( 0 )( tPropCounter ).set( "function_parameters",      std::to_string(sK2) );              
+        tParameterList( 0 )( tPropCounter ).set( "value_function",           "Func_Const") ;
+        tPropCounter++;
+
+        tParameterList( 0 ).push_back( prm::create_property_parameter_list() );
+        tParameterList( 0 )( tPropCounter ).set( "property_name",            "PropHeatLoad2") ;
+        tParameterList( 0 )( tPropCounter ).set( "function_parameters",      std::to_string(sQ2) );              
+        tParameterList( 0 )( tPropCounter ).set( "value_function",           "Func_Const") ;
+        tPropCounter++;
+
+        // surface flux
+        tParameterList( 0 ).push_back( prm::create_property_parameter_list() );
+        tParameterList( 0 )( tPropCounter ).set( "property_name",            "PropSurfaceFlux") ;
+        tParameterList( 0 )( tPropCounter ).set( "function_parameters",      std::to_string(sP2) );
+        tParameterList( 0 )( tPropCounter ).set( "value_function",           "Func_Const") ;
+        tPropCounter++;
+
+        // temperature at back surface
+        tParameterList( 0 ).push_back( prm::create_property_parameter_list() );
+        tParameterList( 0 )( tPropCounter ).set( "property_name",            "PropImposedTemperature") ;
+        tParameterList( 0 )( tPropCounter ).set( "value_function",           "Func_Exact_Temperature") ;
+        tPropCounter++;
+
+        // time continuity weights        
+        tParameterList( 0 ).push_back( prm::create_property_parameter_list() );
+        tParameterList( 0 )( tPropCounter ).set( "property_name",            "PropWeightCurrent") ;
+        tParameterList( 0 )( tPropCounter ).set( "function_parameters",      "100.0") ;
+        tParameterList( 0 )( tPropCounter ).set( "value_function",           "Func_Const") ;
+        tPropCounter++;
+
+        tParameterList( 0 ).push_back( prm::create_property_parameter_list() );
+        tParameterList( 0 )( tPropCounter ).set( "property_name",            "PropWeightPrevious") ;
+        tParameterList( 0 )( tPropCounter ).set( "function_parameters",      "100.0") ;
+        tParameterList( 0 )( tPropCounter ).set( "value_function",           "Func_Const") ;
+        tPropCounter++;
+
+        // initial condition       
+        tParameterList( 0 ).push_back( prm::create_property_parameter_list() );
+        tParameterList( 0 )( tPropCounter ).set( "property_name",            "PropInitialCondition") ;
+        tParameterList( 0 )( tPropCounter ).set( "value_function",           "Func_Exact_Temperature") ;
+        tPropCounter++;
+
+        // exact temperature
+        tParameterList( 0 ).push_back( prm::create_property_parameter_list() );
+        tParameterList( 0 )( tPropCounter ).set( "property_name",            "PropExactTemperature") ;
+        tParameterList( 0 )( tPropCounter ).set( "value_function",           "Func_Exact_Temperature") ;
+        tPropCounter++;
+
+        // exact temperature gradient
+        tParameterList( 0 ).push_back( prm::create_property_parameter_list() );
+        tParameterList( 0 )( tPropCounter ).set( "property_name",            "PropExactTemperatureGradient") ;
+        tParameterList( 0 )( tPropCounter ).set( "value_function",           "Func_Exact_TemperatureGradient") ;
+        tPropCounter++;
+
+        //------------------------------------------------------------------------------
+        // init CM counter
+        uint tCMCounter = 0;
+
+        // create parameter list for constitutive model - Inclusion
+        tParameterList( 1 ).push_back( prm::create_constitutive_model_parameter_list() );
+        tParameterList( 1 )( tCMCounter ).set( "constitutive_name", "CMDiffusion1") ;
+        tParameterList( 1 )( tCMCounter ).set( "constitutive_type", static_cast< uint >( fem::Constitutive_Type::DIFF_LIN_ISO ) );
+        tParameterList( 1 )( tCMCounter ).set( "dof_dependencies",  std::pair< std::string, std::string >( "TEMP", "Temperature" ) );
+        tParameterList( 1 )( tCMCounter ).set( "properties",
+                "PropConductivity1 , Conductivity;"
+				"PropDensity1      , Density;"
+				"PropCapacity1     , HeatCapacity") ;
+        tCMCounter++;
+
+        // create parameter list for constitutive model - 2 Material
+        tParameterList( 1 ).push_back( prm::create_constitutive_model_parameter_list() );
+        tParameterList( 1 )( tCMCounter ).set( "constitutive_name", "CMDiffusion2") ;
+        tParameterList( 1 )( tCMCounter ).set( "constitutive_type", static_cast< uint >( fem::Constitutive_Type::DIFF_LIN_ISO ) );
+        tParameterList( 1 )( tCMCounter ).set( "dof_dependencies",  std::pair< std::string, std::string >( "TEMP", "Temperature" ) );
+        tParameterList( 1 )( tCMCounter ).set( "properties",
+                "PropConductivity2 , Conductivity;"
+				"PropDensity2      , Density;"
+				"PropCapacity2     , HeatCapacity") ;
+        tCMCounter++;
+
+        //------------------------------------------------------------------------------
+        // init SP counter
+        uint tSPCounter = 0;
+
+        // create parameter list for Nitsche stabilization parameter for inclusion-2 material interface
+        tParameterList( 2 ).push_back( prm::create_stabilization_parameter_parameter_list() );
+        tParameterList( 2 )( tSPCounter ).set( "stabilization_name",  "SPInterfaceNitsche") ;
+        tParameterList( 2 )( tSPCounter ).set( "stabilization_type",  static_cast< uint >( fem::Stabilization_Type::NITSCHE_INTERFACE ) );
+        tParameterList( 2 )( tSPCounter ).set( "function_parameters", "10.0") ;
+        tParameterList( 2 )( tSPCounter ).set( "master_properties",   "PropConductivity1,Material") ;
+        tParameterList( 2 )( tSPCounter ).set( "slave_properties",    "PropConductivity2,Material") ;
+        tSPCounter++;
+
+        // create parameter list for DBC on back surface
+        tParameterList( 2 ).push_back( prm::create_stabilization_parameter_parameter_list() );
+        tParameterList( 2 )( tSPCounter ).set( "stabilization_name",      "SPNitscheTemp") ;
+        tParameterList( 2 )( tSPCounter ).set( "stabilization_type",      static_cast< uint >( fem::Stabilization_Type::DIRICHLET_NITSCHE ) );
+        tParameterList( 2 )( tSPCounter ).set( "function_parameters",     "10.0") ;
+        tParameterList( 2 )( tSPCounter ).set( "master_properties",       "PropConductivity1,Material") ;
+        tSPCounter++;
+
+        if (tUseGhost)
+        {
+            // create parameter list for ghost stabilization parameter for inclusion
+            tParameterList( 2 ).push_back( prm::create_stabilization_parameter_parameter_list() );
+            tParameterList( 2 )( tSPCounter ).set( "stabilization_name",      "SPGPTemp1") ;
+            tParameterList( 2 )( tSPCounter ).set( "stabilization_type",      static_cast< uint >( fem::Stabilization_Type::GHOST_DISPL ) );
+            tParameterList( 2 )( tSPCounter ).set( "function_parameters",     "0.01") ;
+            tParameterList( 2 )( tSPCounter ).set( "master_properties",       "PropConductivity1,Material") ;
+            tSPCounter++;
+
+            // create parameter list for ghost stabilization parameter for 2 material
+            tParameterList( 2 ).push_back( prm::create_stabilization_parameter_parameter_list() );
+            tParameterList( 2 )( tSPCounter ).set( "stabilization_name",      "SPGPTemp2") ;
+            tParameterList( 2 )( tSPCounter ).set( "stabilization_type",      static_cast< uint >( fem::Stabilization_Type::GHOST_DISPL ) );
+            tParameterList( 2 )( tSPCounter ).set( "function_parameters",     "0.01") ;
+            tParameterList( 2 )( tSPCounter ).set( "master_properties",       "PropConductivity2,Material") ;
+            tSPCounter++;
+        }
+
+        //------------------------------------------------------------------------------
+        // init IWG counter
+        uint tIWGCounter = 0;
+
+        // create IWG for inclusion - bulk diffusion
+        tParameterList( 3 ).push_back( prm::create_IWG_parameter_list() );
+        tParameterList( 3 )( tIWGCounter ).set( "IWG_name",                   "IWGDiffusion1Bulk") ;
+        tParameterList( 3 )( tIWGCounter ).set( "IWG_type",                   static_cast< uint >( fem::IWG_Type::SPATIALDIFF_BULK ) );
+        tParameterList( 3 )( tIWGCounter ).set( "dof_residual",               "TEMP") ;
+        tParameterList( 3 )( tIWGCounter ).set( "master_dof_dependencies",    "TEMP") ;
+        tParameterList( 3 )( tIWGCounter ).set( "master_constitutive_models", "CMDiffusion1,Diffusion") ;
+        tParameterList( 3 )( tIWGCounter ).set( "master_properties",          "PropHeatLoad1,Load") ;
+        tParameterList( 3 )( tIWGCounter ).set( "mesh_set_names",             tPhase1 );
+        tIWGCounter++;   
+
+        // create IWG for 2 material - bulk diffusion
+        tParameterList( 3 ).push_back( prm::create_IWG_parameter_list() );
+        tParameterList( 3 )( tIWGCounter ).set( "IWG_name",                   "IWGDiffusion2Bulk") ;
+        tParameterList( 3 )( tIWGCounter ).set( "IWG_type",                   static_cast< uint >( fem::IWG_Type::SPATIALDIFF_BULK ) );
+        tParameterList( 3 )( tIWGCounter ).set( "dof_residual",               "TEMP") ;
+        tParameterList( 3 )( tIWGCounter ).set( "master_dof_dependencies",    "TEMP") ;
+        tParameterList( 3 )( tIWGCounter ).set( "master_constitutive_models", "CMDiffusion2,Diffusion") ;
+        tParameterList( 3 )( tIWGCounter ).set( "master_properties",          "PropHeatLoad2,Load") ;
+        tParameterList( 3 )( tIWGCounter ).set( "mesh_set_names",             tPhase2 );
+        tIWGCounter++;   
+
+        // create IWG for Neumann boundary conditions
+        tParameterList( 3 ).push_back( prm::create_IWG_parameter_list() );
+        tParameterList( 3 )( tIWGCounter ).set( "IWG_name",                   "IWGInletFlux") ;
+        tParameterList( 3 )( tIWGCounter ).set( "IWG_type",                   static_cast< uint >( fem::IWG_Type::SPATIALDIFF_NEUMANN ) );
+        tParameterList( 3 )( tIWGCounter ).set( "dof_residual",               "TEMP") ;
+        tParameterList( 3 )( tIWGCounter ).set( "master_dof_dependencies",    "TEMP") ;
+        tParameterList( 3 )( tIWGCounter ).set( "master_properties",          "PropSurfaceFlux,Neumann") ;
+        tParameterList( 3 )( tIWGCounter ).set( "mesh_set_names",             tFrontSurface );
+        tIWGCounter++;
+
+        // create IWG for Dirichlet boundary conditions
+        tParameterList( 3 ).push_back( prm::create_IWG_parameter_list() );
+        tParameterList( 3 )( tIWGCounter ).set( "IWG_name",                   "IWG2SurfaceTemp") ;
+        tParameterList( 3 )( tIWGCounter ).set( "IWG_type",                   static_cast< uint >( fem::IWG_Type::SPATIALDIFF_DIRICHLET_UNSYMMETRIC_NITSCHE ) );
+        tParameterList( 3 )( tIWGCounter ).set( "dof_residual",               "TEMP") ;
+        tParameterList( 3 )( tIWGCounter ).set( "master_dof_dependencies",    "TEMP") ;
+        tParameterList( 3 )( tIWGCounter ).set( "master_properties",          "PropImposedTemperature,Dirichlet") ;
+        tParameterList( 3 )( tIWGCounter ).set( "master_constitutive_models", "CMDiffusion1,Diffusion") ;
+        tParameterList( 3 )( tIWGCounter ).set( "stabilization_parameters",   "SPNitscheTemp,DirichletNitsche") ;
+        tParameterList( 3 )( tIWGCounter ).set( "mesh_set_names",             tBackSurface );
+        tIWGCounter++;
+
+        // create parameter list for interface conditions
+        tParameterList( 3 ).push_back( prm::create_IWG_parameter_list() );
+        tParameterList( 3 )( tIWGCounter ).set( "IWG_name",                   "IWGInterface12TEMP") ;
+        tParameterList( 3 )( tIWGCounter ).set( "IWG_type",                   static_cast< uint >( fem::IWG_Type::SPATIALDIFF_INTERFACE ) );
+        tParameterList( 3 )( tIWGCounter ).set( "dof_residual",               "TEMP");
+        tParameterList( 3 )( tIWGCounter ).set( "master_dof_dependencies",    "TEMP");
+        tParameterList( 3 )( tIWGCounter ).set( "slave_dof_dependencies",     "TEMP");
+        tParameterList( 3 )( tIWGCounter ).set( "master_constitutive_models", "CMDiffusion1,Diffusion");
+        tParameterList( 3 )( tIWGCounter ).set( "slave_constitutive_models",  "CMDiffusion2,Diffusion");
+        tParameterList( 3 )( tIWGCounter ).set( "stabilization_parameters",   "SPInterfaceNitsche,NitscheInterface");
+        tParameterList( 3 )( tIWGCounter ).set( "mesh_set_names",             tInterface );
+        tIWGCounter++;
+
+        if (tUseGhost)
+        {
+            // create IWG for 2 material - ghost
+            tParameterList( 3 ).push_back( prm::create_IWG_parameter_list() );
+            tParameterList( 3 )( tIWGCounter ).set( "IWG_name",                   "IWGGP1Temp") ;
+            tParameterList( 3 )( tIWGCounter ).set( "IWG_type",                   static_cast< uint >( fem::IWG_Type::GHOST_NORMAL_FIELD ) );
+            tParameterList( 3 )( tIWGCounter ).set( "dof_residual",               "TEMP") ;
+            tParameterList( 3 )( tIWGCounter ).set( "master_dof_dependencies",    "TEMP") ;
+            tParameterList( 3 )( tIWGCounter ).set( "slave_dof_dependencies",     "TEMP") ;
+            tParameterList( 3 )( tIWGCounter ).set( "stabilization_parameters",   "SPGPTemp1,GhostSP") ;
+            tParameterList( 3 )( tIWGCounter ).set( "mesh_set_names",             tPhase1Ghost );
+            tIWGCounter++;
+
+            // create IWG for 2 material - ghost
+            tParameterList( 3 ).push_back( prm::create_IWG_parameter_list() );
+            tParameterList( 3 )( tIWGCounter ).set( "IWG_name",                   "IWGGP1Temp") ;
+            tParameterList( 3 )( tIWGCounter ).set( "IWG_type",                   static_cast< uint >( fem::IWG_Type::GHOST_NORMAL_FIELD ) );
+            tParameterList( 3 )( tIWGCounter ).set( "dof_residual",               "TEMP") ;
+            tParameterList( 3 )( tIWGCounter ).set( "master_dof_dependencies",    "TEMP") ;
+            tParameterList( 3 )( tIWGCounter ).set( "slave_dof_dependencies",     "TEMP") ;
+            tParameterList( 3 )( tIWGCounter ).set( "stabilization_parameters",   "SPGPTemp2,GhostSP") ;
+            tParameterList( 3 )( tIWGCounter ).set( "mesh_set_names",             tPhase2Ghost );
+            tIWGCounter++;
+        }
+
+        //        // create IWG for time continuity
+        //        tParameterList( 3 ).push_back( prm::create_IWG_parameter_list() );
+        //        tParameterList( 3 )( tIWGCounter ).set( "IWG_name",                   "IWGTimeContinuityTemp") ;
+        //        tParameterList( 3 )( tIWGCounter ).set( "IWG_type",                   static_cast< uint >( fem::IWG_Type::TIME_CONTINUITY_DOF ) );
+        //        tParameterList( 3 )( tIWGCounter ).set( "dof_residual",               "TEMP") ;
+        //        tParameterList( 3 )( tIWGCounter ).set( "master_dof_dependencies",    "TEMP") ;
+        //        tParameterList( 3 )( tIWGCounter ).set( "master_properties",
+        //                "PropWeightCurrent   ,WeightCurrent;"
+				//                "PropWeightPrevious  ,WeightPrevious;"
+				//                "PropInitialCondition,InitialCondition") ;
+        //        tParameterList( 3 )( tIWGCounter ).set( "mesh_set_names",             tTotalDomain );
+        //        tParameterList( 3 )( tIWGCounter ).set( "time_continuity",            true );
+        //        tIWGCounter++;
+
+
+        //------------------------------------------------------------------------------
+        // init IQI counter
+        uint tIQICounter = 0;
+
+        // Nodal Temperature IQI
+        tParameterList( 4 ).push_back( prm::create_IQI_parameter_list() );
+        tParameterList( 4 )( tIQICounter ).set( "IQI_name",                   "IQIBulkTEMP") ;
+        tParameterList( 4 )( tIQICounter ).set( "IQI_type",                   static_cast< uint >( fem::IQI_Type::DOF ) );
+        tParameterList( 4 )( tIQICounter ).set( "IQI_output_type",            static_cast< uint >( vis::Output_Type::TEMP ) );
+        tParameterList( 4 )( tIQICounter ).set( "master_dof_dependencies",    "TEMP") ;
+        tParameterList( 4 )( tIQICounter ).set( "vectorial_field_index",      0 );
+        tParameterList( 4 )( tIQICounter ).set( "mesh_set_names",             tTotalDomain );
+        tIQICounter++; 
+
+        // create parameter list for IQI 1
+        tParameterList( 4 ).push_back( prm::create_IQI_parameter_list() );
+        tParameterList( 4 )( tIQICounter ).set( "IQI_name",                   "IQIBulkTEMPAnalytic") ;
+        tParameterList( 4 )( tIQICounter ).set( "IQI_type",                   static_cast< uint >( fem::IQI_Type::PROPERTY ) );
+        tParameterList( 4 )( tIQICounter ).set( "IQI_output_type",            static_cast< uint >( vis::Output_Type::PROPERTY ) );
+        tParameterList( 4 )( tIQICounter ).set( "master_properties",          "PropExactTemperature,Property") ;
+        tParameterList( 4 )( tIQICounter ).set( "mesh_set_names",             tTotalDomain );
+        tIQICounter++;
+
+        // create parameter list for IQI 2
+        tParameterList( 4 ).push_back( prm::create_IQI_parameter_list() );
+        tParameterList( 4 )( tIQICounter ).set( "IQI_name",                   "IQIBulkL2Error") ;
+        tParameterList( 4 )( tIQICounter ).set( "IQI_type",                   static_cast< uint >( fem::IQI_Type::L2_ERROR_ANALYTIC ) );
+        tParameterList( 4 )( tIQICounter ).set( "IQI_output_type",            static_cast< uint >( vis::Output_Type::L2_ERROR_ANALYTIC ) );
+        tParameterList( 4 )( tIQICounter ).set( "master_dof_dependencies",    "TEMP") ;
+        tParameterList( 4 )( tIQICounter ).set( "master_properties",          "PropExactTemperature,L2Check") ;
+        tParameterList( 4 )( tIQICounter ).set( "mesh_set_names",             tTotalDomain );
+        tIQICounter++;
+
+        // create parameter list for IQI 3
+        tParameterList( 4 ).push_back( prm::create_IQI_parameter_list() );
+        tParameterList( 4 )( tIQICounter ).set( "IQI_name",                   "IQIBulkH1Error") ;
+        tParameterList( 4 )( tIQICounter ).set( "IQI_type",                   static_cast< uint >( fem::IQI_Type::H1_ERROR_ANALYTIC ) );
+        tParameterList( 4 )( tIQICounter ).set( "IQI_output_type",            static_cast< uint >( vis::Output_Type::H1_ERROR_ANALYTIC ) );
+        tParameterList( 4 )( tIQICounter ).set( "master_dof_dependencies",    "TEMP") ;
+        tParameterList( 4 )( tIQICounter ).set( "master_properties",          "PropExactTemperatureGradient,H1Check") ;
+        tParameterList( 4 )( tIQICounter ).set( "mesh_set_names",             tTotalDomain );
+        tIQICounter++;
+
+        tParameterList( 4 ).push_back( prm::create_IQI_parameter_list() );
+        tParameterList( 4 )( tIQICounter ).set( "IQI_name",                   "IQIVolume") ;
+        tParameterList( 4 )( tIQICounter ).set( "IQI_type",                   static_cast< uint >( fem::IQI_Type::VOLUME ) );
+        tParameterList( 4 )( tIQICounter ).set( "IQI_output_type",            static_cast< uint >( vis::Output_Type::VOLUME ) );
+        tParameterList( 4 )( tIQICounter ).set( "master_dof_dependencies",    "TEMP") ;
+        tParameterList( 4 )( tIQICounter ).set( "mesh_set_names",             tTotalDomain );
+        tIQICounter++;
+    }
+
+    void SOLParameterList( moris::Cell< moris::Cell< ParameterList > > & tParameterlist )
+    {
+        tParameterlist.resize( 7 );
+        for( uint Ik = 0; Ik < 7; Ik ++)
+        {
+            tParameterlist( Ik ).resize( 1 );
+        }
+
+        tParameterlist( 0 )( 0 ) = moris::prm::create_linear_algorithm_parameter_list( sol::SolverType::AMESOS_IMPL );
+
+        tParameterlist( 1 )( 0 ) = moris::prm::create_linear_solver_parameter_list();
+
+        tParameterlist( 2 )( 0 ) = moris::prm::create_nonlinear_algorithm_parameter_list();
+        tParameterlist( 2 )( 0 ).set("NLA_rel_res_norm_drop",    tNLA_rel_res_norm_drop );
+        tParameterlist( 2 )( 0 ).set("NLA_relaxation_parameter", tNLA_relaxation_parameter  );
+        tParameterlist( 2 )( 0 ).set("NLA_max_iter",             tNLA_max_iter );
+
+        tParameterlist( 3 )( 0 ) = moris::prm::create_nonlinear_solver_parameter_list();
+        tParameterlist( 3 )( 0 ).set("NLA_DofTypes"      , "TEMP") ;
+
+        tParameterlist( 4 )( 0 ) = moris::prm::create_time_solver_algorithm_parameter_list();
+        tParameterlist( 4 )( 0 ).set("TSA_Num_Time_Steps", tTSA_Num_Time_Steps );
+        tParameterlist( 4 )( 0 ).set("TSA_Time_Frame",     tTSA_Time_Frame );
+
+        tParameterlist( 5 )( 0 ) = moris::prm::create_time_solver_parameter_list();
+        tParameterlist( 5 )( 0 ).set("TSA_DofTypes",           "TEMP") ;
+        tParameterlist( 5 )( 0 ).set("TSA_Initialize_Sol_Vec", "TEMP,0.0") ;
+        tParameterlist( 5 )( 0 ).set("TSA_Output_Indices",     "0") ;
+        tParameterlist( 5 )( 0 ).set("TSA_Output_Crteria",     "Output_Criterion") ;
+
+        tParameterlist( 6 )( 0 ) = moris::prm::create_solver_warehouse_parameterlist();
+    }
+
+    void MSIParameterList( moris::Cell< moris::Cell< ParameterList > > & tParameterlist )
+    {
+        tParameterlist.resize( 1 );
+        tParameterlist( 0 ).resize( 1 );
+
+        tParameterlist( 0 )( 0 ) = prm::create_msi_parameter_list();
+        tParameterlist( 0 )( 0 ).set("order_adofs_by_host",false);
+    }
+
+    void VISParameterList( moris::Cell< moris::Cell< ParameterList > > & tParameterlist )
+    {
+        tParameterlist.resize( 1 );
+        tParameterlist( 0 ).resize( 1 );
+
+        tParameterlist( 0 )( 0 ) = prm::create_vis_parameter_list();
+        tParameterlist( 0 )( 0 ).set( "File_Name"  , std::pair< std::string, std::string >( "./", tOutputFileName ) );
+        tParameterlist( 0 )( 0 ).set( "Mesh_Type"  , static_cast< uint >( vis::VIS_Mesh_Type::STANDARD ) );
+        tParameterlist( 0 )( 0 ).set( "Set_Names"  , tTotalDomain );
+        tParameterlist( 0 )( 0 ).set( "Field_Names", "TEMP,TEMP_ANALYTIC,L2_ERROR_ANALYTIC,H1_ERROR_ANALYTIC,VOLUME") ;
+        tParameterlist( 0 )( 0 ).set( "Field_Type" , "NODAL,NODAL,GLOBAL,GLOBAL,GLOBAL") ;
+        tParameterlist( 0 )( 0 ).set( "Output_Type", "TEMP,PROPERTY,L2_ERROR_ANALYTIC,H1_ERROR_ANALYTIC,VOLUME") ;
+        tParameterlist( 0 )( 0 ).set( "Save_Frequency", 1 );
+    }
+
+    /* ------------------------------------------------------------------------ */
+}
+
+//------------------------------------------------------------------------------
+#ifdef  __cplusplus
+}
+#endif
+