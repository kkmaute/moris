/*
 * Copyright (c) 2022 University of Colorado
 * Licensed under the MIT license. See LICENSE.txt file in the MORIS root for details.
 *
 *------------------------------------------------------------------------------------
 *
 * Two_Material_Bar.cpp
 *
 */

#include <string>
#include <iostream>
#include "moris_typedefs.hpp"
#include "cl_Matrix.hpp"
#include "linalg_typedefs.hpp"
#include "cl_FEM_Field_Interpolator_Manager.hpp"
#include "cl_MSI_Equation_Object.hpp"
#include "cl_TSA_Time_Solver.hpp"
#include "cl_DLA_Solver_Interface.hpp"
#include "cl_DLA_Linear_Solver_Aztec.hpp"
#include "parameters.hpp"
#include "cl_HMR_Element.hpp"
#include "fn_equal_to.hpp"

#include "AztecOO.h"

//---------------------------------------------------------------

// global variable for interpolation order
extern uint gInterpolationOrder;

// problem dimension: 2D or 3D
extern uint gDim;

// problem dimension: 2D or 3D
extern uint gTestCaseIndex;

//---------------------------------------------------------------

#ifdef __cplusplus
extern "C" {
#endif
//------------------------------------------------------------------------------
namespace moris
{
    /* ------------------------------------------------------------------------ */
    // Mesh Set Information

    // Phase 1: back  - Material 1
    // Phase 2: front - Material 2

    std::string tPhase1 = "HMR_dummy_n_p1,HMR_dummy_c_p1";
    std::string tPhase2 = "HMR_dummy_n_p0,HMR_dummy_c_p0";

    std::string tInterface         = "dbl_iside_p0_1_p1_0";
    std::string tInterfaceLeader   = "iside_b0_1_b1_0";
    std::string tInterfaceFollower = "iside_b0_0_b1_1";

    std::string tBackSurface = "SideSet_4_n_p1";

    std::string tFrontSurface = "SideSet_2_n_p0";

    std::string tPhase1Ghost = "ghost_p1";
    std::string tPhase2Ghost = "ghost_p0";

    std::string tTotalDomain   = tPhase1 + "," + tPhase2;
    std::string tAllInterfaces = tInterface + "," + tBackSurface + "," + tFrontSurface + "," + tInterfaceLeader + "," + tInterfaceFollower;

    /* ------------------------------------------------------------------------ */
    // geometry parameters

    // general
    moris::real sL  = 10.0;    // total length
    moris::real sL1 = 4.1;
    moris::real sL2 = sL - sL1;

    /* ------------------------------------------------------------------------ */
    // boundary condition

    // prescribed temperature
    moris::real sTpre = 0.0;

    // flux at tip fac
    moris::real sP2 = 5.0;

    /* ------------------------------------------------------------------------ */
    // material parameters

    // capacity
    std::string sCap1 = "0.0";
    std::string sCap2 = "0.0";

    // density
    std::string tDens1 = "0.0";
    std::string tDens2 = "0.0";

    // conductivity
    moris::real sK1 = 1.0;
    moris::real sK2 = 0.125;

    // body flux
    moris::real sQ1 = 1.0;
    moris::real sQ2 = 2.0;

    /* ------------------------------------------------------------------------ */
    // HMR parameters

    std::string tNumElemsPerDim = gDim == 2 ? "2,   1" : "2,   1,   1";
    std::string tDomainDims     = gDim == 2 ? std::to_string( sL ) + ", 1.0" : std::to_string( sL ) + ", 1.0, 1.0";
    std::string tDomainOffset   = gDim == 2 ? "0.0,  0.0" : "0.0,  0.0, 0.0";

    std::string tInterpolationOrder = "1";

    int tRefineBuffer = 1;

    /* ------------------------------------------------------------------------ */
    // Solver config

    moris::real tNLA_rel_res_norm_drop    = 1.0e-08;
    moris::real tNLA_relaxation_parameter = 1.0;
    int         tNLA_max_iter             = 2;

    int         tTSA_Num_Time_Steps = 1;
    moris::real tTSA_Time_Frame     = 1.0e0;

    /* ------------------------------------------------------------------------ */
    // Minimum level set value
    moris::real tMinLevs = 1.0e-8;

    /* ------------------------------------------------------------------------ */
    // Minimum level set value
    bool tUseGhost = false;

    /* ------------------------------------------------------------------------ */
    // Output Config

    std::string tOutputFileName = "Two_Material_Bar_" + std::to_string( gTestCaseIndex ) + ".exo";

    /* ------------------------------------------------------------------------ */
    // Level set function for diamond shaped wedge

    moris::real
    Inclusion(
            const moris::Matrix< DDRMat >& aCoordinates,
            const Vector< real >&          aGeometryParameters )
    {
        // distance from sphere center
        moris::real tX = aCoordinates( 0 );

        // Compute Signed-Distance field
        moris::real tVal = sL1 - tX;

        // clean return value to return non-zero value
        return std::abs( tVal ) < tMinLevs ? tMinLevs : tVal;
    }

    /* ------------------------------------------------------------------------ */
    // Constant function for properties

    void
    Func_Const( moris::Matrix<
                        moris::DDRMat >&              aPropMatrix,
            Vector< moris::Matrix< moris::DDRMat > >& aParameters,
            moris::fem::Field_Interpolator_Manager*   aFIManager )
    {
        aPropMatrix = aParameters( 0 );
    }

    /* ------------------------------------------------------------------------ */
    // Exact temperature
    // see Matlab file in test src folder

    void
    Func_Exact_Temperature(
            moris::Matrix< moris::DDRMat >&           aPropMatrix,
            Vector< moris::Matrix< moris::DDRMat > >& aParameters,
            moris::fem::Field_Interpolator_Manager*   aFIManager )
    {
        // distance from sphere center
        moris::real tX = aFIManager->get_IP_geometry_interpolator()->valx()( 0 );

        // Update geometry parameters
        sL2 = sL - sL1;

        if ( tX < sL1 )
        {
            aPropMatrix = { { sTpre - ( sQ1 * tX * tX ) / ( 2 * sK1 ) + ( tX * ( sP2 + sL1 * sQ1 + sL2 * sQ2 ) ) / sK1 } };
        }
        else
        {
            aPropMatrix = { { ( 2 * sL1 * sK2 * sP2 - 2 * sL1 * sK1 * sP2 + 2 * sTpre * sK1 * sK2 - sL1 * sL1 * sK1 * sQ2 + sL1 * sL1 * sK2 * sQ1 - 2 * sL1 * sL2 * sK1 * sQ2 + 2 * sL1 * sL2 * sK2 * sQ2 ) / ( 2 * sK1 * sK2 ) - ( sQ2 * tX * tX ) / ( 2 * sK2 ) + ( tX * ( sP2 + sL1 * sQ2 + sL2 * sQ2 ) ) / sK2 } };
        }
    }

    /* ------------------------------------------------------------------------ */
    // Exact temperature gradients
    // see Matlab file in test src folder

    void
    Func_Exact_TemperatureGradient(
            moris::Matrix< moris::DDRMat >&           aPropMatrix,
            Vector< moris::Matrix< moris::DDRMat > >& aParameters,
            moris::fem::Field_Interpolator_Manager*   aFIManager )
    {
        // distance from sphere center
        moris::real tX = aFIManager->get_IP_geometry_interpolator()->valx()( 0 );

        // Update geometry parameters
        sL2 = sL - sL1;

        // set size for aPropMatrix
        aPropMatrix.set_size( gDim, 1, 0.0 );

        // spatial gradients of analytic temperature distribution
        if ( tX <= sL1 )
        {
            aPropMatrix( 0, 0 ) = ( sP2 + sL1 * sQ1 + sL2 * sQ2 ) / sK1 - ( sQ1 * tX ) / sK1;
        }
        else
        {
            aPropMatrix( 0, 0 ) = ( sP2 + sL1 * sQ2 + sL2 * sQ2 ) / sK2 - ( sQ2 * tX ) / sK2;
        }
    }

    /* ------------------------------------------------------------------------ */

    bool
    Output_Criterion( moris::tsa::Time_Solver* aTimeSolver )
    {
        return true;
    }

    /* ------------------------------------------------------------------------ */

    void
    OPTParameterList( Module_Parameter_Lists& aParameterLists )
    {
        aParameterLists.set( "is_optimization_problem", false );
    }

    void
    HMRParameterList( Module_Parameter_Lists& aParameterLists )
    {
        aParameterLists.set( "number_of_elements_per_dimension", tNumElemsPerDim );
        aParameterLists.set( "domain_dimensions", tDomainDims );
        aParameterLists.set( "domain_offset", tDomainOffset );
        aParameterLists.set( "domain_sidesets", tDomainSidesets );
        aParameterLists.set( "lagrange_output_meshes", "0" );

<<<<<<< HEAD
        tParameterlist( 0 )( 0 ).set( "number_of_elements_per_dimension", tNumElemsPerDim );
        tParameterlist( 0 )( 0 ).set( "domain_dimensions", tDomainDims );
        tParameterlist( 0 )( 0 ).set( "domain_offset", tDomainOffset );
        tParameterlist( 0 )( 0 ).set( "lagrange_output_meshes", "0" );
=======
        aParameterLists.set( "lagrange_orders", std::to_string( gInterpolationOrder ) );
        aParameterLists.set( "lagrange_pattern", "0" );
        aParameterLists.set( "bspline_orders", std::to_string( gInterpolationOrder ) );
        aParameterLists.set( "bspline_pattern", "0" );
>>>>>>> f74fe5e8

        aParameterLists.set( "lagrange_to_bspline", "0" );

        aParameterLists.set( "truncate_bsplines", 1 );
        aParameterLists.set( "refinement_buffer", tRefineBuffer );
        aParameterLists.set( "staircase_buffer", tRefineBuffer );
        aParameterLists.set( "initial_refinement", "1" );
        aParameterLists.set( "initial_refinement_pattern", "0" );

        aParameterLists.set( "use_number_aura", 1 );

        aParameterLists.set( "use_multigrid", 0 );
        aParameterLists.set( "severity_level", 0 );
    }

    void
    XTKParameterList( Module_Parameter_Lists& aParameterLists )
    {
        aParameterLists.set( "decompose", true );
        aParameterLists.set( "decomposition_type", "conformal" );
        aParameterLists.set( "enrich", true );
        aParameterLists.set( "basis_rank", "bspline" );
        aParameterLists.set( "enrich_mesh_indices", "0" );
        aParameterLists.set( "ghost_stab", tUseGhost );
        aParameterLists.set( "multigrid", false );
        aParameterLists.set( "verbose", true );
        aParameterLists.set( "print_enriched_ig_mesh", false );
        aParameterLists.set( "exodus_output_XTK_ig_mesh", true );
        aParameterLists.set( "high_to_low_dbl_side_sets", true );
        aParameterLists.set( "exodus_output_XTK_ip_mesh", true );
        aParameterLists.set( "write_basis_functions", true );
        aParameterLists.set( "write_enrichment_fields", true );
        aParameterLists.set( "write_enrichment_fields_probe_spheres", "5.0,0.0,0.0,0.0" );
    }

    void
    GENParameterList( Module_Parameter_Lists& aParameterLists )
    {
        // Geometry parameter lists
        aParameterLists( GEN::GEOMETRIES ).add_parameter_list( prm::create_level_set_geometry_parameter_list( gen::Field_Type::USER_DEFINED ) );
        aParameterLists.set( "field_function_name", "Inclusion" );
    }

    void
    FEMParameterList( Module_Parameter_Lists& aParameterLists )
    {
        aParameterLists.hack_for_legacy_fem();
        // create a cell of cell of parameter list for fem

        //------------------------------------------------------------------------------

        // properties for inclusion

        aParameterLists( FEM::PROPERTIES ).add_parameter_list();
        aParameterLists.set( "property_name", "PropDensity1" );
        aParameterLists.set( "function_parameters", tDens1 );
        aParameterLists.set( "value_function", "Func_Const" );

        aParameterLists( FEM::PROPERTIES ).add_parameter_list();
        aParameterLists.set( "property_name", "PropCapacity1" );
        aParameterLists.set( "function_parameters", sCap1 );
        aParameterLists.set( "value_function", "Func_Const" );

        aParameterLists( FEM::PROPERTIES ).add_parameter_list();
        aParameterLists.set( "property_name", "PropConductivity1" );
        aParameterLists.set( "function_parameters", std::to_string( sK1 ) );
        aParameterLists.set( "value_function", "Func_Const" );

        aParameterLists( FEM::PROPERTIES ).add_parameter_list();
        aParameterLists.set( "property_name", "PropHeatLoad1" );
        aParameterLists.set( "function_parameters", std::to_string( sQ1 ) );
        aParameterLists.set( "value_function", "Func_Const" );

        // properties for 2 material

        aParameterLists( FEM::PROPERTIES ).add_parameter_list();
        aParameterLists.set( "property_name", "PropDensity2" );
        aParameterLists.set( "function_parameters", tDens2 );
        aParameterLists.set( "value_function", "Func_Const" );

        aParameterLists( FEM::PROPERTIES ).add_parameter_list();
        aParameterLists.set( "property_name", "PropCapacity2" );
        aParameterLists.set( "function_parameters", sCap2 );
        aParameterLists.set( "value_function", "Func_Const" );

        aParameterLists( FEM::PROPERTIES ).add_parameter_list();
        aParameterLists.set( "property_name", "PropConductivity2" );
        aParameterLists.set( "function_parameters", std::to_string( sK2 ) );
        aParameterLists.set( "value_function", "Func_Const" );

        aParameterLists( FEM::PROPERTIES ).add_parameter_list();
        aParameterLists.set( "property_name", "PropHeatLoad2" );
        aParameterLists.set( "function_parameters", std::to_string( sQ2 ) );
        aParameterLists.set( "value_function", "Func_Const" );

        // surface flux
        aParameterLists( FEM::PROPERTIES ).add_parameter_list();
        aParameterLists.set( "property_name", "PropSurfaceFlux" );
        aParameterLists.set( "function_parameters", std::to_string( sP2 ) );
        aParameterLists.set( "value_function", "Func_Const" );

        // temperature at back surface
        aParameterLists( FEM::PROPERTIES ).add_parameter_list();
        aParameterLists.set( "property_name", "PropImposedTemperature" );
        aParameterLists.set( "value_function", "Func_Exact_Temperature" );

        // time continuity weights
        aParameterLists( FEM::PROPERTIES ).add_parameter_list();
        aParameterLists.set( "property_name", "PropWeightCurrent" );
        aParameterLists.set( "function_parameters", "100.0" );
        aParameterLists.set( "value_function", "Func_Const" );

        aParameterLists( FEM::PROPERTIES ).add_parameter_list();
        aParameterLists.set( "property_name", "PropWeightPrevious" );
        aParameterLists.set( "function_parameters", "100.0" );
        aParameterLists.set( "value_function", "Func_Const" );

        // initial condition
        aParameterLists( FEM::PROPERTIES ).add_parameter_list();
        aParameterLists.set( "property_name", "PropInitialCondition" );
        aParameterLists.set( "value_function", "Func_Exact_Temperature" );

        // exact temperature
        aParameterLists( FEM::PROPERTIES ).add_parameter_list();
        aParameterLists.set( "property_name", "PropExactTemperature" );
        aParameterLists.set( "value_function", "Func_Exact_Temperature" );

        // exact temperature gradient
        aParameterLists( FEM::PROPERTIES ).add_parameter_list();
        aParameterLists.set( "property_name", "PropExactTemperatureGradient" );
        aParameterLists.set( "value_function", "Func_Exact_TemperatureGradient" );

        //------------------------------------------------------------------------------

        // create parameter list for constitutive model - Inclusion
        aParameterLists( FEM::CONSTITUTIVE_MODELS ).add_parameter_list();
        aParameterLists.set( "constitutive_name", "CMDiffusion1" );
        aParameterLists.set( "constitutive_type", fem::Constitutive_Type::DIFF_LIN_ISO );
        aParameterLists.set( "dof_dependencies", std::pair< std::string, std::string >( "TEMP", "Temperature" ) );
        aParameterLists.set( "properties",
                "PropConductivity1 , Conductivity;"
                "PropDensity1      , Density;"
                "PropCapacity1     , HeatCapacity" );

        // create parameter list for constitutive model - 2 Material
        aParameterLists( FEM::CONSTITUTIVE_MODELS ).add_parameter_list();
        aParameterLists.set( "constitutive_name", "CMDiffusion2" );
        aParameterLists.set( "constitutive_type", fem::Constitutive_Type::DIFF_LIN_ISO );
        aParameterLists.set( "dof_dependencies", std::pair< std::string, std::string >( "TEMP", "Temperature" ) );
        aParameterLists.set( "properties",
                "PropConductivity2 , Conductivity;"
                "PropDensity2      , Density;"
                "PropCapacity2     , HeatCapacity" );

        //------------------------------------------------------------------------------

        // create parameter list for Nitsche stabilization parameter for inclusion-2 material interface
        aParameterLists( FEM::STABILIZATION ).add_parameter_list();
        aParameterLists.set( "stabilization_name", "SPInterfaceNitsche" );
        aParameterLists.set( "stabilization_type", fem::Stabilization_Type::NITSCHE_INTERFACE );
        aParameterLists.set( "function_parameters", "100.0" );
        aParameterLists.set( "leader_properties", "PropConductivity1,Material" );
        aParameterLists.set( "follower_properties", "PropConductivity2,Material" );

        // create parameter list for DBC on back surface
        aParameterLists( FEM::STABILIZATION ).add_parameter_list();
        aParameterLists.set( "stabilization_name", "SPNitscheTemp" );
        aParameterLists.set( "stabilization_type", fem::Stabilization_Type::DIRICHLET_NITSCHE );
        aParameterLists.set( "function_parameters", "100.0" );
        aParameterLists.set( "leader_properties", "PropConductivity1,Material" );

        if ( tUseGhost )
        {
            // create parameter list for ghost stabilization parameter for inclusion
            aParameterLists( FEM::STABILIZATION ).add_parameter_list();
            aParameterLists.set( "stabilization_name", "SPGPTemp1" );
            aParameterLists.set( "stabilization_type", fem::Stabilization_Type::GHOST_DISPL );
            aParameterLists.set( "function_parameters", "0.01" );
            aParameterLists.set( "leader_properties", "PropConductivity1,Material" );

            // create parameter list for ghost stabilization parameter for 2 material
            aParameterLists( FEM::STABILIZATION ).add_parameter_list();
            aParameterLists.set( "stabilization_name", "SPGPTemp2" );
            aParameterLists.set( "stabilization_type", fem::Stabilization_Type::GHOST_DISPL );
            aParameterLists.set( "function_parameters", "0.01" );
            aParameterLists.set( "leader_properties", "PropConductivity2,Material" );
        }

        //------------------------------------------------------------------------------
        // create IWG for inclusion - bulk diffusion
        aParameterLists( FEM::IWG ).add_parameter_list();
        aParameterLists.set( "IWG_name", "IWGDiffusion1Bulk" );
        aParameterLists.set( "IWG_type", fem::IWG_Type::SPATIALDIFF_BULK );
        aParameterLists.set( "dof_residual", "TEMP" );
        aParameterLists.set( "leader_dof_dependencies", "TEMP" );
        aParameterLists.set( "leader_constitutive_models", "CMDiffusion1,Diffusion" );
        aParameterLists.set( "leader_properties", "PropHeatLoad1,Load" );
        aParameterLists.set( "mesh_set_names", tPhase1 );

        // create IWG for 2 material - bulk diffusion
        aParameterLists( FEM::IWG ).add_parameter_list();
        aParameterLists.set( "IWG_name", "IWGDiffusion2Bulk" );
        aParameterLists.set( "IWG_type", fem::IWG_Type::SPATIALDIFF_BULK );
        aParameterLists.set( "dof_residual", "TEMP" );
        aParameterLists.set( "leader_dof_dependencies", "TEMP" );
        aParameterLists.set( "leader_constitutive_models", "CMDiffusion2,Diffusion" );
        aParameterLists.set( "leader_properties", "PropHeatLoad2,Load" );
        aParameterLists.set( "mesh_set_names", tPhase2 );

        // create IWG for Neumann boundary conditions
        aParameterLists( FEM::IWG ).add_parameter_list();
        aParameterLists.set( "IWG_name", "IWGInletFlux" );
        aParameterLists.set( "IWG_type", fem::IWG_Type::SPATIALDIFF_NEUMANN );
        aParameterLists.set( "dof_residual", "TEMP" );
        aParameterLists.set( "leader_dof_dependencies", "TEMP" );
        aParameterLists.set( "leader_properties", "PropSurfaceFlux,Neumann" );
        aParameterLists.set( "mesh_set_names", tFrontSurface );

        // create IWG for Dirichlet boundary conditions
        aParameterLists( FEM::IWG ).add_parameter_list();
        aParameterLists.set( "IWG_name", "IWG2SurfaceTemp" );
        aParameterLists.set( "IWG_type", fem::IWG_Type::SPATIALDIFF_DIRICHLET_UNSYMMETRIC_NITSCHE );
        aParameterLists.set( "dof_residual", "TEMP" );
        aParameterLists.set( "leader_dof_dependencies", "TEMP" );
        aParameterLists.set( "leader_properties", "PropImposedTemperature,Dirichlet" );
        aParameterLists.set( "leader_constitutive_models", "CMDiffusion1,Diffusion" );
        aParameterLists.set( "stabilization_parameters", "SPNitscheTemp,DirichletNitsche" );
        aParameterLists.set( "mesh_set_names", tBackSurface );

        // create parameter list for interface conditions
        aParameterLists( FEM::IWG ).add_parameter_list();
        aParameterLists.set( "IWG_name", "IWGInterface12TEMP" );
        aParameterLists.set( "IWG_type", fem::IWG_Type::SPATIALDIFF_INTERFACE_SYMMETRIC_NITSCHE );
        aParameterLists.set( "dof_residual", "TEMP" );
        aParameterLists.set( "leader_dof_dependencies", "TEMP" );
        aParameterLists.set( "follower_dof_dependencies", "TEMP" );
        aParameterLists.set( "leader_constitutive_models", "CMDiffusion1,Diffusion" );
        aParameterLists.set( "follower_constitutive_models", "CMDiffusion2,Diffusion" );
        aParameterLists.set( "stabilization_parameters", "SPInterfaceNitsche,NitscheInterface" );
        aParameterLists.set( "mesh_set_names", tInterface );

        if ( tUseGhost )
        {
            // create IWG for 2 material - ghost
            aParameterLists( FEM::IWG ).add_parameter_list();
            aParameterLists.set( "IWG_name", "IWGGP1Temp" );
            aParameterLists.set( "IWG_type", fem::IWG_Type::GHOST_NORMAL_FIELD );
            aParameterLists.set( "dof_residual", "TEMP" );
            aParameterLists.set( "leader_dof_dependencies", "TEMP" );
            aParameterLists.set( "follower_dof_dependencies", "TEMP" );
            aParameterLists.set( "stabilization_parameters", "SPGPTemp1,GhostSP" );
            aParameterLists.set( "mesh_set_names", tPhase1Ghost );

            // create IWG for 2 material - ghost
            aParameterLists( FEM::IWG ).add_parameter_list();
            aParameterLists.set( "IWG_name", "IWGGP1Temp" );
            aParameterLists.set( "IWG_type", fem::IWG_Type::GHOST_NORMAL_FIELD );
            aParameterLists.set( "dof_residual", "TEMP" );
            aParameterLists.set( "leader_dof_dependencies", "TEMP" );
            aParameterLists.set( "follower_dof_dependencies", "TEMP" );
            aParameterLists.set( "stabilization_parameters", "SPGPTemp2,GhostSP" );
            aParameterLists.set( "mesh_set_names", tPhase2Ghost );
        }

        //        // create IWG for time continuity
        //        aParameterLists( 3 ).push_back( prm::create_IWG_parameter_list() );
        //        aParameterLists.set( "IWG_name",                   "IWGTimeContinuityTemp") ;
        //        aParameterLists.set( "IWG_type",                    fem::IWG_Type::TIME_CONTINUITY_DOF ) ;
        //        aParameterLists.set( "dof_residual",               "TEMP") ;
        //        aParameterLists.set( "leader_dof_dependencies",    "TEMP") ;
        //        aParameterLists.set( "leader_properties",
        //                "PropWeightCurrent   ,WeightCurrent;"
        //                "PropWeightPrevious  ,WeightPrevious;"
        //                "PropInitialCondition,InitialCondition") ;
        //        aParameterLists.set( "mesh_set_names",             tTotalDomain );
        //        aParameterLists.set( "time_continuity",            true );
        //
        //------------------------------------------------------------------------------
        // Nodal Temperature IQI
        aParameterLists( FEM::IQI ).add_parameter_list();
        aParameterLists.set( "IQI_name", "IQIBulkTEMP" );
        aParameterLists.set( "IQI_type", fem::IQI_Type::DOF );
        aParameterLists.set( "dof_quantity", "TEMP" );
        aParameterLists.set( "leader_dof_dependencies", "TEMP" );
        aParameterLists.set( "vectorial_field_index", 0 );
        aParameterLists.set( "mesh_set_names", tTotalDomain );

        // create parameter list for IQI 1
        aParameterLists( FEM::IQI ).add_parameter_list();
        aParameterLists.set( "IQI_name", "IQIBulkTEMPAnalytic" );
        aParameterLists.set( "IQI_type", fem::IQI_Type::PROPERTY );
        aParameterLists.set( "leader_properties", "PropExactTemperature,Property" );
        aParameterLists.set( "mesh_set_names", tTotalDomain );

        // create parameter list for IQI 2
        aParameterLists( FEM::IQI ).add_parameter_list();
        aParameterLists.set( "IQI_name", "IQIBulkL2Error" );
        aParameterLists.set( "IQI_type", fem::IQI_Type::L2_ERROR_ANALYTIC );
        aParameterLists.set( "dof_quantity", "TEMP" );
        aParameterLists.set( "leader_dof_dependencies", "TEMP" );
        aParameterLists.set( "leader_properties", "PropExactTemperature,L2Check" );
        aParameterLists.set( "mesh_set_names", tTotalDomain );

        // create parameter list for IQI 3
        aParameterLists( FEM::IQI ).add_parameter_list();
        aParameterLists.set( "IQI_name", "IQIBulkH1Error" );
        aParameterLists.set( "IQI_type", fem::IQI_Type::H1_ERROR_ANALYTIC );
        aParameterLists.set( "dof_quantity", "TEMP" );
        aParameterLists.set( "leader_dof_dependencies", "TEMP" );
        aParameterLists.set( "leader_properties", "PropExactTemperatureGradient,H1Check" );
        aParameterLists.set( "mesh_set_names", tTotalDomain );

        aParameterLists( FEM::IQI ).add_parameter_list();
        aParameterLists.set( "IQI_name", "IQIVolume" );
        aParameterLists.set( "IQI_type", fem::IQI_Type::VOLUME );
        aParameterLists.set( "leader_dof_dependencies", "TEMP" );
        aParameterLists.set( "mesh_set_names", tTotalDomain );

        aParameterLists( FEM::IQI ).add_parameter_list();
        aParameterLists.set( "IQI_name", "IQI_Volume_Elem_Avg" );
        aParameterLists.set( "IQI_type", fem::IQI_Type::VOLUME );
        aParameterLists.set( "mesh_set_names", tTotalDomain );

        aParameterLists( FEM::IQI ).add_parameter_list();
        aParameterLists.set( "IQI_name", "IQI_Volume_Elem_Int" );
        aParameterLists.set( "IQI_type", fem::IQI_Type::VOLUME );
        aParameterLists.set( "mesh_set_names", tTotalDomain );

        aParameterLists( FEM::IQI ).add_parameter_list();
        aParameterLists.set( "IQI_name", "IQI_Volume_Face_Avg" );
        aParameterLists.set( "IQI_type", fem::IQI_Type::VOLUME );
        aParameterLists.set( "mesh_set_names", tInterfaceLeader );

        aParameterLists( FEM::IQI ).add_parameter_list();
        aParameterLists.set( "IQI_name", "IQI_Volume_Face_Int" );
        aParameterLists.set( "IQI_type", fem::IQI_Type::VOLUME );
        aParameterLists.set( "mesh_set_names", tInterfaceLeader );

        //------------------------------------------------------------------------------
        // fill the computation part of the parameter list
        aParameterLists( FEM::COMPUTATION );
    }

    void
    SOLParameterList( Module_Parameter_Lists& aParameterLists )
    {

        aParameterLists( SOL::LINEAR_ALGORITHMS ).add_parameter_list( sol::SolverType::AMESOS_IMPL );

        aParameterLists( SOL::LINEAR_SOLVERS ).add_parameter_list();

        aParameterLists( SOL::NONLINEAR_ALGORITHMS ).add_parameter_list();
        aParameterLists.set( "NLA_rel_res_norm_drop", tNLA_rel_res_norm_drop );
        aParameterLists.set( "NLA_relaxation_parameter", tNLA_relaxation_parameter );
        aParameterLists.set( "NLA_max_iter", tNLA_max_iter );

        aParameterLists( SOL::NONLINEAR_SOLVERS ).add_parameter_list();
        aParameterLists.set( "NLA_DofTypes", "TEMP" );

        aParameterLists( SOL::TIME_SOLVER_ALGORITHMS ).add_parameter_list();
        aParameterLists.set( "TSA_Num_Time_Steps", tTSA_Num_Time_Steps );
        aParameterLists.set( "TSA_Time_Frame", tTSA_Time_Frame );

        aParameterLists( SOL::TIME_SOLVERS ).add_parameter_list();
        aParameterLists.set( "TSA_DofTypes", "TEMP" );
        aParameterLists.set( "TSA_Initialize_Sol_Vec", "TEMP,0.0" );
        aParameterLists.set( "TSA_Output_Indices", "0" );
        aParameterLists.set( "TSA_Output_Criteria", "Output_Criterion" );

        aParameterLists( SOL::PRECONDITIONERS ).add_parameter_list(  sol::PreconditionerType::NONE );
    }

    void
    MSIParameterList( Module_Parameter_Lists& aParameterLists )
    {
        aParameterLists.set( "order_adofs_by_host", false );
    }

    void
    VISParameterList( Module_Parameter_Lists& aParameterLists )
    {
        aParameterLists.set( "File_Name", std::pair< std::string, std::string >( "./", tOutputFileName ) );
        aParameterLists.set( "Mesh_Type", vis::VIS_Mesh_Type::STANDARD );
        aParameterLists.set( "Set_Names", tTotalDomain + "," + tAllInterfaces );

        aParameterLists.set( "Field_Names",
                "TEMP,TEMP_ANALYTIC,"
                "L2_ERROR_ANALYTIC,H1_ERROR_ANALYTIC,"
                "VOLUME,"
                "VOL_ELEMENTAL_AVG,VOL_ELEMENTAL_INT,"
                "VOL_FACETED_AVG,VOL_FACETED_INT" );
        aParameterLists.set( "Field_Type",
                "NODAL,NODAL,"
                "GLOBAL,GLOBAL,"
                "GLOBAL,"
                "ELEMENTAL_AVG,ELEMENTAL_INT,"
                "FACETED_AVG,FACETED_INT" );
        aParameterLists.set( "IQI_Names",
                "IQIBulkTEMP,IQIBulkTEMPAnalytic,"
                "IQIBulkL2Error,IQIBulkH1Error,"
                "IQIVolume,"
                "IQI_Volume_Elem_Avg,IQI_Volume_Elem_Int,"
                "IQI_Volume_Face_Avg,IQI_Volume_Face_Int" );

        aParameterLists.set( "Save_Frequency", 1 );
    }

    void
    MORISGENERALParameterList( Module_Parameter_Lists& aParameterLists )
    {
    }

    /* ------------------------------------------------------------------------ */
}    // namespace moris

//------------------------------------------------------------------------------
#ifdef __cplusplus
}
#endif<|MERGE_RESOLUTION|>--- conflicted
+++ resolved
@@ -108,6 +108,7 @@
     std::string tNumElemsPerDim = gDim == 2 ? "2,   1" : "2,   1,   1";
     std::string tDomainDims     = gDim == 2 ? std::to_string( sL ) + ", 1.0" : std::to_string( sL ) + ", 1.0, 1.0";
     std::string tDomainOffset   = gDim == 2 ? "0.0,  0.0" : "0.0,  0.0, 0.0";
+    std::string tDomainSidesets = gDim == 2 ? "1,2,3,4" : "1,2,3,4,5,6";
 
     std::string tInterpolationOrder = "1";
 
@@ -247,17 +248,10 @@
         aParameterLists.set( "domain_sidesets", tDomainSidesets );
         aParameterLists.set( "lagrange_output_meshes", "0" );
 
-<<<<<<< HEAD
-        tParameterlist( 0 )( 0 ).set( "number_of_elements_per_dimension", tNumElemsPerDim );
-        tParameterlist( 0 )( 0 ).set( "domain_dimensions", tDomainDims );
-        tParameterlist( 0 )( 0 ).set( "domain_offset", tDomainOffset );
-        tParameterlist( 0 )( 0 ).set( "lagrange_output_meshes", "0" );
-=======
         aParameterLists.set( "lagrange_orders", std::to_string( gInterpolationOrder ) );
         aParameterLists.set( "lagrange_pattern", "0" );
         aParameterLists.set( "bspline_orders", std::to_string( gInterpolationOrder ) );
         aParameterLists.set( "bspline_pattern", "0" );
->>>>>>> f74fe5e8
 
         aParameterLists.set( "lagrange_to_bspline", "0" );
 
