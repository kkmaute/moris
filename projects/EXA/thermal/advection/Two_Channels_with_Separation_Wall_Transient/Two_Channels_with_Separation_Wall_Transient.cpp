/*
 * Copyright (c) 2022 University of Colorado
 * Licensed under the MIT license. See LICENSE.txt file in the MORIS root for details.
 *
 *------------------------------------------------------------------------------------
 *
 * Two_Channels_with_Separation_Wall_Transient.cpp
 *
 */

#include <string>
#include <iostream>
#include "typedefs.hpp"
#include "cl_Matrix.hpp"
#include "linalg_typedefs.hpp"
#include "cl_FEM_Field_Interpolator_Manager.hpp"
#include "cl_MSI_Equation_Object.hpp"
#include "cl_TSA_Time_Solver.hpp"
#include "cl_DLA_Solver_Interface.hpp"
#include "cl_DLA_Linear_Solver_Aztec.hpp"
#include "fn_PRM_FEM_Parameters.hpp"
#include "fn_PRM_MSI_Parameters.hpp"
#include "fn_PRM_SOL_Parameters.hpp"
#include "fn_PRM_VIS_Parameters.hpp"
#include "fn_PRM_HMR_Parameters.hpp"
#include "fn_PRM_GEN_Parameters.hpp"
#include "fn_PRM_XTK_Parameters.hpp"
#include "fn_PRM_OPT_Parameters.hpp"
#include "fn_equal_to.hpp"

#include "AztecOO.h"

#ifdef __cplusplus
extern "C" {
#endif
//------------------------------------------------------------------------------
namespace moris
{

    // Geometry Parameters
    moris::real tBottomPlane         = 0.0;                   /* Bottom plane y (m) */
    moris::real tTopPlane            = 0.41;                  /* Top plane y (m) */
    moris::real tLeftPlane           = 0.0;                   /* Top plane y (m) */
    moris::real tRightPlane          = 1.845;                 /* Top plane y (m) */
    moris::real tMid                 = 0.205;                 /* Mid y (m) */
    moris::real tWallThickness       = 0.025;                 /* Wall thickness (m) */
    moris::real tWallBottomPlane     = tMid - tWallThickness; /* Mid y (m) */
    moris::real tWallTopPlane        = tMid + tWallThickness; /* Mid y (m) */
    moris::real tRadiusTopChannel    = ( tTopPlane - tWallTopPlane ) / 2;
    moris::real tRadiusBottomChannel = ( tWallBottomPlane - tBottomPlane ) / 2;
    moris::real tYcBottomChannel     = tBottomPlane + tRadiusBottomChannel;
    moris::real tYcTopChannel        = tTopPlane - tRadiusTopChannel;

    // Property constant function
    void
    Func_Const(
            moris::Matrix< moris::DDRMat >&                aPropMatrix,
            moris::Cell< moris::Matrix< moris::DDRMat > >& aParameters,
            moris::fem::Field_Interpolator_Manager*        aFIManager )
    {
        aPropMatrix = aParameters( 0 );
    }

    // Inlet velocity function
    void
    Func_Inlet_U(
            moris::Matrix< moris::DDRMat >&                aPropMatrix,
            moris::Cell< moris::Matrix< moris::DDRMat > >& aParameters,
            moris::fem::Field_Interpolator_Manager*        aFIManager )
    {
        // unpack parameters
        real tRadiusChannel = aParameters( 0 )( 0 );
        real tYChannel      = aParameters( 1 )( 0 );
        real tDir           = aParameters( 2 )( 0 );

        // get position in space
        real tY = aFIManager->get_IP_geometry_interpolator()->valx()( 1 );

        // set size for aPropMatrix
        aPropMatrix.set_size( 2, 1, 0.0 );

        // velocity along x direction
        aPropMatrix( 0, 0 ) = -tDir * ( tY - ( tYChannel + tRadiusChannel ) ) * ( tY - ( tYChannel - tRadiusChannel ) ) / ( 2.0 * std::pow( tRadiusChannel, 2.0 ) );
    }

    // Output criterion function
    bool
    Output_Criterion( moris::tsa::Time_Solver* aTimeSolver )
    {
        return true;
    }

    // Plane geometry function
    moris::real
    Func_Plane(
            const moris::Matrix< DDRMat >&     aCoordinates,
            const moris::Cell< moris::real* >& aGeometryParameters )
    {
        moris::real tXNormal = *( aGeometryParameters( 0 ) );
        moris::real tXCenter = *( aGeometryParameters( 1 ) );
        moris::real tYNormal = *( aGeometryParameters( 2 ) );
        moris::real tYCenter = *( aGeometryParameters( 3 ) );

        moris::real aReturnValue =
                tXNormal * ( aCoordinates( 0 ) - tXCenter ) + tYNormal * ( aCoordinates( 1 ) - tYCenter );
        return aReturnValue;
    }

<<<<<<< HEAD
        // Plane geometry function
        moris::real Func_Plane(
                const moris::Matrix< DDRMat >     & aCoordinates,
                const moris::Cell< real > & aGeometryParameters )
        {
            moris::real tXNormal = aGeometryParameters( 0 );
            moris::real tXCenter = aGeometryParameters( 1 );
            moris::real tYNormal = aGeometryParameters( 2 );
            moris::real tYCenter = aGeometryParameters( 3 );

            moris::real aReturnValue =
                    tXNormal * ( aCoordinates( 0 ) - tXCenter ) +
                    tYNormal * ( aCoordinates( 1 ) - tYCenter );
            return aReturnValue;
        }
=======
    // OPT parameter list
    void
    OPTParameterList( moris::Cell< moris::Cell< ParameterList > >& tParameterlist )
    {
        tParameterlist.resize( 1 );
        tParameterlist( 0 ).resize( 1 );
>>>>>>> afdbe25b

        tParameterlist( 0 )( 0 ) = prm::create_opt_problem_parameter_list();

        tParameterlist( 0 )( 0 ).set( "is_optimization_problem", false );
    }

    // HMR parameter list
    void
    HMRParameterList( moris::Cell< moris::Cell< ParameterList > >& tParameterlist )
    {
        tParameterlist.resize( 1 );
        tParameterlist( 0 ).resize( 1 );

        tParameterlist( 0 )( 0 ) = prm::create_hmr_parameter_list();

        tParameterlist( 0 )( 0 ).set( "number_of_elements_per_dimension", "62,31" );
        tParameterlist( 0 )( 0 ).set( "domain_dimensions", "3,1" );
        tParameterlist( 0 )( 0 ).set( "domain_offset", "-0.835,-0.186" );
        tParameterlist( 0 )( 0 ).set( "domain_sidesets", "1,2,3,4" );
        tParameterlist( 0 )( 0 ).set( "lagrange_output_meshes", "0" );

        tParameterlist( 0 )( 0 ).set( "lagrange_orders", "1" );
        tParameterlist( 0 )( 0 ).set( "lagrange_pattern", "0" );
        tParameterlist( 0 )( 0 ).set( "bspline_orders", "1" );
        tParameterlist( 0 )( 0 ).set( "bspline_pattern", "0" );

        tParameterlist( 0 )( 0 ).set( "lagrange_to_bspline", "0" );

        tParameterlist( 0 )( 0 ).set( "truncate_bsplines", 1 );
        tParameterlist( 0 )( 0 ).set( "refinement_buffer", 3 );
        tParameterlist( 0 )( 0 ).set( "staircase_buffer", 3 );
        tParameterlist( 0 )( 0 ).set( "initial_refinement", "0" );
        tParameterlist( 0 )( 0 ).set( "initial_refinement_pattern", "0" );

        tParameterlist( 0 )( 0 ).set( "use_multigrid", 0 );
        tParameterlist( 0 )( 0 ).set( "severity_level", 0 );

        tParameterlist( 0 )( 0 ).set( "adaptive_refinement_level", 0 );
    }

    // XTK parameter list
    void
    XTKParameterList( moris::Cell< moris::Cell< ParameterList > >& tParameterlist )
    {
        tParameterlist.resize( 1 );
        tParameterlist( 0 ).resize( 1 );

        tParameterlist( 0 )( 0 ) = prm::create_xtk_parameter_list();
        tParameterlist( 0 )( 0 ).set( "decompose", true );
        tParameterlist( 0 )( 0 ).set( "decomposition_type", "conformal" );
        tParameterlist( 0 )( 0 ).set( "enrich", true );
        tParameterlist( 0 )( 0 ).set( "basis_rank", "bspline" );
        tParameterlist( 0 )( 0 ).set( "enrich_mesh_indices", "0" );
        tParameterlist( 0 )( 0 ).set( "ghost_stab", true );
        tParameterlist( 0 )( 0 ).set( "multigrid", false );
        tParameterlist( 0 )( 0 ).set( "high_to_low_dbl_side_sets", true );
        tParameterlist( 0 )( 0 ).set( "print_enriched_ig_mesh", true );
        tParameterlist( 0 )( 0 ).set( "exodus_output_XTK_ig_mesh", false );
    }

    // GEN parameter list
    void
    GENParameterList( moris::Cell< moris::Cell< ParameterList > >& tParameterlist )
    {
        tParameterlist.resize( 3 );
        tParameterlist( 0 ).resize( 1 );

        tParameterlist( 0 )( 0 ) = prm::create_gen_parameter_list();

        // init geometry counter
        uint tGeoCounter = 0;

        // Geometry parameter lists
        tParameterlist( 1 ).push_back( prm::create_user_defined_geometry_parameter_list() );
        tParameterlist( 1 )( tGeoCounter ).set( "field_function_name", "Func_Plane" );
        tParameterlist( 1 )( tGeoCounter ).set( "constant_parameters", "0,0,1,0" );
        tGeoCounter++;

        tParameterlist( 1 ).push_back( prm::create_user_defined_geometry_parameter_list() );
        tParameterlist( 1 )( tGeoCounter ).set( "field_function_name", "Func_Plane" );
        tParameterlist( 1 )( tGeoCounter ).set( "constant_parameters", "0,0,1,0.41" );
        tGeoCounter++;

        tParameterlist( 1 ).push_back( prm::create_user_defined_geometry_parameter_list() );
        tParameterlist( 1 )( tGeoCounter ).set( "field_function_name", "Func_Plane" );
        tParameterlist( 1 )( tGeoCounter ).set( "constant_parameters", "0,0,1,0.18" );
        tGeoCounter++;

        tParameterlist( 1 ).push_back( prm::create_user_defined_geometry_parameter_list() );
        tParameterlist( 1 )( tGeoCounter ).set( "field_function_name", "Func_Plane" );
        tParameterlist( 1 )( tGeoCounter ).set( "constant_parameters", "0,0,1,0.23" );
        tGeoCounter++;

        tParameterlist( 1 ).push_back( prm::create_user_defined_geometry_parameter_list() );
        tParameterlist( 1 )( tGeoCounter ).set( "field_function_name", "Func_Plane" );
        tParameterlist( 1 )( tGeoCounter ).set( "constant_parameters", "1,0,0,0" );
        tGeoCounter++;

        tParameterlist( 1 ).push_back( prm::create_user_defined_geometry_parameter_list() );
        tParameterlist( 1 )( tGeoCounter ).set( "field_function_name", "Func_Plane" );
        tParameterlist( 1 )( tGeoCounter ).set( "constant_parameters", "1,1.845,0,0" );
    }

    // FEM parameter list
    void
    FEMParameterList( moris::Cell< moris::Cell< ParameterList > >& tParameterList )
    {
        // create a cell of cell of parameter list for fem
        tParameterList.resize( 8 );

        //------------------------------------------------------------------------------
        // fill the property part of the parameter list

        // init property counter
        uint tPropCounter = 0;

        // fluid viscosity property
        tParameterList( 0 ).push_back( prm::create_property_parameter_list() );
        tParameterList( 0 )( tPropCounter ).set( "property_name", "PropFluidViscosity" );
        tParameterList( 0 )( tPropCounter ).set( "function_parameters", "1.0" );
        tParameterList( 0 )( tPropCounter ).set( "value_function", "Func_Const" );
        tPropCounter++;

        // fluid density property
        tParameterList( 0 ).push_back( prm::create_property_parameter_list() );
        tParameterList( 0 )( tPropCounter ).set( "property_name", "PropFluidDensity" );
        tParameterList( 0 )( tPropCounter ).set( "function_parameters", "1.0" );
        tParameterList( 0 )( tPropCounter ).set( "value_function", "Func_Const" );
        tPropCounter++;

        // fluid conductivity property
        tParameterList( 0 ).push_back( prm::create_property_parameter_list() );
        tParameterList( 0 )( tPropCounter ).set( "property_name", "PropFluidConductivity" );
        tParameterList( 0 )( tPropCounter ).set( "function_parameters", "500.0" );
        tParameterList( 0 )( tPropCounter ).set( "value_function", "Func_Const" );
        tPropCounter++;

        // fluid heat capacity property
        tParameterList( 0 ).push_back( prm::create_property_parameter_list() );
        tParameterList( 0 )( tPropCounter ).set( "property_name", "PropFluidHeatCapacity" );
        tParameterList( 0 )( tPropCounter ).set( "function_parameters", "0.001" );
        tParameterList( 0 )( tPropCounter ).set( "value_function", "Func_Const" );
        tPropCounter++;

        // solid density property
        tParameterList( 0 ).push_back( prm::create_property_parameter_list() );
        tParameterList( 0 )( tPropCounter ).set( "property_name", "PropSolidDensity" );
        tParameterList( 0 )( tPropCounter ).set( "function_parameters", "2.0" );
        tParameterList( 0 )( tPropCounter ).set( "value_function", "Func_Const" );
        tPropCounter++;

        // solid conductivity property
        tParameterList( 0 ).push_back( prm::create_property_parameter_list() );
        tParameterList( 0 )( tPropCounter ).set( "property_name", "PropSolidConductivity" );
        tParameterList( 0 )( tPropCounter ).set( "function_parameters", "1.0" );
        tParameterList( 0 )( tPropCounter ).set( "value_function", "Func_Const" );
        tPropCounter++;

        // solid heat capacity property
        tParameterList( 0 ).push_back( prm::create_property_parameter_list() );
        tParameterList( 0 )( tPropCounter ).set( "property_name", "PropSolidHeatCapacity" );
        tParameterList( 0 )( tPropCounter ).set( "function_parameters", "0.001" );
        tParameterList( 0 )( tPropCounter ).set( "value_function", "Func_Const" );
        tPropCounter++;

        // inlet velocity top channel property
        tParameterList( 0 ).push_back( prm::create_property_parameter_list() );
        tParameterList( 0 )( tPropCounter ).set( "property_name", "PropInletVelocityTop" );
        tParameterList( 0 )( tPropCounter ).set( "function_parameters", std::string( std::to_string( tRadiusTopChannel ) + "/" std::to_string( tYcTopChannel ) + "/-1.0" ) );
        tParameterList( 0 )( tPropCounter ).set( "value_function", "Func_Inlet_U" );
        tPropCounter++;

        // inlet velocity bottom channel property
        tParameterList( 0 ).push_back( prm::create_property_parameter_list() );
        tParameterList( 0 )( tPropCounter ).set( "property_name", "PropInletVelocityBottom" );
        tParameterList( 0 )( tPropCounter ).set( "function_parameters", std::string( std::to_string( tRadiusBottomChannel ) + "/" std::to_string( tYcBottomChannel ) + "/1.0" ) );
        tParameterList( 0 )( tPropCounter ).set( "value_function", "Func_Inlet_U" );
        tPropCounter++;

        // zero velocity property
        tParameterList( 0 ).push_back( prm::create_property_parameter_list() );
        tParameterList( 0 )( tPropCounter ).set( "property_name", "PropZeroVelocity" );
        tParameterList( 0 )( tPropCounter ).set( "function_parameters", "0.0;0.0" );
        tParameterList( 0 )( tPropCounter ).set( "value_function", "Func_Const" );
        tPropCounter++;

        // inlet temperature top channel property
        tParameterList( 0 ).push_back( prm::create_property_parameter_list() );
        tParameterList( 0 )( tPropCounter ).set( "property_name", "PropInletTempTop" );
        tParameterList( 0 )( tPropCounter ).set( "function_parameters", "1.0" );
        tParameterList( 0 )( tPropCounter ).set( "value_function", "Func_Const" );
        tPropCounter++;

        // inlet temperature bottom channel property
        tParameterList( 0 ).push_back( prm::create_property_parameter_list() );
        tParameterList( 0 )( tPropCounter ).set( "property_name", "PropInletTempBottom" );
        tParameterList( 0 )( tPropCounter ).set( "function_parameters", "0.0" );
        tParameterList( 0 )( tPropCounter ).set( "value_function", "Func_Const" );
        tPropCounter++;

        //------------------------------------------------------------------------------
        // fill the constitutive model part of the parameter list

        // init CM counter
        moris::uint tCMCounter = 0;

        // fluid constitutive model
        tParameterList( 1 ).push_back( prm::create_constitutive_model_parameter_list() );
        tParameterList( 1 )( tCMCounter ).set( "constitutive_name", "CMFluid" );
        tParameterList( 1 )( tCMCounter ).set( "constitutive_type", static_cast< uint >( fem::Constitutive_Type::FLUID_INCOMPRESSIBLE ) );
        tParameterList( 1 )( tCMCounter ).set( "dof_dependencies", std::pair< std::string, std::string >( "VX,VY;P", "Velocity,Pressure" ) );
        tParameterList( 1 )( tCMCounter ).set( "properties", "PropFluidViscosity,Viscosity;PropFluidDensity,Density" );
        tCMCounter++;

        // fluid diffusion constitutive model
        tParameterList( 1 ).push_back( prm::create_constitutive_model_parameter_list() );
        tParameterList( 1 )( tCMCounter ).set( "constitutive_name", "CMFluidDiffusion" );
        tParameterList( 1 )( tCMCounter ).set( "constitutive_type", static_cast< uint >( fem::Constitutive_Type::DIFF_LIN_ISO ) );
        tParameterList( 1 )( tCMCounter ).set( "dof_dependencies", std::pair< std::string, std::string >( "TEMP", "Temperature" ) );
        tParameterList( 1 )( tCMCounter ).set( "properties", "PropFluidConductivity,Conductivity;PropFluidDensity,Density;PropFluidHeatCapacity,HeatCapacity" );
        tCMCounter++;

        // solid diffusion constitutive model
        tParameterList( 1 ).push_back( prm::create_constitutive_model_parameter_list() );
        tParameterList( 1 )( tCMCounter ).set( "constitutive_name", "CMSolidDiffusion" );
        tParameterList( 1 )( tCMCounter ).set( "constitutive_type", static_cast< uint >( fem::Constitutive_Type::DIFF_LIN_ISO ) );
        tParameterList( 1 )( tCMCounter ).set( "dof_dependencies", std::pair< std::string, std::string >( "TEMP", "Temperature" ) );
        tParameterList( 1 )( tCMCounter ).set( "properties", "PropSolidConductivity,Conductivity;PropSolidDensity,Density;PropSolidHeatCapacity,HeatCapacity" );
        tCMCounter++;

        //------------------------------------------------------------------------------
        // fill the stabilization parameter part of the parameter list

        // init SP counter
        moris::uint tSPCounter = 0;

        // NS SUPG stabilization parameter
        tParameterList( 2 ).push_back( prm::create_stabilization_parameter_parameter_list() );
        tParameterList( 2 )( tSPCounter ).set( "stabilization_name", "SPSUPGVelocity" );
        tParameterList( 2 )( tSPCounter ).set( "stabilization_type", static_cast< uint >( fem::Stabilization_Type::INCOMPRESSIBLE_FLOW ) );
        tParameterList( 2 )( tSPCounter ).set( "function_parameters", "36.0" );
        tParameterList( 2 )( tSPCounter ).set( "leader_properties", "PropFluidViscosity,Viscosity;PropFluidDensity,Density" );
        tParameterList( 2 )( tSPCounter ).set( "leader_dof_dependencies", std::pair< std::string, std::string >( "VX,VY;P", "Velocity,Pressure" ) );
        tSPCounter++;

        // advection SUPG stabilization parameter
        tParameterList( 2 ).push_back( prm::create_stabilization_parameter_parameter_list() );
        tParameterList( 2 )( tSPCounter ).set( "stabilization_name", "SPSUPGTemp" );
        tParameterList( 2 )( tSPCounter ).set( "stabilization_type", static_cast< uint >( fem::Stabilization_Type::SUPG_ADVECTION ) );
        tParameterList( 2 )( tSPCounter ).set( "leader_dof_dependencies", std::pair< std::string, std::string >( "VX,VY", "Velocity" ) );
        tParameterList( 2 )( tSPCounter ).set( "leader_properties", "PropFluidConductivity,Conductivity" );
        tSPCounter++;

        // nitsche for fluid velocity stabilization parameter
        tParameterList( 2 ).push_back( prm::create_stabilization_parameter_parameter_list() );
        tParameterList( 2 )( tSPCounter ).set( "stabilization_name", "SPNitscheVelocity" );
        tParameterList( 2 )( tSPCounter ).set( "stabilization_type", static_cast< uint >( fem::Stabilization_Type::VELOCITY_DIRICHLET_NITSCHE ) );
        tParameterList( 2 )( tSPCounter ).set( "function_parameters", "100.0/1.0" );
        tParameterList( 2 )( tSPCounter ).set( "leader_dof_dependencies", std::pair< std::string, std::string >( "VX,VY", "Velocity" ) );
        tParameterList( 2 )( tSPCounter ).set( "leader_properties", "PropFluidViscosity,Viscosity;PropFluidDensity,Density" );
        tSPCounter++;

        // nitsche for fluid temperature stabilization parameter 4
        tParameterList( 2 ).push_back( prm::create_stabilization_parameter_parameter_list() );
        tParameterList( 2 )( tSPCounter ).set( "stabilization_name", "SPNitscheFluidTemp" );
        tParameterList( 2 )( tSPCounter ).set( "stabilization_type", static_cast< uint >( fem::Stabilization_Type::DIRICHLET_NITSCHE ) );
        tParameterList( 2 )( tSPCounter ).set( "function_parameters", "100.0" );
        tParameterList( 2 )( tSPCounter ).set( "leader_properties", "PropFluidConductivity,Material" );
        tSPCounter++;

        // nitsche thermal interface stabilization parameter
        tParameterList( 2 ).push_back( prm::create_stabilization_parameter_parameter_list() );
        tParameterList( 2 )( tSPCounter ).set( "stabilization_name", "SPInterfaceNitsche" );
        tParameterList( 2 )( tSPCounter ).set( "stabilization_type", static_cast< uint >( fem::Stabilization_Type::NITSCHE_INTERFACE ) );
        tParameterList( 2 )( tSPCounter ).set( "function_parameters", "100.0" );
        tParameterList( 2 )( tSPCounter ).set( "leader_properties", "PropFluidConductivity,Material" );
        tParameterList( 2 )( tSPCounter ).set( "follower_properties", "PropSolidConductivity,Material" );
        tSPCounter++;

        // ghost viscous stabilization parameter
        tParameterList( 2 ).push_back( prm::create_stabilization_parameter_parameter_list() );
        tParameterList( 2 )( tSPCounter ).set( "stabilization_name", "SPGPViscous" );
        tParameterList( 2 )( tSPCounter ).set( "stabilization_type", static_cast< uint >( fem::Stabilization_Type::VISCOUS_GHOST ) );
        tParameterList( 2 )( tSPCounter ).set( "function_parameters", "0.05" );
        tParameterList( 2 )( tSPCounter ).set( "leader_properties", "PropFluidViscosity,Viscosity" );
        tSPCounter++;

        // ghost convective stabilization parameter
        tParameterList( 2 ).push_back( prm::create_stabilization_parameter_parameter_list() );
        tParameterList( 2 )( tSPCounter ).set( "stabilization_name", "SPGPVelocity" );
        tParameterList( 2 )( tSPCounter ).set( "stabilization_type", static_cast< uint >( fem::Stabilization_Type::CONVECTIVE_GHOST ) );
        tParameterList( 2 )( tSPCounter ).set( "function_parameters", "0.05" );
        tParameterList( 2 )( tSPCounter ).set( "leader_dof_dependencies", std::pair< std::string, std::string >( "VX,VY", "Velocity" ) );
        tParameterList( 2 )( tSPCounter ).set( "leader_properties", "PropFluidDensity,Density" );
        tSPCounter++;

        // ghost fluid pressure stabilization parameter
        tParameterList( 2 ).push_back( prm::create_stabilization_parameter_parameter_list() );
        tParameterList( 2 )( tSPCounter ).set( "stabilization_name", "SPGPPressure" );
        tParameterList( 2 )( tSPCounter ).set( "stabilization_type", static_cast< uint >( fem::Stabilization_Type::PRESSURE_GHOST ) );
        tParameterList( 2 )( tSPCounter ).set( "function_parameters", "0.05/1.0" );
        tParameterList( 2 )( tSPCounter ).set( "leader_dof_dependencies", std::pair< std::string, std::string >( "VX,VY", "Velocity" ) );
        tParameterList( 2 )( tSPCounter ).set( "leader_properties", "PropFluidViscosity,Viscosity;PropFluidDensity,Density" );
        tSPCounter++;

        // ghost fluid temperature stabilization parameter
        tParameterList( 2 ).push_back( prm::create_stabilization_parameter_parameter_list() );
        tParameterList( 2 )( tSPCounter ).set( "stabilization_name", "SPGPFluidTemp" );
        tParameterList( 2 )( tSPCounter ).set( "stabilization_type", static_cast< uint >( fem::Stabilization_Type::GHOST_DISPL ) );
        tParameterList( 2 )( tSPCounter ).set( "function_parameters", "0.05" );
        tParameterList( 2 )( tSPCounter ).set( "leader_properties", "PropFluidConductivity,Material" );
        tSPCounter++;

        // ghost solid temperature stabilization parameter
        tParameterList( 2 ).push_back( prm::create_stabilization_parameter_parameter_list() );
        tParameterList( 2 )( tSPCounter ).set( "stabilization_name", "SPGPSolidTemp" );
        tParameterList( 2 )( tSPCounter ).set( "stabilization_type", static_cast< uint >( fem::Stabilization_Type::GHOST_DISPL ) );
        tParameterList( 2 )( tSPCounter ).set( "function_parameters", "0.05" );
        tParameterList( 2 )( tSPCounter ).set( "leader_properties", "PropSolidConductivity,Material" );
        tSPCounter++;

        //------------------------------------------------------------------------------
        // fill the IWG part of the parameter list

        // init IWG counter
        moris::uint tIWGCounter = 0;

        // NS incompressible velocity bulk IWG
        tParameterList( 3 ).push_back( prm::create_IWG_parameter_list() );
        tParameterList( 3 )( tIWGCounter ).set( "IWG_name", "IWGVelocityBulk" );
        tParameterList( 3 )( tIWGCounter ).set( "IWG_type", static_cast< uint >( fem::IWG_Type::INCOMPRESSIBLE_NS_VELOCITY_BULK ) );
        tParameterList( 3 )( tIWGCounter ).set( "dof_residual", "VX,VY" );
        tParameterList( 3 )( tIWGCounter ).set( "leader_dof_dependencies", "VX,VY;P;TEMP" );
        tParameterList( 3 )( tIWGCounter ).set( "leader_constitutive_models", "CMFluid,IncompressibleFluid" );
        tParameterList( 3 )( tIWGCounter ).set( "stabilization_parameters", "SPSUPGVelocity,IncompressibleFlow" );
        tParameterList( 3 )( tIWGCounter ).set( "mesh_set_names", "HMR_dummy_n_p34,HMR_dummy_c_p34,HMR_dummy_n_p46,HMR_dummy_c_p46" );
        tIWGCounter++;

        // NS incompressible pressure bulk IWG
        tParameterList( 3 ).push_back( prm::create_IWG_parameter_list() );
        tParameterList( 3 )( tIWGCounter ).set( "IWG_name", "IWGPressureBulk" );
        tParameterList( 3 )( tIWGCounter ).set( "IWG_type", static_cast< uint >( fem::IWG_Type::INCOMPRESSIBLE_NS_PRESSURE_BULK ) );
        tParameterList( 3 )( tIWGCounter ).set( "dof_residual", "P" );
        tParameterList( 3 )( tIWGCounter ).set( "leader_dof_dependencies", "VX,VY;P;TEMP" );
        tParameterList( 3 )( tIWGCounter ).set( "leader_constitutive_models", "CMFluid,IncompressibleFluid" );
        tParameterList( 3 )( tIWGCounter ).set( "stabilization_parameters", "SPSUPGVelocity,IncompressibleFlow" );
        tParameterList( 3 )( tIWGCounter ).set( "mesh_set_names", "HMR_dummy_n_p34,HMR_dummy_c_p34,HMR_dummy_n_p46,HMR_dummy_c_p46" );
        tIWGCounter++;

        // fluid diffusion bulk IWG
        tParameterList( 3 ).push_back( prm::create_IWG_parameter_list() );
        tParameterList( 3 )( tIWGCounter ).set( "IWG_name", "IWGFluidDiffusionBulk" );
        tParameterList( 3 )( tIWGCounter ).set( "IWG_type", static_cast< uint >( fem::IWG_Type::SPATIALDIFF_BULK ) );
        tParameterList( 3 )( tIWGCounter ).set( "dof_residual", "TEMP" );
        tParameterList( 3 )( tIWGCounter ).set( "leader_dof_dependencies", "VX,VY;P;TEMP" );
        tParameterList( 3 )( tIWGCounter ).set( "leader_constitutive_models", "CMFluidDiffusion,Diffusion" );
        tParameterList( 3 )( tIWGCounter ).set( "mesh_set_names", "HMR_dummy_n_p34,HMR_dummy_c_p34,HMR_dummy_n_p46,HMR_dummy_c_p46" );
        tIWGCounter++;

        // solid diffusion bulk IWG
        tParameterList( 3 ).push_back( prm::create_IWG_parameter_list() );
        tParameterList( 3 )( tIWGCounter ).set( "IWG_name", "IWGSolidDiffusionBulk" );
        tParameterList( 3 )( tIWGCounter ).set( "IWG_type", static_cast< uint >( fem::IWG_Type::SPATIALDIFF_BULK ) );
        tParameterList( 3 )( tIWGCounter ).set( "dof_residual", "TEMP" );
        tParameterList( 3 )( tIWGCounter ).set( "leader_dof_dependencies", "VX,VY;P;TEMP" );
        tParameterList( 3 )( tIWGCounter ).set( "leader_constitutive_models", "CMSolidDiffusion,Diffusion" );
        tParameterList( 3 )( tIWGCounter ).set( "mesh_set_names", "HMR_dummy_n_p42,HMR_dummy_c_p42" );
        tIWGCounter++;

        // fluid advection bulk IWG
        tParameterList( 3 ).push_back( prm::create_IWG_parameter_list() );
        tParameterList( 3 )( tIWGCounter ).set( "IWG_name", "IWGAdvectionBulk" );
        tParameterList( 3 )( tIWGCounter ).set( "IWG_type", static_cast< uint >( fem::IWG_Type::ADVECTION_BULK ) );
        tParameterList( 3 )( tIWGCounter ).set( "dof_residual", "TEMP" );
        tParameterList( 3 )( tIWGCounter ).set( "leader_dof_dependencies", "VX,VY;P;TEMP" );
        tParameterList( 3 )( tIWGCounter ).set( "leader_constitutive_models", "CMFluidDiffusion,Diffusion" );
        tParameterList( 3 )( tIWGCounter ).set( "stabilization_parameters", "SPSUPGTemp,SUPG" );
        tParameterList( 3 )( tIWGCounter ).set( "mesh_set_names", "HMR_dummy_n_p34,HMR_dummy_c_p34,HMR_dummy_n_p46,HMR_dummy_c_p46" );
        tIWGCounter++;

        // top inlet fluid velocity IWG (velocity part)
        tParameterList( 3 ).push_back( prm::create_IWG_parameter_list() );
        tParameterList( 3 )( tIWGCounter ).set( "IWG_name", "IWGInVelocityTop" );
        tParameterList( 3 )( tIWGCounter ).set( "IWG_type", static_cast< uint >( fem::IWG_Type::INCOMPRESSIBLE_NS_VELOCITY_DIRICHLET_SYMMETRIC_NITSCHE ) );
        tParameterList( 3 )( tIWGCounter ).set( "dof_residual", "VX,VY" );
        tParameterList( 3 )( tIWGCounter ).set( "leader_dof_dependencies", "VX,VY;P;TEMP" );
        tParameterList( 3 )( tIWGCounter ).set( "leader_properties", "PropInletVelocityTop,Dirichlet" );
        tParameterList( 3 )( tIWGCounter ).set( "leader_constitutive_models", "CMFluid,IncompressibleFluid" );
        tParameterList( 3 )( tIWGCounter ).set( "stabilization_parameters", "SPNitscheVelocity,DirichletNitsche" );
        tParameterList( 3 )( tIWGCounter ).set( "mesh_set_names", "iside_b0_46_b1_47" );
        tIWGCounter++;

        // top inlet fluid velocity IWG (pressure part)
        tParameterList( 3 ).push_back( prm::create_IWG_parameter_list() );
        tParameterList( 3 )( tIWGCounter ).set( "IWG_name", "IWGInPressureTop" );
        tParameterList( 3 )( tIWGCounter ).set( "IWG_type", static_cast< uint >( fem::IWG_Type::INCOMPRESSIBLE_NS_PRESSURE_DIRICHLET_SYMMETRIC_NITSCHE ) );
        tParameterList( 3 )( tIWGCounter ).set( "dof_residual", "P" );
        tParameterList( 3 )( tIWGCounter ).set( "leader_dof_dependencies", "VX,VY;P;TEMP" );
        tParameterList( 3 )( tIWGCounter ).set( "leader_properties", "PropInletVelocityTop,Dirichlet" );
        tParameterList( 3 )( tIWGCounter ).set( "leader_constitutive_models", "CMFluid,IncompressibleFluid" );
        tParameterList( 3 )( tIWGCounter ).set( "mesh_set_names", "iside_b0_46_b1_47" );
        tIWGCounter++;

        // bottom inlet fluid velocity IWG (velocity part)
        tParameterList( 3 ).push_back( prm::create_IWG_parameter_list() );
        tParameterList( 3 )( tIWGCounter ).set( "IWG_name", "IWGInVelocityBottom" );
        tParameterList( 3 )( tIWGCounter ).set( "IWG_type", static_cast< uint >( fem::IWG_Type::INCOMPRESSIBLE_NS_VELOCITY_DIRICHLET_SYMMETRIC_NITSCHE ) );
        tParameterList( 3 )( tIWGCounter ).set( "dof_residual", "VX,VY" );
        tParameterList( 3 )( tIWGCounter ).set( "leader_dof_dependencies", "VX,VY;P;TEMP" );
        tParameterList( 3 )( tIWGCounter ).set( "leader_properties", "PropInletVelocityBottom,Dirichlet" );
        tParameterList( 3 )( tIWGCounter ).set( "leader_constitutive_models", "CMFluid,IncompressibleFluid" );
        tParameterList( 3 )( tIWGCounter ).set( "stabilization_parameters", "SPNitscheVelocity,DirichletNitsche" );
        tParameterList( 3 )( tIWGCounter ).set( "mesh_set_names", "iside_b0_34_b1_32" );
        tIWGCounter++;

        // bottom inlet fluid velocity IWG (pressure part)
        tParameterList( 3 ).push_back( prm::create_IWG_parameter_list() );
        tParameterList( 3 )( tIWGCounter ).set( "IWG_name", "IWGInPressureBottom" );
        tParameterList( 3 )( tIWGCounter ).set( "IWG_type", static_cast< uint >( fem::IWG_Type::INCOMPRESSIBLE_NS_PRESSURE_DIRICHLET_SYMMETRIC_NITSCHE ) );
        tParameterList( 3 )( tIWGCounter ).set( "dof_residual", "P" );
        tParameterList( 3 )( tIWGCounter ).set( "leader_dof_dependencies", "VX,VY;P;TEMP" );
        tParameterList( 3 )( tIWGCounter ).set( "leader_properties", "PropInletVelocityBottom,Dirichlet" );
        tParameterList( 3 )( tIWGCounter ).set( "leader_constitutive_models", "CMFluid,IncompressibleFluid" );
        tParameterList( 3 )( tIWGCounter ).set( "mesh_set_names", "iside_b0_34_b1_32" );
        tIWGCounter++;

        // wall fluid velocity IWG (velocity part)
        tParameterList( 3 ).push_back( prm::create_IWG_parameter_list() );
        tParameterList( 3 )( tIWGCounter ).set( "IWG_name", "IWGWallVelocity" );
        tParameterList( 3 )( tIWGCounter ).set( "IWG_type", static_cast< uint >( fem::IWG_Type::INCOMPRESSIBLE_NS_VELOCITY_DIRICHLET_SYMMETRIC_NITSCHE ) );
        tParameterList( 3 )( tIWGCounter ).set( "dof_residual", "VX,VY" );
        tParameterList( 3 )( tIWGCounter ).set( "leader_dof_dependencies", "VX,VY;P;TEMP" );
        tParameterList( 3 )( tIWGCounter ).set( "leader_properties", "PropZeroVelocity,Dirichlet" );
        tParameterList( 3 )( tIWGCounter ).set( "leader_constitutive_models", "CMFluid,IncompressibleFluid" );
        tParameterList( 3 )( tIWGCounter ).set( "stabilization_parameters", "SPNitscheVelocity,DirichletNitsche" );
        tParameterList( 3 )( tIWGCounter ).set( "mesh_set_names", "iside_b0_34_b1_2,iside_b0_34_b1_42,iside_b0_46_b1_42,iside_b0_46_b1_62" );
        tIWGCounter++;

        // wall fluid velocity IWG (pressure part)
        tParameterList( 3 ).push_back( prm::create_IWG_parameter_list() );
        tParameterList( 3 )( tIWGCounter ).set( "IWG_name", "IWGWallPressure" );
        tParameterList( 3 )( tIWGCounter ).set( "IWG_type", static_cast< uint >( fem::IWG_Type::INCOMPRESSIBLE_NS_PRESSURE_DIRICHLET_SYMMETRIC_NITSCHE ) );
        tParameterList( 3 )( tIWGCounter ).set( "dof_residual", "P" );
        tParameterList( 3 )( tIWGCounter ).set( "leader_dof_dependencies", "VX,VY;P;TEMP" );
        tParameterList( 3 )( tIWGCounter ).set( "leader_properties", "PropZeroVelocity,Dirichlet" );
        tParameterList( 3 )( tIWGCounter ).set( "leader_constitutive_models", "CMFluid,IncompressibleFluid" );
        tParameterList( 3 )( tIWGCounter ).set( "mesh_set_names", "iside_b0_34_b1_2,iside_b0_34_b1_42,iside_b0_46_b1_42,iside_b0_46_b1_62" );
        tIWGCounter++;

        // top inlet fluid temperature IWG
        tParameterList( 3 ).push_back( prm::create_IWG_parameter_list() );
        tParameterList( 3 )( tIWGCounter ).set( "IWG_name", "IWGInletTempTop" );
        tParameterList( 3 )( tIWGCounter ).set( "IWG_type", static_cast< uint >( fem::IWG_Type::SPATIALDIFF_DIRICHLET_SYMMETRIC_NITSCHE ) );
        tParameterList( 3 )( tIWGCounter ).set( "dof_residual", "TEMP" );
        tParameterList( 3 )( tIWGCounter ).set( "leader_dof_dependencies", "VX,VY;P;TEMP" );
        tParameterList( 3 )( tIWGCounter ).set( "leader_properties", "PropInletTempTop,Dirichlet" );
        tParameterList( 3 )( tIWGCounter ).set( "leader_constitutive_models", "CMFluidDiffusion,Diffusion" );
        tParameterList( 3 )( tIWGCounter ).set( "stabilization_parameters", "SPNitscheFluidTemp,DirichletNitsche" );
        tParameterList( 3 )( tIWGCounter ).set( "mesh_set_names", "iside_b0_46_b1_47" );
        tIWGCounter++;

        // bottom inlet fluid temperature IWG
        tParameterList( 3 ).push_back( prm::create_IWG_parameter_list() );
        tParameterList( 3 )( tIWGCounter ).set( "IWG_name", "IWGInletTempBottom" );
        tParameterList( 3 )( tIWGCounter ).set( "IWG_type", static_cast< uint >( fem::IWG_Type::SPATIALDIFF_DIRICHLET_SYMMETRIC_NITSCHE ) );
        tParameterList( 3 )( tIWGCounter ).set( "dof_residual", "TEMP" );
        tParameterList( 3 )( tIWGCounter ).set( "leader_dof_dependencies", "VX,VY;P;TEMP" );
        tParameterList( 3 )( tIWGCounter ).set( "leader_properties", "PropInletTempBottom,Dirichlet" );
        tParameterList( 3 )( tIWGCounter ).set( "leader_constitutive_models", "CMFluidDiffusion,Diffusion" );
        tParameterList( 3 )( tIWGCounter ).set( "stabilization_parameters", "SPNitscheFluidTemp,DirichletNitsche" );
        tParameterList( 3 )( tIWGCounter ).set( "mesh_set_names", "iside_b0_34_b1_32" );
        tIWGCounter++;

        // fluid/solid thermal interface IWG
        tParameterList( 3 ).push_back( prm::create_IWG_parameter_list() );
        tParameterList( 3 )( tIWGCounter ).set( "IWG_name", "IWGInterfaceFluidSolid" );
        tParameterList( 3 )( tIWGCounter ).set( "IWG_type", static_cast< uint >( fem::IWG_Type::SPATIALDIFF_INTERFACE_SYMMETRIC_NITSCHE ) );
        tParameterList( 3 )( tIWGCounter ).set( "dof_residual", "TEMP" );
        tParameterList( 3 )( tIWGCounter ).set( "leader_dof_dependencies", "VX,VY;P;TEMP" );
        tParameterList( 3 )( tIWGCounter ).set( "follower_dof_dependencies", "VX,VY;P;TEMP" );
        tParameterList( 3 )( tIWGCounter ).set( "leader_constitutive_models", "CMFluidDiffusion,Diffusion" );
        tParameterList( 3 )( tIWGCounter ).set( "follower_constitutive_models", "CMSolidDiffusion,Diffusion" );
        tParameterList( 3 )( tIWGCounter ).set( "stabilization_parameters", "SPInterfaceNitsche,NitscheInterface" );
        tParameterList( 3 )( tIWGCounter ).set( "mesh_set_names", "dbl_iside_p0_34_p1_42,dbl_iside_p0_46_p1_42" );
        tIWGCounter++;

        // ghost viscous IWG
        tParameterList( 3 ).push_back( prm::create_IWG_parameter_list() );
        tParameterList( 3 )( tIWGCounter ).set( "IWG_name", "IWGGPViscous" );
        tParameterList( 3 )( tIWGCounter ).set( "IWG_type", static_cast< uint >( fem::IWG_Type::GHOST_NORMAL_FIELD ) );
        tParameterList( 3 )( tIWGCounter ).set( "dof_residual", "VX,VY" );
        tParameterList( 3 )( tIWGCounter ).set( "leader_dof_dependencies", "VX,VY;P;TEMP" );
        tParameterList( 3 )( tIWGCounter ).set( "follower_dof_dependencies", "VX,VY;P;TEMP" );
        tParameterList( 3 )( tIWGCounter ).set( "stabilization_parameters", "SPGPViscous,GhostSP" );
        tParameterList( 3 )( tIWGCounter ).set( "mesh_set_names", "ghost_p34,ghost_p46" );
        tIWGCounter++;

        // ghost convective IWG
        tParameterList( 3 ).push_back( prm::create_IWG_parameter_list() );
        tParameterList( 3 )( tIWGCounter ).set( "IWG_name", "IWGGPConvective" );
        tParameterList( 3 )( tIWGCounter ).set( "IWG_type", static_cast< uint >( fem::IWG_Type::GHOST_NORMAL_FIELD ) );
        tParameterList( 3 )( tIWGCounter ).set( "dof_residual", "VX,VY" );
        tParameterList( 3 )( tIWGCounter ).set( "leader_dof_dependencies", "VX,VY;P;TEMP" );
        tParameterList( 3 )( tIWGCounter ).set( "follower_dof_dependencies", "VX,VY;P;TEMP" );
        tParameterList( 3 )( tIWGCounter ).set( "stabilization_parameters", "SPGPVelocity,GhostSP" );
        tParameterList( 3 )( tIWGCounter ).set( "mesh_set_names", "ghost_p34,ghost_p46" );
        tIWGCounter++;

        // ghost pressure IWG
        tParameterList( 3 ).push_back( prm::create_IWG_parameter_list() );
        tParameterList( 3 )( tIWGCounter ).set( "IWG_name", "IWGGPPressure" );
        tParameterList( 3 )( tIWGCounter ).set( "IWG_type", static_cast< uint >( fem::IWG_Type::GHOST_NORMAL_FIELD ) );
        tParameterList( 3 )( tIWGCounter ).set( "dof_residual", "P" );
        tParameterList( 3 )( tIWGCounter ).set( "leader_dof_dependencies", "VX,VY;P;TEMP" );
        tParameterList( 3 )( tIWGCounter ).set( "follower_dof_dependencies", "VX,VY;P;TEMP" );
        tParameterList( 3 )( tIWGCounter ).set( "stabilization_parameters", "SPGPPressure,GhostSP" );
        tParameterList( 3 )( tIWGCounter ).set( "mesh_set_names", "ghost_p34,ghost_p46" );
        tIWGCounter++;

        // ghost fluid temperature IWG
        tParameterList( 3 ).push_back( prm::create_IWG_parameter_list() );
        tParameterList( 3 )( tIWGCounter ).set( "IWG_name", "IWGGPFluidTemp" );
        tParameterList( 3 )( tIWGCounter ).set( "IWG_type", static_cast< uint >( fem::IWG_Type::GHOST_NORMAL_FIELD ) );
        tParameterList( 3 )( tIWGCounter ).set( "dof_residual", "TEMP" );
        tParameterList( 3 )( tIWGCounter ).set( "leader_dof_dependencies", "VX,VY;P;TEMP" );
        tParameterList( 3 )( tIWGCounter ).set( "follower_dof_dependencies", "VX,VY;P;TEMP" );
        tParameterList( 3 )( tIWGCounter ).set( "stabilization_parameters", "SPGPFluidTemp,GhostSP" );
        tParameterList( 3 )( tIWGCounter ).set( "mesh_set_names", "ghost_p34,ghost_p46" );
        tIWGCounter++;

        // ghost solid temperature IWG
        tParameterList( 3 ).push_back( prm::create_IWG_parameter_list() );
        tParameterList( 3 )( tIWGCounter ).set( "IWG_name", "IWGGPSolidTemp" );
        tParameterList( 3 )( tIWGCounter ).set( "IWG_type", static_cast< uint >( fem::IWG_Type::GHOST_NORMAL_FIELD ) );
        tParameterList( 3 )( tIWGCounter ).set( "dof_residual", "TEMP" );
        tParameterList( 3 )( tIWGCounter ).set( "leader_dof_dependencies", "VX,VY;P;TEMP" );
        tParameterList( 3 )( tIWGCounter ).set( "follower_dof_dependencies", "VX,VY;P;TEMP" );
        tParameterList( 3 )( tIWGCounter ).set( "stabilization_parameters", "SPGPSolidTemp,GhostSP" );
        tParameterList( 3 )( tIWGCounter ).set( "mesh_set_names", "ghost_p42" );
        tIWGCounter++;

        //------------------------------------------------------------------------------
        // fill the IQI part of the parameter list

        // init IQI counter
        moris::uint tIQICounter = 0;

        // VX IQI
        tParameterList( 4 ).push_back( prm::create_IQI_parameter_list() );
        tParameterList( 4 )( tIQICounter ).set( "IQI_name", "IQIBulkVX" );
        tParameterList( 4 )( tIQICounter ).set( "IQI_type", static_cast< uint >( fem::IQI_Type::DOF ) );
        tParameterList( 4 )( tIQICounter ).set( "dof_quantity", "VX,VY" );
        tParameterList( 4 )( tIQICounter ).set( "leader_dof_dependencies", "VX,VY" );
        tParameterList( 4 )( tIQICounter ).set( "vectorial_field_index", 0 );
        tParameterList( 4 )( tIQICounter ).set( "mesh_set_names", "HMR_dummy_n_p34,HMR_dummy_c_p34,HMR_dummy_n_p46,HMR_dummy_c_p46,HMR_dummy_n_p42,HMR_dummy_c_p42" );
        tIQICounter++;

        // VY IQI
        tParameterList( 4 ).push_back( prm::create_IQI_parameter_list() );
        tParameterList( 4 )( tIQICounter ).set( "IQI_name", "IQIBulkVY" );
        tParameterList( 4 )( tIQICounter ).set( "IQI_type", static_cast< uint >( fem::IQI_Type::DOF ) );
        tParameterList( 4 )( tIQICounter ).set( "dof_quantity", "VX,VY" );
        tParameterList( 4 )( tIQICounter ).set( "leader_dof_dependencies", "VX,VY" );
        tParameterList( 4 )( tIQICounter ).set( "vectorial_field_index", 1 );
        tParameterList( 4 )( tIQICounter ).set( "mesh_set_names", "HMR_dummy_n_p34,HMR_dummy_c_p34,HMR_dummy_n_p46,HMR_dummy_c_p46,HMR_dummy_n_p42,HMR_dummy_c_p42" );
        tIQICounter++;

        // P IQI
        tParameterList( 4 ).push_back( prm::create_IQI_parameter_list() );
        tParameterList( 4 )( tIQICounter ).set( "IQI_name", "IQIBulkP" );
        tParameterList( 4 )( tIQICounter ).set( "IQI_type", static_cast< uint >( fem::IQI_Type::DOF ) );
        tParameterList( 4 )( tIQICounter ).set( "dof_quantity", "P" );
        tParameterList( 4 )( tIQICounter ).set( "leader_dof_dependencies", "P" );
        tParameterList( 4 )( tIQICounter ).set( "vectorial_field_index", 0 );
        tParameterList( 4 )( tIQICounter ).set( "mesh_set_names", "HMR_dummy_n_p34,HMR_dummy_c_p34,HMR_dummy_n_p46,HMR_dummy_c_p46,HMR_dummy_n_p42,HMR_dummy_c_p42" );
        tIQICounter++;

        // TEMP IQI
        tParameterList( 4 ).push_back( prm::create_IQI_parameter_list() );
        tParameterList( 4 )( tIQICounter ).set( "IQI_name", "IQIBulkTEMP" );
        tParameterList( 4 )( tIQICounter ).set( "IQI_type", static_cast< uint >( fem::IQI_Type::DOF ) );
        tParameterList( 4 )( tIQICounter ).set( "dof_quantity", "TEMP" );
        tParameterList( 4 )( tIQICounter ).set( "leader_dof_dependencies", "TEMP" );
        tParameterList( 4 )( tIQICounter ).set( "vectorial_field_index", 0 );
        tParameterList( 4 )( tIQICounter ).set( "mesh_set_names", "HMR_dummy_n_p34,HMR_dummy_c_p34,HMR_dummy_n_p46,HMR_dummy_c_p46,HMR_dummy_n_p42,HMR_dummy_c_p42" );
        tIQICounter++;

        //------------------------------------------------------------------------------
        // fill the computation part of the parameter list
        tParameterList( 5 ).resize( 1 );
        tParameterList( 5 )( 0 ) = prm::create_computation_parameter_list();
    }

    // SOL parameter list
    void
    SOLParameterList( moris::Cell< moris::Cell< ParameterList > >& tParameterlist )
    {
        tParameterlist.resize( 8 );
        for ( uint Ik = 0; Ik < 8; Ik++ )
        {
            tParameterlist( Ik ).resize( 1 );
        }

        tParameterlist( 0 )( 0 ) = moris::prm::create_linear_algorithm_parameter_list( sol::SolverType::AMESOS_IMPL );

        tParameterlist( 1 )( 0 ) = moris::prm::create_linear_solver_parameter_list();

        tParameterlist( 2 )( 0 ) = moris::prm::create_nonlinear_algorithm_parameter_list();
        tParameterlist( 2 )( 0 ).set( "NLA_rel_res_norm_drop", 1e-07 );

        tParameterlist( 3 )( 0 ) = moris::prm::create_nonlinear_solver_parameter_list();
        tParameterlist( 3 )( 0 ).set( "NLA_DofTypes", "VX,VY;P;TEMP" );

        tParameterlist( 4 )( 0 ) = moris::prm::create_time_solver_algorithm_parameter_list();
        tParameterlist( 4 )( 0 ).set( "TSA_Num_Time_Steps", 20 );
        tParameterlist( 4 )( 0 ).set( "TSA_Time_Frame", 0.4 );

        tParameterlist( 5 )( 0 ) = moris::prm::create_time_solver_parameter_list();
        tParameterlist( 5 )( 0 ).set( "TSA_DofTypes", "VX,VY;P;TEMP" );
        tParameterlist( 5 )( 0 ).set( "TSA_Initialize_Sol_Vec", "VX,1E-4;VY,1E-4;P,0.0;TEMP,0.0" );
        tParameterlist( 5 )( 0 ).set( "TSA_Output_Indices", "0" );
        tParameterlist( 5 )( 0 ).set( "TSA_Output_Criteria", "Output_Criterion" );
        tParameterlist( 5 )( 0 ).set( "TSA_time_level_per_type", "VX,2;VY,2;P,2;TEMP,2" );

        tParameterlist( 6 )( 0 ) = moris::prm::create_solver_warehouse_parameterlist();

        tParameterlist( 7 )( 0 ) = moris::prm::create_preconditioner_parameter_list( sol::PreconditionerType::NONE );
    }

    // MSI parametr list
    void
    MSIParameterList( moris::Cell< moris::Cell< ParameterList > >& tParameterlist )
    {
        tParameterlist.resize( 1 );
        tParameterlist( 0 ).resize( 1 );

        tParameterlist( 0 )( 0 ) = prm::create_msi_parameter_list();
    }

    // VIS parameter list
    void
    VISParameterList( moris::Cell< moris::Cell< ParameterList > >& tParameterlist )
    {
        tParameterlist.resize( 1 );
        tParameterlist( 0 ).resize( 1 );

        tParameterlist( 0 )( 0 ) = prm::create_vis_parameter_list();
        tParameterlist( 0 )( 0 ).set( "File_Name", std::pair< std::string, std::string >( "./", "2_Channels_Temp.exo" ) );
        tParameterlist( 0 )( 0 ).set( "Mesh_Type", static_cast< uint >( vis::VIS_Mesh_Type::STANDARD ) );
        tParameterlist( 0 )( 0 ).set( "Set_Names", "HMR_dummy_n_p34,HMR_dummy_c_p34,HMR_dummy_n_p46,HMR_dummy_c_p46,HMR_dummy_n_p42,HMR_dummy_c_p42" );
        tParameterlist( 0 )( 0 ).set( "Field_Names", "VX,VY,P,TEMP" );
        tParameterlist( 0 )( 0 ).set( "Field_Type", "NODAL,NODAL,NODAL,NODAL" );
        tParameterlist( 0 )( 0 ).set( "IQI_Names", "IQIBulkVX,IQIBulkVY,IQIBulkP,IQIBulkTEMP" );
    }

    void
    MORISGENERALParameterList( moris::Cell< moris::Cell< ParameterList > >& tParameterlist )
    {
    }
    //------------------------------------------------------------------------------
}    // namespace moris

//------------------------------------------------------------------------------
#ifdef __cplusplus
}
#endif<|MERGE_RESOLUTION|>--- conflicted
+++ resolved
@@ -90,46 +90,27 @@
         return true;
     }
 
-    // Plane geometry function
-    moris::real
-    Func_Plane(
-            const moris::Matrix< DDRMat >&     aCoordinates,
-            const moris::Cell< moris::real* >& aGeometryParameters )
-    {
-        moris::real tXNormal = *( aGeometryParameters( 0 ) );
-        moris::real tXCenter = *( aGeometryParameters( 1 ) );
-        moris::real tYNormal = *( aGeometryParameters( 2 ) );
-        moris::real tYCenter = *( aGeometryParameters( 3 ) );
+        // Plane geometry function
+        moris::real Func_Plane(
+                const moris::Matrix< DDRMat >     & aCoordinates,
+                const moris::Cell< moris::real > & aGeometryParameters )
+        {
+            moris::real tXNormal = ( aGeometryParameters( 0 ) );
+            moris::real tXCenter = ( aGeometryParameters( 1 ) );
+            moris::real tYNormal = ( aGeometryParameters( 2 ) );
+            moris::real tYCenter = ( aGeometryParameters( 3 ) );
 
         moris::real aReturnValue =
                 tXNormal * ( aCoordinates( 0 ) - tXCenter ) + tYNormal * ( aCoordinates( 1 ) - tYCenter );
         return aReturnValue;
     }
 
-<<<<<<< HEAD
-        // Plane geometry function
-        moris::real Func_Plane(
-                const moris::Matrix< DDRMat >     & aCoordinates,
-                const moris::Cell< real > & aGeometryParameters )
-        {
-            moris::real tXNormal = aGeometryParameters( 0 );
-            moris::real tXCenter = aGeometryParameters( 1 );
-            moris::real tYNormal = aGeometryParameters( 2 );
-            moris::real tYCenter = aGeometryParameters( 3 );
-
-            moris::real aReturnValue =
-                    tXNormal * ( aCoordinates( 0 ) - tXCenter ) +
-                    tYNormal * ( aCoordinates( 1 ) - tYCenter );
-            return aReturnValue;
-        }
-=======
     // OPT parameter list
     void
     OPTParameterList( moris::Cell< moris::Cell< ParameterList > >& tParameterlist )
     {
         tParameterlist.resize( 1 );
         tParameterlist( 0 ).resize( 1 );
->>>>>>> afdbe25b
 
         tParameterlist( 0 )( 0 ) = prm::create_opt_problem_parameter_list();
 
