/*
 * Copyright (c) 2022 University of Colorado
 * Licensed under the MIT license. See LICENSE.txt file in the MORIS root for details.
 *
 *------------------------------------------------------------------------------------
 *
 * Two_Channels_with_Separation_Wall_Transient.cpp
 *
 */

#include <string>
#include <iostream>
#include "moris_typedefs.hpp"
#include "cl_Matrix.hpp"
#include "linalg_typedefs.hpp"
#include "cl_FEM_Field_Interpolator_Manager.hpp"
#include "cl_MSI_Equation_Object.hpp"
#include "cl_TSA_Time_Solver.hpp"
#include "cl_DLA_Solver_Interface.hpp"
#include "cl_DLA_Linear_Solver_Aztec.hpp"
#include "parameters.hpp"
#include "fn_equal_to.hpp"

#include "AztecOO.h"

#ifdef __cplusplus
extern "C" {
#endif
//------------------------------------------------------------------------------
namespace moris
{

    // Geometry Parameters
    moris::real tBottomPlane         = 0.0;                   /* Bottom plane y (m) */
    moris::real tTopPlane            = 0.41;                  /* Top plane y (m) */
    moris::real tLeftPlane           = 0.0;                   /* Top plane y (m) */
    moris::real tRightPlane          = 1.845;                 /* Top plane y (m) */
    moris::real tMid                 = 0.205;                 /* Mid y (m) */
    moris::real tWallThickness       = 0.025;                 /* Wall thickness (m) */
    moris::real tWallBottomPlane     = tMid - tWallThickness; /* Mid y (m) */
    moris::real tWallTopPlane        = tMid + tWallThickness; /* Mid y (m) */
    moris::real tRadiusTopChannel    = ( tTopPlane - tWallTopPlane ) / 2;
    moris::real tRadiusBottomChannel = ( tWallBottomPlane - tBottomPlane ) / 2;
    moris::real tYcBottomChannel     = tBottomPlane + tRadiusBottomChannel;
    moris::real tYcTopChannel        = tTopPlane - tRadiusTopChannel;

    // Property constant function
    void
    Func_Const(
            moris::Matrix< moris::DDRMat >&                aPropMatrix,
            Vector< moris::Matrix< moris::DDRMat > >& aParameters,
            moris::fem::Field_Interpolator_Manager*        aFIManager )
    {
        aPropMatrix = aParameters( 0 );
    }

    // Inlet velocity function
    void
    Func_Inlet_U(
            moris::Matrix< moris::DDRMat >&                aPropMatrix,
            Vector< moris::Matrix< moris::DDRMat > >& aParameters,
            moris::fem::Field_Interpolator_Manager*        aFIManager )
    {
        // unpack parameters
        real tRadiusChannel = aParameters( 0 )( 0 );
        real tYChannel      = aParameters( 1 )( 0 );
        real tDir           = aParameters( 2 )( 0 );

        // get position in space
        real tY = aFIManager->get_IP_geometry_interpolator()->valx()( 1 );

        // set size for aPropMatrix
        aPropMatrix.set_size( 2, 1, 0.0 );

        // velocity along x direction
        aPropMatrix( 0, 0 ) = -tDir * ( tY - ( tYChannel + tRadiusChannel ) ) * ( tY - ( tYChannel - tRadiusChannel ) ) / ( 2.0 * std::pow( tRadiusChannel, 2.0 ) );
    }

    // Output criterion function
    bool
    Output_Criterion( moris::tsa::Time_Solver* aTimeSolver )
    {
        return true;
    }

        // Plane geometry function
        moris::real Func_Plane(
                const moris::Matrix< DDRMat >     & aCoordinates,
                const Vector< moris::real > & aGeometryParameters )
        {
            moris::real tXNormal = ( aGeometryParameters( 0 ) );
            moris::real tXCenter = ( aGeometryParameters( 1 ) );
            moris::real tYNormal = ( aGeometryParameters( 2 ) );
            moris::real tYCenter = ( aGeometryParameters( 3 ) );

        moris::real aReturnValue =
                tXNormal * ( aCoordinates( 0 ) - tXCenter ) + tYNormal * ( aCoordinates( 1 ) - tYCenter );
        return aReturnValue;
    }

    // OPT parameter list
    void
    OPTParameterList( Vector< Vector< ParameterList > >& aParameterLists )
    {
        aParameterLists( 0 ).push_back( prm::create_opt_problem_parameter_list() );

        aParameterLists.set( "is_optimization_problem", false );
    }

    // HMR parameter list
    void
    HMRParameterList( Vector< Vector< ParameterList > >& aParameterLists )
    {
        aParameterLists( 0 ).push_back( prm::create_hmr_parameter_list() );

<<<<<<< HEAD
        tParameterlist( 0 )( 0 ).set( "number_of_elements_per_dimension", "62,31" );
        tParameterlist( 0 )( 0 ).set( "domain_dimensions", "3,1" );
        tParameterlist( 0 )( 0 ).set( "domain_offset", "-0.835,-0.186" );
        tParameterlist( 0 )( 0 ).set( "lagrange_output_meshes", "0" );
=======
        aParameterLists.set( "number_of_elements_per_dimension", "62,31" );
        aParameterLists.set( "domain_dimensions", "3,1" );
        aParameterLists.set( "domain_offset", "-0.835,-0.186" );
        aParameterLists.set( "domain_sidesets", "1,2,3,4" );
        aParameterLists.set( "lagrange_output_meshes", "0" );
>>>>>>> f74fe5e8

        aParameterLists.set( "lagrange_orders", "1" );
        aParameterLists.set( "lagrange_pattern", "0" );
        aParameterLists.set( "bspline_orders", "1" );
        aParameterLists.set( "bspline_pattern", "0" );

        aParameterLists.set( "lagrange_to_bspline", "0" );

        aParameterLists.set( "truncate_bsplines", 1 );
        aParameterLists.set( "refinement_buffer", 3 );
        aParameterLists.set( "staircase_buffer", 3 );
        aParameterLists.set( "initial_refinement", "0" );
        aParameterLists.set( "initial_refinement_pattern", "0" );

        aParameterLists.set( "use_multigrid", 0 );
        aParameterLists.set( "severity_level", 0 );

        aParameterLists.set( "adaptive_refinement_level", 0 );
    }

    // XTK parameter list
    void
    XTKParameterList( Vector< Vector< ParameterList > >& aParameterLists )
    {
        aParameterLists( 0 ).push_back( prm::create_xtk_parameter_list() );
        aParameterLists.set( "decompose", true );
        aParameterLists.set( "decomposition_type", "conformal" );
        aParameterLists.set( "enrich", true );
        aParameterLists.set( "basis_rank", "bspline" );
        aParameterLists.set( "enrich_mesh_indices", "0" );
        aParameterLists.set( "ghost_stab", true );
        aParameterLists.set( "multigrid", false );
        aParameterLists.set( "high_to_low_dbl_side_sets", true );
        aParameterLists.set( "print_enriched_ig_mesh", true );
        aParameterLists.set( "exodus_output_XTK_ig_mesh", false );
    }

    // GEN parameter list
    void
    GENParameterList( Vector< Vector< ParameterList > >& aParameterLists )
    {
        aParameterLists( 0 ).push_back( prm::create_gen_parameter_list() );

        // Geometry parameter lists
        aParameterLists( 1 ).push_back( prm::create_level_set_geometry_parameter_list( gen::Field_Type::USER_DEFINED ) );
        aParameterLists.set( "field_function_name", "Func_Plane" );
        aParameterLists.set( "constant_parameters", 0,0,1,0 );

        aParameterLists( 1 ).push_back( prm::create_level_set_geometry_parameter_list( gen::Field_Type::USER_DEFINED ) );
        aParameterLists.set( "field_function_name", "Func_Plane" );
        aParameterLists.set( "constant_parameters", 0,0,1,0.41 );

        aParameterLists( 1 ).push_back( prm::create_level_set_geometry_parameter_list( gen::Field_Type::USER_DEFINED ) );
        aParameterLists.set( "field_function_name", "Func_Plane" );
        aParameterLists.set( "constant_parameters", 0,0,1,0.18 );

        aParameterLists( 1 ).push_back( prm::create_level_set_geometry_parameter_list( gen::Field_Type::USER_DEFINED ) );
        aParameterLists.set( "field_function_name", "Func_Plane" );
        aParameterLists.set( "constant_parameters", 0,0,1,0.23 );

        aParameterLists( 1 ).push_back( prm::create_level_set_geometry_parameter_list( gen::Field_Type::USER_DEFINED ) );
        aParameterLists.set( "field_function_name", "Func_Plane" );
        aParameterLists.set( "constant_parameters", 1,0,0,0 );

        aParameterLists( 1 ).push_back( prm::create_level_set_geometry_parameter_list( gen::Field_Type::USER_DEFINED ) );
        aParameterLists.set( "field_function_name", "Func_Plane" );
        aParameterLists.set( "constant_parameters", 1,1.845,0,0 );
    }

    // FEM parameter list
    void
    FEMParameterList( Vector< Vector< ParameterList > >& aParameterLists )
    {
        // create a cell of cell of parameter list for fem

        //------------------------------------------------------------------------------
        // fill the property part of the parameter list

        // fluid viscosity property
        aParameterLists( 0 ).push_back( prm::create_property_parameter_list() );
        aParameterLists.set( "property_name", "PropFluidViscosity" );
        aParameterLists.set( "function_parameters", "1.0" );
        aParameterLists.set( "value_function", "Func_Const" );

        // fluid density property
        aParameterLists( 0 ).push_back( prm::create_property_parameter_list() );
        aParameterLists.set( "property_name", "PropFluidDensity" );
        aParameterLists.set( "function_parameters", "1.0" );
        aParameterLists.set( "value_function", "Func_Const" );

        // fluid conductivity property
        aParameterLists( 0 ).push_back( prm::create_property_parameter_list() );
        aParameterLists.set( "property_name", "PropFluidConductivity" );
        aParameterLists.set( "function_parameters", "500.0" );
        aParameterLists.set( "value_function", "Func_Const" );

        // fluid heat capacity property
        aParameterLists( 0 ).push_back( prm::create_property_parameter_list() );
        aParameterLists.set( "property_name", "PropFluidHeatCapacity" );
        aParameterLists.set( "function_parameters", "0.001" );
        aParameterLists.set( "value_function", "Func_Const" );

        // solid density property
        aParameterLists( 0 ).push_back( prm::create_property_parameter_list() );
        aParameterLists.set( "property_name", "PropSolidDensity" );
        aParameterLists.set( "function_parameters", "2.0" );
        aParameterLists.set( "value_function", "Func_Const" );

        // solid conductivity property
        aParameterLists( 0 ).push_back( prm::create_property_parameter_list() );
        aParameterLists.set( "property_name", "PropSolidConductivity" );
        aParameterLists.set( "function_parameters", "1.0" );
        aParameterLists.set( "value_function", "Func_Const" );

        // solid heat capacity property
        aParameterLists( 0 ).push_back( prm::create_property_parameter_list() );
        aParameterLists.set( "property_name", "PropSolidHeatCapacity" );
        aParameterLists.set( "function_parameters", "0.001" );
        aParameterLists.set( "value_function", "Func_Const" );

        // inlet velocity top channel property
        aParameterLists( 0 ).push_back( prm::create_property_parameter_list() );
        aParameterLists.set( "property_name", "PropInletVelocityTop" );
        aParameterLists.set( "function_parameters", std::string( std::to_string( tRadiusTopChannel ) + "/" std::to_string( tYcTopChannel ) + "/-1.0" ) );
        aParameterLists.set( "value_function", "Func_Inlet_U" );

        // inlet velocity bottom channel property
        aParameterLists( 0 ).push_back( prm::create_property_parameter_list() );
        aParameterLists.set( "property_name", "PropInletVelocityBottom" );
        aParameterLists.set( "function_parameters", std::string( std::to_string( tRadiusBottomChannel ) + "/" std::to_string( tYcBottomChannel ) + "/1.0" ) );
        aParameterLists.set( "value_function", "Func_Inlet_U" );

        // zero velocity property
        aParameterLists( 0 ).push_back( prm::create_property_parameter_list() );
        aParameterLists.set( "property_name", "PropZeroVelocity" );
        aParameterLists.set( "function_parameters", "0.0;0.0" );
        aParameterLists.set( "value_function", "Func_Const" );

        // inlet temperature top channel property
        aParameterLists( 0 ).push_back( prm::create_property_parameter_list() );
        aParameterLists.set( "property_name", "PropInletTempTop" );
        aParameterLists.set( "function_parameters", "1.0" );
        aParameterLists.set( "value_function", "Func_Const" );

        // inlet temperature bottom channel property
        aParameterLists( 0 ).push_back( prm::create_property_parameter_list() );
        aParameterLists.set( "property_name", "PropInletTempBottom" );
        aParameterLists.set( "function_parameters", "0.0" );
        aParameterLists.set( "value_function", "Func_Const" );

        //------------------------------------------------------------------------------
        // fill the constitutive model part of the parameter list

        // init CM counter
        moris::uint tCMCounter = 0;

        // fluid constitutive model
        aParameterLists( 1 ).push_back( prm::create_constitutive_model_parameter_list() );
        aParameterLists.set( "constitutive_name", "CMFluid" );
        aParameterLists.set( "constitutive_type",  fem::Constitutive_Type::FLUID_INCOMPRESSIBLE ) ;
        aParameterLists.set( "dof_dependencies", std::pair< std::string, std::string >( "VX,VY;P", "Velocity,Pressure" ) );
        aParameterLists.set( "properties", "PropFluidViscosity,Viscosity;PropFluidDensity,Density" );

        // fluid diffusion constitutive model
        aParameterLists( 1 ).push_back( prm::create_constitutive_model_parameter_list() );
        aParameterLists.set( "constitutive_name", "CMFluidDiffusion" );
        aParameterLists.set( "constitutive_type",  fem::Constitutive_Type::DIFF_LIN_ISO ) ;
        aParameterLists.set( "dof_dependencies", std::pair< std::string, std::string >( "TEMP", "Temperature" ) );
        aParameterLists.set( "properties", "PropFluidConductivity,Conductivity;PropFluidDensity,Density;PropFluidHeatCapacity,HeatCapacity" );

        // solid diffusion constitutive model
        aParameterLists( 1 ).push_back( prm::create_constitutive_model_parameter_list() );
        aParameterLists.set( "constitutive_name", "CMSolidDiffusion" );
        aParameterLists.set( "constitutive_type",  fem::Constitutive_Type::DIFF_LIN_ISO ) ;
        aParameterLists.set( "dof_dependencies", std::pair< std::string, std::string >( "TEMP", "Temperature" ) );
        aParameterLists.set( "properties", "PropSolidConductivity,Conductivity;PropSolidDensity,Density;PropSolidHeatCapacity,HeatCapacity" );

        //------------------------------------------------------------------------------
        // fill the stabilization parameter part of the parameter list

        // init SP counter
        moris::uint tSPCounter = 0;

        // NS SUPG stabilization parameter
        aParameterLists( 2 ).push_back( prm::create_stabilization_parameter_parameter_list() );
        aParameterLists.set( "stabilization_name", "SPSUPGVelocity" );
        aParameterLists.set( "stabilization_type",  fem::Stabilization_Type::INCOMPRESSIBLE_FLOW ) ;
        aParameterLists.set( "function_parameters", "36.0" );
        aParameterLists.set( "leader_properties", "PropFluidViscosity,Viscosity;PropFluidDensity,Density" );
        aParameterLists.set( "leader_dof_dependencies", std::pair< std::string, std::string >( "VX,VY;P", "Velocity,Pressure" ) );

        // advection SUPG stabilization parameter
        aParameterLists( 2 ).push_back( prm::create_stabilization_parameter_parameter_list() );
        aParameterLists.set( "stabilization_name", "SPSUPGTemp" );
        aParameterLists.set( "stabilization_type",  fem::Stabilization_Type::SUPG_ADVECTION ) ;
        aParameterLists.set( "leader_dof_dependencies", std::pair< std::string, std::string >( "VX,VY", "Velocity" ) );
        aParameterLists.set( "leader_properties", "PropFluidConductivity,Conductivity" );

        // nitsche for fluid velocity stabilization parameter
        aParameterLists( 2 ).push_back( prm::create_stabilization_parameter_parameter_list() );
        aParameterLists.set( "stabilization_name", "SPNitscheVelocity" );
        aParameterLists.set( "stabilization_type",  fem::Stabilization_Type::VELOCITY_DIRICHLET_NITSCHE ) ;
        aParameterLists.set( "function_parameters", "100.0/1.0" );
        aParameterLists.set( "leader_dof_dependencies", std::pair< std::string, std::string >( "VX,VY", "Velocity" ) );
        aParameterLists.set( "leader_properties", "PropFluidViscosity,Viscosity;PropFluidDensity,Density" );

        // nitsche for fluid temperature stabilization parameter 4
        aParameterLists( 2 ).push_back( prm::create_stabilization_parameter_parameter_list() );
        aParameterLists.set( "stabilization_name", "SPNitscheFluidTemp" );
        aParameterLists.set( "stabilization_type",  fem::Stabilization_Type::DIRICHLET_NITSCHE ) ;
        aParameterLists.set( "function_parameters", "100.0" );
        aParameterLists.set( "leader_properties", "PropFluidConductivity,Material" );

        // nitsche thermal interface stabilization parameter
        aParameterLists( 2 ).push_back( prm::create_stabilization_parameter_parameter_list() );
        aParameterLists.set( "stabilization_name", "SPInterfaceNitsche" );
        aParameterLists.set( "stabilization_type",  fem::Stabilization_Type::NITSCHE_INTERFACE ) ;
        aParameterLists.set( "function_parameters", "100.0" );
        aParameterLists.set( "leader_properties", "PropFluidConductivity,Material" );
        aParameterLists.set( "follower_properties", "PropSolidConductivity,Material" );

        // ghost viscous stabilization parameter
        aParameterLists( 2 ).push_back( prm::create_stabilization_parameter_parameter_list() );
        aParameterLists.set( "stabilization_name", "SPGPViscous" );
        aParameterLists.set( "stabilization_type",  fem::Stabilization_Type::VISCOUS_GHOST ) ;
        aParameterLists.set( "function_parameters", "0.05" );
        aParameterLists.set( "leader_properties", "PropFluidViscosity,Viscosity" );

        // ghost convective stabilization parameter
        aParameterLists( 2 ).push_back( prm::create_stabilization_parameter_parameter_list() );
        aParameterLists.set( "stabilization_name", "SPGPVelocity" );
        aParameterLists.set( "stabilization_type",  fem::Stabilization_Type::CONVECTIVE_GHOST ) ;
        aParameterLists.set( "function_parameters", "0.05" );
        aParameterLists.set( "leader_dof_dependencies", std::pair< std::string, std::string >( "VX,VY", "Velocity" ) );
        aParameterLists.set( "leader_properties", "PropFluidDensity,Density" );

        // ghost fluid pressure stabilization parameter
        aParameterLists( 2 ).push_back( prm::create_stabilization_parameter_parameter_list() );
        aParameterLists.set( "stabilization_name", "SPGPPressure" );
        aParameterLists.set( "stabilization_type",  fem::Stabilization_Type::PRESSURE_GHOST ) ;
        aParameterLists.set( "function_parameters", "0.05/1.0" );
        aParameterLists.set( "leader_dof_dependencies", std::pair< std::string, std::string >( "VX,VY", "Velocity" ) );
        aParameterLists.set( "leader_properties", "PropFluidViscosity,Viscosity;PropFluidDensity,Density" );

        // ghost fluid temperature stabilization parameter
        aParameterLists( 2 ).push_back( prm::create_stabilization_parameter_parameter_list() );
        aParameterLists.set( "stabilization_name", "SPGPFluidTemp" );
        aParameterLists.set( "stabilization_type",  fem::Stabilization_Type::GHOST_DISPL ) ;
        aParameterLists.set( "function_parameters", "0.05" );
        aParameterLists.set( "leader_properties", "PropFluidConductivity,Material" );

        // ghost solid temperature stabilization parameter
        aParameterLists( 2 ).push_back( prm::create_stabilization_parameter_parameter_list() );
        aParameterLists.set( "stabilization_name", "SPGPSolidTemp" );
        aParameterLists.set( "stabilization_type",  fem::Stabilization_Type::GHOST_DISPL ) ;
        aParameterLists.set( "function_parameters", "0.05" );
        aParameterLists.set( "leader_properties", "PropSolidConductivity,Material" );

        //------------------------------------------------------------------------------
        // fill the IWG part of the parameter list

        // init IWG counter
        moris::uint tIWGCounter = 0;

        // NS incompressible velocity bulk IWG
        aParameterLists( 3 ).push_back( prm::create_IWG_parameter_list() );
        aParameterLists.set( "IWG_name", "IWGVelocityBulk" );
        aParameterLists.set( "IWG_type",  fem::IWG_Type::INCOMPRESSIBLE_NS_VELOCITY_BULK ) ;
        aParameterLists.set( "dof_residual", "VX,VY" );
        aParameterLists.set( "leader_dof_dependencies", "VX,VY;P;TEMP" );
        aParameterLists.set( "leader_constitutive_models", "CMFluid,IncompressibleFluid" );
        aParameterLists.set( "stabilization_parameters", "SPSUPGVelocity,IncompressibleFlow" );
        aParameterLists.set( "mesh_set_names", "HMR_dummy_n_p34,HMR_dummy_c_p34,HMR_dummy_n_p46,HMR_dummy_c_p46" );

        // NS incompressible pressure bulk IWG
        aParameterLists( 3 ).push_back( prm::create_IWG_parameter_list() );
        aParameterLists.set( "IWG_name", "IWGPressureBulk" );
        aParameterLists.set( "IWG_type",  fem::IWG_Type::INCOMPRESSIBLE_NS_PRESSURE_BULK ) ;
        aParameterLists.set( "dof_residual", "P" );
        aParameterLists.set( "leader_dof_dependencies", "VX,VY;P;TEMP" );
        aParameterLists.set( "leader_constitutive_models", "CMFluid,IncompressibleFluid" );
        aParameterLists.set( "stabilization_parameters", "SPSUPGVelocity,IncompressibleFlow" );
        aParameterLists.set( "mesh_set_names", "HMR_dummy_n_p34,HMR_dummy_c_p34,HMR_dummy_n_p46,HMR_dummy_c_p46" );

        // fluid diffusion bulk IWG
        aParameterLists( 3 ).push_back( prm::create_IWG_parameter_list() );
        aParameterLists.set( "IWG_name", "IWGFluidDiffusionBulk" );
        aParameterLists.set( "IWG_type",  fem::IWG_Type::SPATIALDIFF_BULK ) ;
        aParameterLists.set( "dof_residual", "TEMP" );
        aParameterLists.set( "leader_dof_dependencies", "VX,VY;P;TEMP" );
        aParameterLists.set( "leader_constitutive_models", "CMFluidDiffusion,Diffusion" );
        aParameterLists.set( "mesh_set_names", "HMR_dummy_n_p34,HMR_dummy_c_p34,HMR_dummy_n_p46,HMR_dummy_c_p46" );

        // solid diffusion bulk IWG
        aParameterLists( 3 ).push_back( prm::create_IWG_parameter_list() );
        aParameterLists.set( "IWG_name", "IWGSolidDiffusionBulk" );
        aParameterLists.set( "IWG_type",  fem::IWG_Type::SPATIALDIFF_BULK ) ;
        aParameterLists.set( "dof_residual", "TEMP" );
        aParameterLists.set( "leader_dof_dependencies", "VX,VY;P;TEMP" );
        aParameterLists.set( "leader_constitutive_models", "CMSolidDiffusion,Diffusion" );
        aParameterLists.set( "mesh_set_names", "HMR_dummy_n_p42,HMR_dummy_c_p42" );

        // fluid advection bulk IWG
        aParameterLists( 3 ).push_back( prm::create_IWG_parameter_list() );
        aParameterLists.set( "IWG_name", "IWGAdvectionBulk" );
        aParameterLists.set( "IWG_type",  fem::IWG_Type::ADVECTION_BULK ) ;
        aParameterLists.set( "dof_residual", "TEMP" );
        aParameterLists.set( "leader_dof_dependencies", "VX,VY;P;TEMP" );
        aParameterLists.set( "leader_constitutive_models", "CMFluidDiffusion,Diffusion" );
        aParameterLists.set( "stabilization_parameters", "SPSUPGTemp,SUPG" );
        aParameterLists.set( "mesh_set_names", "HMR_dummy_n_p34,HMR_dummy_c_p34,HMR_dummy_n_p46,HMR_dummy_c_p46" );

        // top inlet fluid velocity IWG (velocity part)
        aParameterLists( 3 ).push_back( prm::create_IWG_parameter_list() );
        aParameterLists.set( "IWG_name", "IWGInVelocityTop" );
        aParameterLists.set( "IWG_type",  fem::IWG_Type::INCOMPRESSIBLE_NS_VELOCITY_DIRICHLET_SYMMETRIC_NITSCHE ) ;
        aParameterLists.set( "dof_residual", "VX,VY" );
        aParameterLists.set( "leader_dof_dependencies", "VX,VY;P;TEMP" );
        aParameterLists.set( "leader_properties", "PropInletVelocityTop,Dirichlet" );
        aParameterLists.set( "leader_constitutive_models", "CMFluid,IncompressibleFluid" );
        aParameterLists.set( "stabilization_parameters", "SPNitscheVelocity,DirichletNitsche" );
        aParameterLists.set( "mesh_set_names", "iside_b0_46_b1_47" );

        // top inlet fluid velocity IWG (pressure part)
        aParameterLists( 3 ).push_back( prm::create_IWG_parameter_list() );
        aParameterLists.set( "IWG_name", "IWGInPressureTop" );
        aParameterLists.set( "IWG_type",  fem::IWG_Type::INCOMPRESSIBLE_NS_PRESSURE_DIRICHLET_SYMMETRIC_NITSCHE ) ;
        aParameterLists.set( "dof_residual", "P" );
        aParameterLists.set( "leader_dof_dependencies", "VX,VY;P;TEMP" );
        aParameterLists.set( "leader_properties", "PropInletVelocityTop,Dirichlet" );
        aParameterLists.set( "leader_constitutive_models", "CMFluid,IncompressibleFluid" );
        aParameterLists.set( "mesh_set_names", "iside_b0_46_b1_47" );

        // bottom inlet fluid velocity IWG (velocity part)
        aParameterLists( 3 ).push_back( prm::create_IWG_parameter_list() );
        aParameterLists.set( "IWG_name", "IWGInVelocityBottom" );
        aParameterLists.set( "IWG_type",  fem::IWG_Type::INCOMPRESSIBLE_NS_VELOCITY_DIRICHLET_SYMMETRIC_NITSCHE ) ;
        aParameterLists.set( "dof_residual", "VX,VY" );
        aParameterLists.set( "leader_dof_dependencies", "VX,VY;P;TEMP" );
        aParameterLists.set( "leader_properties", "PropInletVelocityBottom,Dirichlet" );
        aParameterLists.set( "leader_constitutive_models", "CMFluid,IncompressibleFluid" );
        aParameterLists.set( "stabilization_parameters", "SPNitscheVelocity,DirichletNitsche" );
        aParameterLists.set( "mesh_set_names", "iside_b0_34_b1_32" );

        // bottom inlet fluid velocity IWG (pressure part)
        aParameterLists( 3 ).push_back( prm::create_IWG_parameter_list() );
        aParameterLists.set( "IWG_name", "IWGInPressureBottom" );
        aParameterLists.set( "IWG_type",  fem::IWG_Type::INCOMPRESSIBLE_NS_PRESSURE_DIRICHLET_SYMMETRIC_NITSCHE ) ;
        aParameterLists.set( "dof_residual", "P" );
        aParameterLists.set( "leader_dof_dependencies", "VX,VY;P;TEMP" );
        aParameterLists.set( "leader_properties", "PropInletVelocityBottom,Dirichlet" );
        aParameterLists.set( "leader_constitutive_models", "CMFluid,IncompressibleFluid" );
        aParameterLists.set( "mesh_set_names", "iside_b0_34_b1_32" );

        // wall fluid velocity IWG (velocity part)
        aParameterLists( 3 ).push_back( prm::create_IWG_parameter_list() );
        aParameterLists.set( "IWG_name", "IWGWallVelocity" );
        aParameterLists.set( "IWG_type",  fem::IWG_Type::INCOMPRESSIBLE_NS_VELOCITY_DIRICHLET_SYMMETRIC_NITSCHE ) ;
        aParameterLists.set( "dof_residual", "VX,VY" );
        aParameterLists.set( "leader_dof_dependencies", "VX,VY;P;TEMP" );
        aParameterLists.set( "leader_properties", "PropZeroVelocity,Dirichlet" );
        aParameterLists.set( "leader_constitutive_models", "CMFluid,IncompressibleFluid" );
        aParameterLists.set( "stabilization_parameters", "SPNitscheVelocity,DirichletNitsche" );
        aParameterLists.set( "mesh_set_names", "iside_b0_34_b1_2,iside_b0_34_b1_42,iside_b0_46_b1_42,iside_b0_46_b1_62" );

        // wall fluid velocity IWG (pressure part)
        aParameterLists( 3 ).push_back( prm::create_IWG_parameter_list() );
        aParameterLists.set( "IWG_name", "IWGWallPressure" );
        aParameterLists.set( "IWG_type",  fem::IWG_Type::INCOMPRESSIBLE_NS_PRESSURE_DIRICHLET_SYMMETRIC_NITSCHE ) ;
        aParameterLists.set( "dof_residual", "P" );
        aParameterLists.set( "leader_dof_dependencies", "VX,VY;P;TEMP" );
        aParameterLists.set( "leader_properties", "PropZeroVelocity,Dirichlet" );
        aParameterLists.set( "leader_constitutive_models", "CMFluid,IncompressibleFluid" );
        aParameterLists.set( "mesh_set_names", "iside_b0_34_b1_2,iside_b0_34_b1_42,iside_b0_46_b1_42,iside_b0_46_b1_62" );

        // top inlet fluid temperature IWG
        aParameterLists( 3 ).push_back( prm::create_IWG_parameter_list() );
        aParameterLists.set( "IWG_name", "IWGInletTempTop" );
        aParameterLists.set( "IWG_type",  fem::IWG_Type::SPATIALDIFF_DIRICHLET_SYMMETRIC_NITSCHE ) ;
        aParameterLists.set( "dof_residual", "TEMP" );
        aParameterLists.set( "leader_dof_dependencies", "VX,VY;P;TEMP" );
        aParameterLists.set( "leader_properties", "PropInletTempTop,Dirichlet" );
        aParameterLists.set( "leader_constitutive_models", "CMFluidDiffusion,Diffusion" );
        aParameterLists.set( "stabilization_parameters", "SPNitscheFluidTemp,DirichletNitsche" );
        aParameterLists.set( "mesh_set_names", "iside_b0_46_b1_47" );

        // bottom inlet fluid temperature IWG
        aParameterLists( 3 ).push_back( prm::create_IWG_parameter_list() );
        aParameterLists.set( "IWG_name", "IWGInletTempBottom" );
        aParameterLists.set( "IWG_type",  fem::IWG_Type::SPATIALDIFF_DIRICHLET_SYMMETRIC_NITSCHE ) ;
        aParameterLists.set( "dof_residual", "TEMP" );
        aParameterLists.set( "leader_dof_dependencies", "VX,VY;P;TEMP" );
        aParameterLists.set( "leader_properties", "PropInletTempBottom,Dirichlet" );
        aParameterLists.set( "leader_constitutive_models", "CMFluidDiffusion,Diffusion" );
        aParameterLists.set( "stabilization_parameters", "SPNitscheFluidTemp,DirichletNitsche" );
        aParameterLists.set( "mesh_set_names", "iside_b0_34_b1_32" );

        // fluid/solid thermal interface IWG
        aParameterLists( 3 ).push_back( prm::create_IWG_parameter_list() );
        aParameterLists.set( "IWG_name", "IWGInterfaceFluidSolid" );
        aParameterLists.set( "IWG_type",  fem::IWG_Type::SPATIALDIFF_INTERFACE_SYMMETRIC_NITSCHE ) ;
        aParameterLists.set( "dof_residual", "TEMP" );
        aParameterLists.set( "leader_dof_dependencies", "VX,VY;P;TEMP" );
        aParameterLists.set( "follower_dof_dependencies", "VX,VY;P;TEMP" );
        aParameterLists.set( "leader_constitutive_models", "CMFluidDiffusion,Diffusion" );
        aParameterLists.set( "follower_constitutive_models", "CMSolidDiffusion,Diffusion" );
        aParameterLists.set( "stabilization_parameters", "SPInterfaceNitsche,NitscheInterface" );
        aParameterLists.set( "mesh_set_names", "dbl_iside_p0_34_p1_42,dbl_iside_p0_46_p1_42" );

        // ghost viscous IWG
        aParameterLists( 3 ).push_back( prm::create_IWG_parameter_list() );
        aParameterLists.set( "IWG_name", "IWGGPViscous" );
        aParameterLists.set( "IWG_type",  fem::IWG_Type::GHOST_NORMAL_FIELD ) ;
        aParameterLists.set( "dof_residual", "VX,VY" );
        aParameterLists.set( "leader_dof_dependencies", "VX,VY;P;TEMP" );
        aParameterLists.set( "follower_dof_dependencies", "VX,VY;P;TEMP" );
        aParameterLists.set( "stabilization_parameters", "SPGPViscous,GhostSP" );
        aParameterLists.set( "mesh_set_names", "ghost_p34,ghost_p46" );

        // ghost convective IWG
        aParameterLists( 3 ).push_back( prm::create_IWG_parameter_list() );
        aParameterLists.set( "IWG_name", "IWGGPConvective" );
        aParameterLists.set( "IWG_type",  fem::IWG_Type::GHOST_NORMAL_FIELD ) ;
        aParameterLists.set( "dof_residual", "VX,VY" );
        aParameterLists.set( "leader_dof_dependencies", "VX,VY;P;TEMP" );
        aParameterLists.set( "follower_dof_dependencies", "VX,VY;P;TEMP" );
        aParameterLists.set( "stabilization_parameters", "SPGPVelocity,GhostSP" );
        aParameterLists.set( "mesh_set_names", "ghost_p34,ghost_p46" );

        // ghost pressure IWG
        aParameterLists( 3 ).push_back( prm::create_IWG_parameter_list() );
        aParameterLists.set( "IWG_name", "IWGGPPressure" );
        aParameterLists.set( "IWG_type",  fem::IWG_Type::GHOST_NORMAL_FIELD ) ;
        aParameterLists.set( "dof_residual", "P" );
        aParameterLists.set( "leader_dof_dependencies", "VX,VY;P;TEMP" );
        aParameterLists.set( "follower_dof_dependencies", "VX,VY;P;TEMP" );
        aParameterLists.set( "stabilization_parameters", "SPGPPressure,GhostSP" );
        aParameterLists.set( "mesh_set_names", "ghost_p34,ghost_p46" );

        // ghost fluid temperature IWG
        aParameterLists( 3 ).push_back( prm::create_IWG_parameter_list() );
        aParameterLists.set( "IWG_name", "IWGGPFluidTemp" );
        aParameterLists.set( "IWG_type",  fem::IWG_Type::GHOST_NORMAL_FIELD ) ;
        aParameterLists.set( "dof_residual", "TEMP" );
        aParameterLists.set( "leader_dof_dependencies", "VX,VY;P;TEMP" );
        aParameterLists.set( "follower_dof_dependencies", "VX,VY;P;TEMP" );
        aParameterLists.set( "stabilization_parameters", "SPGPFluidTemp,GhostSP" );
        aParameterLists.set( "mesh_set_names", "ghost_p34,ghost_p46" );

        // ghost solid temperature IWG
        aParameterLists( 3 ).push_back( prm::create_IWG_parameter_list() );
        aParameterLists.set( "IWG_name", "IWGGPSolidTemp" );
        aParameterLists.set( "IWG_type",  fem::IWG_Type::GHOST_NORMAL_FIELD ) ;
        aParameterLists.set( "dof_residual", "TEMP" );
        aParameterLists.set( "leader_dof_dependencies", "VX,VY;P;TEMP" );
        aParameterLists.set( "follower_dof_dependencies", "VX,VY;P;TEMP" );
        aParameterLists.set( "stabilization_parameters", "SPGPSolidTemp,GhostSP" );
        aParameterLists.set( "mesh_set_names", "ghost_p42" );

        //------------------------------------------------------------------------------
        // fill the IQI part of the parameter list

        // init IQI counter
        moris::uint tIQICounter = 0;

        // VX IQI
        aParameterLists( 4 ).push_back( prm::create_IQI_parameter_list() );
        aParameterLists.set( "IQI_name", "IQIBulkVX" );
        aParameterLists.set( "IQI_type",  fem::IQI_Type::DOF ) ;
        aParameterLists.set( "dof_quantity", "VX,VY" );
        aParameterLists.set( "leader_dof_dependencies", "VX,VY" );
        aParameterLists.set( "vectorial_field_index", 0 );
        aParameterLists.set( "mesh_set_names", "HMR_dummy_n_p34,HMR_dummy_c_p34,HMR_dummy_n_p46,HMR_dummy_c_p46,HMR_dummy_n_p42,HMR_dummy_c_p42" );

        // VY IQI
        aParameterLists( 4 ).push_back( prm::create_IQI_parameter_list() );
        aParameterLists.set( "IQI_name", "IQIBulkVY" );
        aParameterLists.set( "IQI_type",  fem::IQI_Type::DOF ) ;
        aParameterLists.set( "dof_quantity", "VX,VY" );
        aParameterLists.set( "leader_dof_dependencies", "VX,VY" );
        aParameterLists.set( "vectorial_field_index", 1 );
        aParameterLists.set( "mesh_set_names", "HMR_dummy_n_p34,HMR_dummy_c_p34,HMR_dummy_n_p46,HMR_dummy_c_p46,HMR_dummy_n_p42,HMR_dummy_c_p42" );

        // P IQI
        aParameterLists( 4 ).push_back( prm::create_IQI_parameter_list() );
        aParameterLists.set( "IQI_name", "IQIBulkP" );
        aParameterLists.set( "IQI_type",  fem::IQI_Type::DOF ) ;
        aParameterLists.set( "dof_quantity", "P" );
        aParameterLists.set( "leader_dof_dependencies", "P" );
        aParameterLists.set( "vectorial_field_index", 0 );
        aParameterLists.set( "mesh_set_names", "HMR_dummy_n_p34,HMR_dummy_c_p34,HMR_dummy_n_p46,HMR_dummy_c_p46,HMR_dummy_n_p42,HMR_dummy_c_p42" );

        // TEMP IQI
        aParameterLists( 4 ).push_back( prm::create_IQI_parameter_list() );
        aParameterLists.set( "IQI_name", "IQIBulkTEMP" );
        aParameterLists.set( "IQI_type",  fem::IQI_Type::DOF ) ;
        aParameterLists.set( "dof_quantity", "TEMP" );
        aParameterLists.set( "leader_dof_dependencies", "TEMP" );
        aParameterLists.set( "vectorial_field_index", 0 );
        aParameterLists.set( "mesh_set_names", "HMR_dummy_n_p34,HMR_dummy_c_p34,HMR_dummy_n_p46,HMR_dummy_c_p46,HMR_dummy_n_p42,HMR_dummy_c_p42" );

        //------------------------------------------------------------------------------
        // fill the computation part of the parameter list
        aParameterLists( 5 ).push_back( prm::create_computation_parameter_list() );
    }

    // SOL parameter list
    void
    SOLParameterList( Vector< Vector< ParameterList > >& aParameterLists )
    {

        aParameterLists( 0 ).push_back( add_parameter_list( sol::SolverType::AMESOS_IMPL ) );

        aParameterLists( 1 ).push_back( moris::prm::create_linear_solver_parameter_list() );

        aParameterLists( 2 ).push_back( moris::prm::create_nonlinear_algorithm_parameter_list() );
        aParameterLists.set( "NLA_rel_res_norm_drop", 1e-07 );

        aParameterLists( 3 ).push_back( moris::prm::create_nonlinear_solver_parameter_list() );
        aParameterLists.set( "NLA_DofTypes", "VX,VY;P;TEMP" );

        aParameterLists( 4 ).push_back( moris::prm::create_time_solver_algorithm_parameter_list() );
        aParameterLists.set( "TSA_Num_Time_Steps", 20 );
        aParameterLists.set( "TSA_Time_Frame", 0.4 );

        aParameterLists( 5 ).push_back( moris::prm::create_time_solver_parameter_list() );
        aParameterLists.set( "TSA_DofTypes", "VX,VY;P;TEMP" );
        aParameterLists.set( "TSA_Initialize_Sol_Vec", "VX,1E-4;VY,1E-4;P,0.0;TEMP,0.0" );
        aParameterLists.set( "TSA_Output_Indices", "0" );
        aParameterLists.set( "TSA_Output_Criteria", "Output_Criterion" );
        aParameterLists.set( "TSA_time_level_per_type", "VX,2;VY,2;P,2;TEMP,2" );

        aParameterLists( 6 ).push_back( moris::prm::create_solver_warehouse_parameterlist() );

        aParameterLists( 7 ).push_back(  sol::PreconditionerType::NONE );
    }

    // MSI parametr list
    void
    MSIParameterList( Vector< Vector< ParameterList > >& aParameterLists )
    {
        aParameterLists( 0 ).push_back( prm::create_msi_parameter_list() );
    }

    // VIS parameter list
    void
    VISParameterList( Vector< Vector< ParameterList > >& aParameterLists )
    {
        aParameterLists( 0 ).push_back( prm::create_vis_parameter_list() );
        aParameterLists.set( "File_Name", std::pair< std::string, std::string >( "./", "2_Channels_Temp.exo" ) );
        aParameterLists.set( "Mesh_Type",  vis::VIS_Mesh_Type::STANDARD ) ;
        aParameterLists.set( "Set_Names", "HMR_dummy_n_p34,HMR_dummy_c_p34,HMR_dummy_n_p46,HMR_dummy_c_p46,HMR_dummy_n_p42,HMR_dummy_c_p42" );
        aParameterLists.set( "Field_Names", "VX,VY,P,TEMP" );
        aParameterLists.set( "Field_Type", "NODAL,NODAL,NODAL,NODAL" );
        aParameterLists.set( "IQI_Names", "IQIBulkVX,IQIBulkVY,IQIBulkP,IQIBulkTEMP" );
    }

    void
    MORISGENERALParameterList( Vector< Vector< ParameterList > >& aParameterLists )
    {
    }
    //------------------------------------------------------------------------------
}    // namespace moris

//------------------------------------------------------------------------------
#ifdef __cplusplus
}
#endif<|MERGE_RESOLUTION|>--- conflicted
+++ resolved
@@ -113,18 +113,11 @@
     {
         aParameterLists( 0 ).push_back( prm::create_hmr_parameter_list() );
 
-<<<<<<< HEAD
-        tParameterlist( 0 )( 0 ).set( "number_of_elements_per_dimension", "62,31" );
-        tParameterlist( 0 )( 0 ).set( "domain_dimensions", "3,1" );
-        tParameterlist( 0 )( 0 ).set( "domain_offset", "-0.835,-0.186" );
-        tParameterlist( 0 )( 0 ).set( "lagrange_output_meshes", "0" );
-=======
         aParameterLists.set( "number_of_elements_per_dimension", "62,31" );
         aParameterLists.set( "domain_dimensions", "3,1" );
         aParameterLists.set( "domain_offset", "-0.835,-0.186" );
         aParameterLists.set( "domain_sidesets", "1,2,3,4" );
         aParameterLists.set( "lagrange_output_meshes", "0" );
->>>>>>> f74fe5e8
 
         aParameterLists.set( "lagrange_orders", "1" );
         aParameterLists.set( "lagrange_pattern", "0" );
