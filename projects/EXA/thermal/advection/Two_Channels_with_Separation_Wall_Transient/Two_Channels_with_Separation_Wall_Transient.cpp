--- conflicted
+++ resolved
@@ -113,16 +113,9 @@
     {
         aParameterLists( 0 ).push_back( prm::create_hmr_parameter_list() );
 
-<<<<<<< HEAD
-        aParameterLists.set( "number_of_elements_per_dimension", "62,31" );
-        aParameterLists.set( "domain_dimensions", "3,1" );
-        aParameterLists.set( "domain_offset", "-0.835,-0.186" );
-        aParameterLists.set( "domain_sidesets", "1,2,3,4" );
-=======
         aParameterLists.set( "number_of_elements_per_dimension", 62, 31 );
         aParameterLists.set( "domain_dimensions", 3.0, 1.0 );
         aParameterLists.set( "domain_offset", -0.835, -0.186 );
->>>>>>> f5361e1f
         aParameterLists.set( "lagrange_output_meshes", "0" );
 
         aParameterLists.set( "lagrange_orders", "1" );
@@ -132,21 +125,9 @@
 
         aParameterLists.set( "lagrange_to_bspline", "0" );
 
-<<<<<<< HEAD
-        aParameterLists.set( "truncate_bsplines", 1 );
         aParameterLists.set( "refinement_buffer", 3 );
         aParameterLists.set( "staircase_buffer", 3 );
-        aParameterLists.set( "initial_refinement", "0" );
-        aParameterLists.set( "initial_refinement_pattern", "0" );
-
-        aParameterLists.set( "use_multigrid", 0 );
-        aParameterLists.set( "severity_level", 0 );
-
-=======
-        aParameterLists.set( "refinement_buffer", 3 );
-        aParameterLists.set( "staircase_buffer", 3 );
-
->>>>>>> f5361e1f
+
         aParameterLists.set( "adaptive_refinement_level", 0 );
     }
 
@@ -157,11 +138,6 @@
         aParameterLists( 0 ).push_back( prm::create_xtk_parameter_list() );
         aParameterLists.set( "decompose", true );
         aParameterLists.set( "decomposition_type", "conformal" );
-<<<<<<< HEAD
-        aParameterLists.set( "enrich", true );
-        aParameterLists.set( "basis_rank", "bspline" );
-=======
->>>>>>> f5361e1f
         aParameterLists.set( "enrich_mesh_indices", "0" );
         aParameterLists.set( "ghost_stab", true );
         aParameterLists.set( "multigrid", false );
