/*
 * Copyright (c) 2022 University of Colorado
 * Licensed under the MIT license. See LICENSE.txt file in the MORIS root for details.
 *
 *------------------------------------------------------------------------------------
 *
 * Channel_with_Four_Cylinders_Transient.cpp
 *
 */

#include <string>
#include <iostream>
#include "typedefs.hpp"
#include "cl_Matrix.hpp"
#include "linalg_typedefs.hpp"
#include "cl_FEM_Field_Interpolator_Manager.hpp"
#include "cl_MSI_Equation_Object.hpp"
#include "cl_TSA_Time_Solver.hpp"
#include "cl_DLA_Solver_Interface.hpp"
#include "cl_DLA_Linear_Solver_Aztec.hpp"
#include "fn_PRM_FEM_Parameters.hpp"
#include "fn_PRM_MSI_Parameters.hpp"
#include "fn_PRM_SOL_Parameters.hpp"
#include "fn_PRM_VIS_Parameters.hpp"
#include "fn_PRM_HMR_Parameters.hpp"
#include "fn_PRM_GEN_Parameters.hpp"
#include "fn_PRM_XTK_Parameters.hpp"
#include "fn_PRM_OPT_Parameters.hpp"
#include "fn_equal_to.hpp"

#include "AztecOO.h"

static const bool isGhost = true;

#ifdef __cplusplus
extern "C" {
#endif
//------------------------------------------------------------------------------
namespace moris
{
    // Minimum value to be returned by level set function
    moris::real tMinLSvalue = 1.0e-6;

    // Geometry Parameters
    moris::real tPlaneBottom     = 0.0;  /* y bottom plane (m) */
    moris::real tPlaneTop        = 0.41; /* y top plane    (m) */
    moris::real tPlaneLeft       = 0.0;  /* x left plane   (m) */
    moris::real tPlaneRight      = 2.2;  /* x right plane  (m) */
    moris::real tCylinderCenterX = 0.2;
    moris::real tCylinderCenterY = 0.2;
    moris::real tCylinderRadius  = 0.05;
    moris::real tCylinderOffset  = 0.10;

    moris::sint sNumStep = 10;
    moris::real sMaxTime = 10.0;
    moris::real sNumRamp = 5.0;

    // Constant function for properties
    void
    Func_Const(
            moris::Matrix< moris::DDRMat >&                aPropMatrix,
            moris::Cell< moris::Matrix< moris::DDRMat > >& aParameters,
            moris::fem::Field_Interpolator_Manager*        aFIManager )
    {
        aPropMatrix = aParameters( 0 );
    }

    // Inlet velocity function
    void
    Func_Inlet_U(
            moris::Matrix< moris::DDRMat >&                aPropMatrix,
            moris::Cell< moris::Matrix< moris::DDRMat > >& aParameters,
            moris::fem::Field_Interpolator_Manager*        aFIManager )
    {
        aPropMatrix.set_size( 2, 1, 0.0 );

        real tT = aFIManager->get_IP_geometry_interpolator()->valt()( 0 );
        real tY = aFIManager->get_IP_geometry_interpolator()->valx()( 1 );

        real tMagnitude = std::min( tT / ( sMaxTime / sNumStep ) / sNumRamp, 1.0 );

        aPropMatrix( 0 ) = 4.0 * tMagnitude * aParameters( 0 )( 0 ) * tY * ( 0.41 - tY ) / ( std::pow( 0.41, 2.0 ) );
    }

    void
    Func_Initial_Condition(
            moris::Matrix< moris::DDRMat >&                aPropMatrix,
            moris::Cell< moris::Matrix< moris::DDRMat > >& aParameters,
            moris::fem::Field_Interpolator_Manager*        aFIManager )
    {
        aPropMatrix.set_size( 2, 1, 0.0 );
        aPropMatrix( 0 ) = 1e-5;
    }

    bool
    Output_Criterion( moris::tsa::Time_Solver* aTimeSolver )
    {
        return true;
    }

<<<<<<< HEAD
    moris::real Func_Bottom_Plane(
            const moris::Matrix< DDRMat >     & aCoordinates,
            const moris::Cell< real > & aGeometryParameters )
=======
    moris::real
    Func_Bottom_Plane(
            const moris::Matrix< DDRMat >&     aCoordinates,
            const moris::Cell< moris::real* >& aGeometryParameters )
>>>>>>> afdbe25b
    {
        moris::real tValue = aCoordinates( 1 ) - tPlaneBottom;

        return std::abs( tValue ) < tMinLSvalue ? tMinLSvalue : tValue;
    }

<<<<<<< HEAD
    moris::real Func_Top_Plane(
            const moris::Matrix< DDRMat >     & aCoordinates,
            const moris::Cell< real > & aGeometryParameters )
=======
    moris::real
    Func_Top_Plane(
            const moris::Matrix< DDRMat >&     aCoordinates,
            const moris::Cell< moris::real* >& aGeometryParameters )
>>>>>>> afdbe25b
    {
        moris::real tValue = aCoordinates( 1 ) - tPlaneTop;

        return std::abs( tValue ) < tMinLSvalue ? tMinLSvalue : tValue;
    }

<<<<<<< HEAD
    moris::real Func_Left_Plane(
            const moris::Matrix< DDRMat >     & aCoordinates,
            const moris::Cell< real > & aGeometryParameters )
=======
    moris::real
    Func_Left_Plane(
            const moris::Matrix< DDRMat >&     aCoordinates,
            const moris::Cell< moris::real* >& aGeometryParameters )
>>>>>>> afdbe25b
    {
        moris::real tValue = aCoordinates( 0 ) - tPlaneLeft;

        return std::abs( tValue ) < tMinLSvalue ? tMinLSvalue : tValue;
    }

<<<<<<< HEAD
    moris::real Func_Right_Plane(
            const moris::Matrix< DDRMat >     & aCoordinates,
            const moris::Cell< real > & aGeometryParameters )
=======
    moris::real
    Func_Right_Plane(
            const moris::Matrix< DDRMat >&     aCoordinates,
            const moris::Cell< moris::real* >& aGeometryParameters )
>>>>>>> afdbe25b
    {
        moris::real tValue = aCoordinates( 0 ) - tPlaneRight;

        return std::abs( tValue ) < tMinLSvalue ? tMinLSvalue : tValue;
    }

<<<<<<< HEAD
    moris::real Func_Cylinder(
            const moris::Matrix< DDRMat >     & aCoordinates,
            const moris::Cell< real > & aGeometryParameters )
=======
    moris::real
    Func_Cylinder(
            const moris::Matrix< DDRMat >&     aCoordinates,
            const moris::Cell< moris::real* >& aGeometryParameters )
>>>>>>> afdbe25b
    {
        moris::real tValue = tCylinderRadius - std::pow( std::pow( aCoordinates( 0 ) - 0.4, 2.0 ) + std::pow( aCoordinates( 1 ) - ( 0.2 - tCylinderOffset ), 2.0 ), 0.5 );

        return std::abs( tValue ) < tMinLSvalue ? tMinLSvalue : tValue;
    }

<<<<<<< HEAD
    moris::real Func_Cylinder2(
            const moris::Matrix< DDRMat >     & aCoordinates,
            const moris::Cell< real > & aGeometryParameters )
=======
    moris::real
    Func_Cylinder2(
            const moris::Matrix< DDRMat >&     aCoordinates,
            const moris::Cell< moris::real* >& aGeometryParameters )
>>>>>>> afdbe25b
    {
        moris::real tValue = tCylinderRadius - std::pow( std::pow( aCoordinates( 0 ) - 0.8, 2.0 ) + std::pow( aCoordinates( 1 ) - ( 0.2 + tCylinderOffset ), 2.0 ), 0.5 );

        return std::abs( tValue ) < tMinLSvalue ? tMinLSvalue : tValue;
    }

<<<<<<< HEAD
    moris::real Func_Cylinder3(
            const moris::Matrix< DDRMat >     & aCoordinates,
            const moris::Cell< real > & aGeometryParameters )
=======
    moris::real
    Func_Cylinder3(
            const moris::Matrix< DDRMat >&     aCoordinates,
            const moris::Cell< moris::real* >& aGeometryParameters )
>>>>>>> afdbe25b
    {
        moris::real tValue = tCylinderRadius - std::pow( std::pow( aCoordinates( 0 ) - 1.2, 2.0 ) + std::pow( aCoordinates( 1 ) - ( 0.2 - tCylinderOffset ), 2.0 ), 0.5 );

        return std::abs( tValue ) < tMinLSvalue ? tMinLSvalue : tValue;
    }

<<<<<<< HEAD
    moris::real Func_Cylinder4(
            const moris::Matrix< DDRMat >     & aCoordinates,
            const moris::Cell< real > & aGeometryParameters )
=======
    moris::real
    Func_Cylinder4(
            const moris::Matrix< DDRMat >&     aCoordinates,
            const moris::Cell< moris::real* >& aGeometryParameters )
>>>>>>> afdbe25b
    {
        moris::real tValue = tCylinderRadius - std::pow( std::pow( aCoordinates( 0 ) - 1.6, 2.0 ) + std::pow( aCoordinates( 1 ) - ( 0.2 + tCylinderOffset ), 2.0 ), 0.5 );

        return std::abs( tValue ) < tMinLSvalue ? tMinLSvalue : tValue;
    }

    void
    OPTParameterList( moris::Cell< moris::Cell< ParameterList > >& tParameterlist )
    {
        tParameterlist.resize( 1 );
        tParameterlist( 0 ).resize( 1 );

        tParameterlist( 0 )( 0 ) = prm::create_opt_problem_parameter_list();

        tParameterlist( 0 )( 0 ).set( "is_optimization_problem", false );
    }

    void
    HMRParameterList( moris::Cell< moris::Cell< ParameterList > >& tParameterlist )
    {
        tParameterlist.resize( 1 );
        tParameterlist( 0 ).resize( 1 );

        tParameterlist( 0 )( 0 ) = prm::create_hmr_parameter_list();

        tParameterlist( 0 )( 0 ).set( "number_of_elements_per_dimension", "22,11" );
        tParameterlist( 0 )( 0 ).set( "domain_dimensions", "4,2" );
        tParameterlist( 0 )( 0 ).set( "domain_offset", "-1.24,-0.86" );
        tParameterlist( 0 )( 0 ).set( "domain_sidesets", "1,2,3,4" );
        tParameterlist( 0 )( 0 ).set( "lagrange_output_meshes", "0" );

        tParameterlist( 0 )( 0 ).set( "lagrange_orders", "1" );
        tParameterlist( 0 )( 0 ).set( "lagrange_pattern", "0" );
        tParameterlist( 0 )( 0 ).set( "bspline_orders", "1" );
        tParameterlist( 0 )( 0 ).set( "bspline_pattern", "0" );

        tParameterlist( 0 )( 0 ).set( "lagrange_to_bspline", "0" );

        tParameterlist( 0 )( 0 ).set( "truncate_bsplines", 1 );
        tParameterlist( 0 )( 0 ).set( "refinement_buffer", 3 );
        tParameterlist( 0 )( 0 ).set( "staircase_buffer", 5 );
        tParameterlist( 0 )( 0 ).set( "initial_refinement", "4" );
        tParameterlist( 0 )( 0 ).set( "initial_refinement_pattern", "0" );

        tParameterlist( 0 )( 0 ).set( "use_number_aura", 0 );

        tParameterlist( 0 )( 0 ).set( "use_multigrid", 0 );
        tParameterlist( 0 )( 0 ).set( "severity_level", 0 );

        tParameterlist( 0 )( 0 ).set( "adaptive_refinement_level", 1 );
    }

    void
    XTKParameterList( moris::Cell< moris::Cell< ParameterList > >& tParameterlist )
    {
        tParameterlist.resize( 1 );
        tParameterlist( 0 ).resize( 1 );

        tParameterlist( 0 )( 0 ) = prm::create_xtk_parameter_list();
        tParameterlist( 0 )( 0 ).set( "decompose", true );
        tParameterlist( 0 )( 0 ).set( "decomposition_type", "conformal" );
        tParameterlist( 0 )( 0 ).set( "enrich", true );
        tParameterlist( 0 )( 0 ).set( "basis_rank", "bspline" );
        tParameterlist( 0 )( 0 ).set( "enrich_mesh_indices", "0" );
        tParameterlist( 0 )( 0 ).set( "ghost_stab", isGhost );
        tParameterlist( 0 )( 0 ).set( "multigrid", false );
        tParameterlist( 0 )( 0 ).set( "verbose", true );
        tParameterlist( 0 )( 0 ).set( "print_enriched_ig_mesh", false );
        tParameterlist( 0 )( 0 ).set( "exodus_output_XTK_ig_mesh", false );
    }

    void
    GENParameterList( moris::Cell< moris::Cell< ParameterList > >& tParameterlist )
    {
        tParameterlist.resize( 3 );
        tParameterlist( 0 ).resize( 1 );
        tParameterlist( 1 ).resize( 8 );

        tParameterlist( 0 )( 0 ) = prm::create_gen_parameter_list();

        // Geometry parameter lists
        tParameterlist( 1 )( 0 ) = prm::create_user_defined_geometry_parameter_list();
        tParameterlist( 1 )( 0 ).set( "field_function_name", "Func_Bottom_Plane" );

        tParameterlist( 1 )( 1 ) = prm::create_user_defined_geometry_parameter_list();
        tParameterlist( 1 )( 1 ).set( "field_function_name", "Func_Top_Plane" );

        tParameterlist( 1 )( 2 ) = prm::create_user_defined_geometry_parameter_list();
        tParameterlist( 1 )( 2 ).set( "field_function_name", "Func_Left_Plane" );

        tParameterlist( 1 )( 3 ) = prm::create_user_defined_geometry_parameter_list();
        tParameterlist( 1 )( 3 ).set( "field_function_name", "Func_Right_Plane" );

        tParameterlist( 1 )( 4 ) = prm::create_user_defined_geometry_parameter_list();
        tParameterlist( 1 )( 4 ).set( "field_function_name", "Func_Cylinder" );

        tParameterlist( 1 )( 5 ) = prm::create_user_defined_geometry_parameter_list();
        tParameterlist( 1 )( 5 ).set( "field_function_name", "Func_Cylinder2" );

        tParameterlist( 1 )( 6 ) = prm::create_user_defined_geometry_parameter_list();
        tParameterlist( 1 )( 6 ).set( "field_function_name", "Func_Cylinder3" );

        tParameterlist( 1 )( 7 ) = prm::create_user_defined_geometry_parameter_list();
        tParameterlist( 1 )( 7 ).set( "field_function_name", "Func_Cylinder4" );
    }

    void
    FEMParameterList( moris::Cell< moris::Cell< ParameterList > >& tParameterList )
    {
        // create a cell of cell of parameter list for fem
        tParameterList.resize( 8 );

        //------------------------------------------------------------------------------
        // fill the property part of the parameter list

        // init property counter
        uint tPropCounter = 0;

        // create parameter list for property 1
        tParameterList( 0 ).push_back( prm::create_property_parameter_list() );
        tParameterList( 0 )( tPropCounter ).set( "property_name", "PropViscosity" );
        tParameterList( 0 )( tPropCounter ).set( "function_parameters", "0.001" );
        tParameterList( 0 )( tPropCounter ).set( "value_function", "Func_Const" );
        tPropCounter++;

        // create parameter list for property 2
        tParameterList( 0 ).push_back( prm::create_property_parameter_list() );
        tParameterList( 0 )( tPropCounter ).set( "property_name", "PropDensity" );
        tParameterList( 0 )( tPropCounter ).set( "function_parameters", "1.0" );
        tParameterList( 0 )( tPropCounter ).set( "value_function", "Func_Const" );
        tPropCounter++;

        // create parameter list for property 2
        tParameterList( 0 ).push_back( prm::create_property_parameter_list() );
        tParameterList( 0 )( tPropCounter ).set( "property_name", "PropCapacity" );
        tParameterList( 0 )( tPropCounter ).set( "function_parameters", "1.0" );
        tParameterList( 0 )( tPropCounter ).set( "value_function", "Func_Const" );
        tPropCounter++;

        // create parameter list for property 3
        tParameterList( 0 ).push_back( prm::create_property_parameter_list() );
        tParameterList( 0 )( tPropCounter ).set( "property_name", "PropDirichletInletU" );
        tParameterList( 0 )( tPropCounter ).set( "function_parameters", "1.5" );
        tParameterList( 0 )( tPropCounter ).set( "value_function", "Func_Inlet_U" );
        tPropCounter++;

        // create parameter list for property 4
        tParameterList( 0 ).push_back( prm::create_property_parameter_list() );
        tParameterList( 0 )( tPropCounter ).set( "property_name", "PropDirichletZeroU" );
        tParameterList( 0 )( tPropCounter ).set( "function_parameters", "0.0;0.0" );
        tParameterList( 0 )( tPropCounter ).set( "value_function", "Func_Const" );
        tPropCounter++;

        // create parameter list for property 3
        tParameterList( 0 ).push_back( prm::create_property_parameter_list() );
        tParameterList( 0 )( tPropCounter ).set( "property_name", "PropConductivity" );
        tParameterList( 0 )( tPropCounter ).set( "function_parameters", "0.0005" );
        tParameterList( 0 )( tPropCounter ).set( "value_function", "Func_Const" );
        tPropCounter++;

        // create parameter list for property 5
        tParameterList( 0 ).push_back( prm::create_property_parameter_list() );
        tParameterList( 0 )( tPropCounter ).set( "property_name", "PropInletTemp" );
        tParameterList( 0 )( tPropCounter ).set( "function_parameters", "0.0" );
        tParameterList( 0 )( tPropCounter ).set( "value_function", "Func_Const" );
        tPropCounter++;

        // create parameter list for property 6
        tParameterList( 0 ).push_back( prm::create_property_parameter_list() );
        tParameterList( 0 )( tPropCounter ).set( "property_name", "PropSideFlux" );
        tParameterList( 0 )( tPropCounter ).set( "function_parameters", "20.0" );
        tParameterList( 0 )( tPropCounter ).set( "value_function", "Func_Const" );
        tPropCounter++;

        // create parameter list for property 6
        tParameterList( 0 ).push_back( prm::create_property_parameter_list() );
        tParameterList( 0 )( tPropCounter ).set( "property_name", "PropWeightCurrent" );
        tParameterList( 0 )( tPropCounter ).set( "function_parameters", "100.0" );
        tParameterList( 0 )( tPropCounter ).set( "value_function", "Func_Const" );
        tPropCounter++;

        // create parameter list for property 7
        tParameterList( 0 ).push_back( prm::create_property_parameter_list() );
        tParameterList( 0 )( tPropCounter ).set( "property_name", "PropWeightPrevious" );
        tParameterList( 0 )( tPropCounter ).set( "function_parameters", "100.0" );
        tParameterList( 0 )( tPropCounter ).set( "value_function", "Func_Const" );
        tPropCounter++;

        // create parameter list for property 8
        tParameterList( 0 ).push_back( prm::create_property_parameter_list() );
        tParameterList( 0 )( tPropCounter ).set( "property_name", "PropInitialConditionU" );
        tParameterList( 0 )( tPropCounter ).set( "function_parameters", "1.5" );
        tParameterList( 0 )( tPropCounter ).set( "value_function", "Func_Initial_Condition" );
        tPropCounter++;

        // create parameter list for property 8
        tParameterList( 0 ).push_back( prm::create_property_parameter_list() );
        tParameterList( 0 )( tPropCounter ).set( "property_name", "PropInitialConditionTEMP" );
        tParameterList( 0 )( tPropCounter ).set( "function_parameters", "0.0" );
        tParameterList( 0 )( tPropCounter ).set( "value_function", "Func_Const" );
        tPropCounter++;

        //------------------------------------------------------------------------------
        // fill the constitutive model part of the parameter list

        // init CM counter
        uint tCMCounter = 0;

        // create parameter list for constitutive model 1
        tParameterList( 1 ).push_back( prm::create_constitutive_model_parameter_list() );
        tParameterList( 1 )( tCMCounter ).set( "constitutive_name", "CMFluid" );
        tParameterList( 1 )( tCMCounter ).set( "constitutive_type", static_cast< uint >( fem::Constitutive_Type::FLUID_INCOMPRESSIBLE ) );
        tParameterList( 1 )( tCMCounter ).set( "dof_dependencies", std::pair< std::string, std::string >( "VX,VY;P", "Velocity,Pressure" ) );
        tParameterList( 1 )( tCMCounter ).set( "properties",
                "PropViscosity,Viscosity;"
                "PropDensity  ,Density" );
        tCMCounter++;

        // create parameter list for constitutive model 2
        tParameterList( 1 ).push_back( prm::create_constitutive_model_parameter_list() );
        tParameterList( 1 )( tCMCounter ).set( "constitutive_name", "CMDiffusion" );
        tParameterList( 1 )( tCMCounter ).set( "constitutive_type", static_cast< uint >( fem::Constitutive_Type::DIFF_LIN_ISO ) );
        tParameterList( 1 )( tCMCounter ).set( "dof_dependencies", std::pair< std::string, std::string >( "TEMP", "Temperature" ) );
        tParameterList( 1 )( tCMCounter ).set( "properties",
                "PropConductivity,Conductivity;"
                "PropDensity     ,Density;"
                "PropCapacity    ,HeatCapacity" );
        tCMCounter++;

        //------------------------------------------------------------------------------
        // fill the stabilization parameter part of the parameter list

        // init SP counter
        uint tSPCounter = 0;

        // create parameter list for stabilization parameter 1
        tParameterList( 2 ).push_back( prm::create_stabilization_parameter_parameter_list() );
        tParameterList( 2 )( tSPCounter ).set( "stabilization_name", "SPIncFlow" );
        tParameterList( 2 )( tSPCounter ).set( "stabilization_type", static_cast< uint >( fem::Stabilization_Type::INCOMPRESSIBLE_FLOW ) );
        tParameterList( 2 )( tSPCounter ).set( "function_parameters", "36.0" );
        tParameterList( 2 )( tSPCounter ).set( "leader_properties", "PropViscosity,Viscosity;PropDensity,Density" );
        tParameterList( 2 )( tSPCounter ).set( "leader_dof_dependencies", std::pair< std::string, std::string >( "VX,VY;P", "Velocity,Pressure" ) );
        tSPCounter++;

        // create parameter list for stabilization parameter 2
        tParameterList( 2 ).push_back( prm::create_stabilization_parameter_parameter_list() );
        tParameterList( 2 )( tSPCounter ).set( "stabilization_name", "SPSUPGTemp" );
        tParameterList( 2 )( tSPCounter ).set( "stabilization_type", static_cast< uint >( fem::Stabilization_Type::SUPG_ADVECTION ) );
        tParameterList( 2 )( tSPCounter ).set( "leader_properties", "PropConductivity,Conductivity" );
        tParameterList( 2 )( tSPCounter ).set( "leader_dof_dependencies", std::pair< std::string, std::string >( "VX,VY", "Velocity" ) );
        tSPCounter++;

        // create parameter list for stabilization parameter 2
        tParameterList( 2 ).push_back( prm::create_stabilization_parameter_parameter_list() );
        tParameterList( 2 )( tSPCounter ).set( "stabilization_name", "SPDirichletNitscheU" );
        tParameterList( 2 )( tSPCounter ).set( "stabilization_type", static_cast< uint >( fem::Stabilization_Type::VELOCITY_DIRICHLET_NITSCHE ) );
        tParameterList( 2 )( tSPCounter ).set( "function_parameters", "100.0/1.0" );
        tParameterList( 2 )( tSPCounter ).set( "leader_dof_dependencies", std::pair< std::string, std::string >( "VX,VY", "Velocity" ) );
        tParameterList( 2 )( tSPCounter ).set( "leader_properties", "PropViscosity,Viscosity;PropDensity,Density" );
        tSPCounter++;

        // create parameter list for stabilization parameter 2
        tParameterList( 2 ).push_back( prm::create_stabilization_parameter_parameter_list() );
        tParameterList( 2 )( tSPCounter ).set( "stabilization_name", "SPDirichletNitscheT" );
        tParameterList( 2 )( tSPCounter ).set( "stabilization_type", static_cast< uint >( fem::Stabilization_Type::DIRICHLET_NITSCHE ) );
        tParameterList( 2 )( tSPCounter ).set( "function_parameters", "100.0" );
        tParameterList( 2 )( tSPCounter ).set( "leader_properties", "PropConductivity,Material" );
        tSPCounter++;

        // create parameter list for stabilization parameter 3
        tParameterList( 2 ).push_back( prm::create_stabilization_parameter_parameter_list() );
        tParameterList( 2 )( tSPCounter ).set( "stabilization_name", "SPGPViscosity" );
        tParameterList( 2 )( tSPCounter ).set( "stabilization_type", static_cast< uint >( fem::Stabilization_Type::VISCOUS_GHOST ) );
        tParameterList( 2 )( tSPCounter ).set( "function_parameters", "0.05" );
        tParameterList( 2 )( tSPCounter ).set( "leader_properties", "PropViscosity,Viscosity" );
        tSPCounter++;

        // create parameter list for stabilization parameter 4
        tParameterList( 2 ).push_back( prm::create_stabilization_parameter_parameter_list() );
        tParameterList( 2 )( tSPCounter ).set( "stabilization_name", "SPGPVelocity" );
        tParameterList( 2 )( tSPCounter ).set( "stabilization_type", static_cast< uint >( fem::Stabilization_Type::CONVECTIVE_GHOST ) );
        tParameterList( 2 )( tSPCounter ).set( "function_parameters", "0.05" );
        tParameterList( 2 )( tSPCounter ).set( "leader_dof_dependencies", std::pair< std::string, std::string >( "VX,VY", "Velocity" ) );
        tParameterList( 2 )( tSPCounter ).set( "leader_properties", "PropDensity,Density" );
        tSPCounter++;

        // create parameter list for stabilization parameter 5
        tParameterList( 2 ).push_back( prm::create_stabilization_parameter_parameter_list() );
        tParameterList( 2 )( tSPCounter ).set( "stabilization_name", "SPGPPressure" );
        tParameterList( 2 )( tSPCounter ).set( "stabilization_type", static_cast< uint >( fem::Stabilization_Type::PRESSURE_GHOST ) );
        tParameterList( 2 )( tSPCounter ).set( "function_parameters", "0.005/1.0" );
        tParameterList( 2 )( tSPCounter ).set( "leader_dof_dependencies", std::pair< std::string, std::string >( "VX,VY", "Velocity" ) );
        tParameterList( 2 )( tSPCounter ).set( "leader_properties", "PropViscosity,Viscosity;PropDensity,Density" );
        tSPCounter++;

        // create parameter list for stabilization parameter 8
        tParameterList( 2 ).push_back( prm::create_stabilization_parameter_parameter_list() );
        tParameterList( 2 )( tSPCounter ).set( "stabilization_name", "SPGPTemp" );
        tParameterList( 2 )( tSPCounter ).set( "stabilization_type", static_cast< uint >( fem::Stabilization_Type::GHOST_DISPL ) );
        tParameterList( 2 )( tSPCounter ).set( "function_parameters", "0.005" );
        tParameterList( 2 )( tSPCounter ).set( "leader_properties", "PropConductivity,Material" );
        tSPCounter++;

        //------------------------------------------------------------------------------
        // fill the IWG part of the parameter list

        // init IWG counter
        uint tIWGCounter = 0;

        // create parameter list for IWG 1
        tParameterList( 3 ).push_back( prm::create_IWG_parameter_list() );
        tParameterList( 3 )( tIWGCounter ).set( "IWG_name", "IWGVelocityBulk" );
        tParameterList( 3 )( tIWGCounter ).set( "IWG_type", static_cast< uint >( fem::IWG_Type::INCOMPRESSIBLE_NS_VELOCITY_BULK ) );
        tParameterList( 3 )( tIWGCounter ).set( "dof_residual", "VX,VY" );
        tParameterList( 3 )( tIWGCounter ).set( "leader_dof_dependencies", "VX,VY;P;TEMP" );
        tParameterList( 3 )( tIWGCounter ).set( "leader_constitutive_models", "CMFluid,IncompressibleFluid" );
        tParameterList( 3 )( tIWGCounter ).set( "stabilization_parameters", "SPIncFlow,IncompressibleFlow" );
        tParameterList( 3 )( tIWGCounter ).set( "mesh_set_names", "HMR_dummy_c_p160,HMR_dummy_n_p160" );
        tIWGCounter++;

        // create parameter list for IWG 2
        tParameterList( 3 ).push_back( prm::create_IWG_parameter_list() );
        tParameterList( 3 )( tIWGCounter ).set( "IWG_name", "IWGPressureBulk" );
        tParameterList( 3 )( tIWGCounter ).set( "IWG_type", static_cast< uint >( fem::IWG_Type::INCOMPRESSIBLE_NS_PRESSURE_BULK ) );
        tParameterList( 3 )( tIWGCounter ).set( "dof_residual", "P" );
        tParameterList( 3 )( tIWGCounter ).set( "leader_dof_dependencies", "VX,VY;P;TEMP" );
        tParameterList( 3 )( tIWGCounter ).set( "leader_constitutive_models", "CMFluid,IncompressibleFluid" );
        tParameterList( 3 )( tIWGCounter ).set( "stabilization_parameters", "SPIncFlow,IncompressibleFlow" );
        tParameterList( 3 )( tIWGCounter ).set( "mesh_set_names", "HMR_dummy_c_p160,HMR_dummy_n_p160" );
        tIWGCounter++;

        // create parameter list for IWG 3
        tParameterList( 3 ).push_back( prm::create_IWG_parameter_list() );
        tParameterList( 3 )( tIWGCounter ).set( "IWG_name", "IWGDiffusionBulk" );
        tParameterList( 3 )( tIWGCounter ).set( "IWG_type", static_cast< uint >( fem::IWG_Type::SPATIALDIFF_BULK ) );
        tParameterList( 3 )( tIWGCounter ).set( "dof_residual", "TEMP" );
        tParameterList( 3 )( tIWGCounter ).set( "leader_dof_dependencies", "VX,VY;P;TEMP" );
        tParameterList( 3 )( tIWGCounter ).set( "leader_constitutive_models", "CMDiffusion,Diffusion" );
        tParameterList( 3 )( tIWGCounter ).set( "mesh_set_names", "HMR_dummy_c_p160,HMR_dummy_n_p160" );
        tIWGCounter++;

        // create parameter list for IWG 4
        tParameterList( 3 ).push_back( prm::create_IWG_parameter_list() );
        tParameterList( 3 )( tIWGCounter ).set( "IWG_name", "IWGAdvectionBulk" );
        tParameterList( 3 )( tIWGCounter ).set( "IWG_type", static_cast< uint >( fem::IWG_Type::ADVECTION_BULK ) );
        tParameterList( 3 )( tIWGCounter ).set( "dof_residual", "TEMP" );
        tParameterList( 3 )( tIWGCounter ).set( "leader_dof_dependencies", "VX,VY;P;TEMP" );
        tParameterList( 3 )( tIWGCounter ).set( "leader_constitutive_models", "CMDiffusion,Diffusion" );
        tParameterList( 3 )( tIWGCounter ).set( "stabilization_parameters", "SPSUPGTemp,SUPG" );
        tParameterList( 3 )( tIWGCounter ).set( "mesh_set_names", "HMR_dummy_c_p160,HMR_dummy_n_p160" );
        tIWGCounter++;

        // create parameter list for IWG 3
        tParameterList( 3 ).push_back( prm::create_IWG_parameter_list() );
        tParameterList( 3 )( tIWGCounter ).set( "IWG_name", "IWGInletVelocity" );
        tParameterList( 3 )( tIWGCounter ).set( "IWG_type", static_cast< uint >( fem::IWG_Type::INCOMPRESSIBLE_NS_VELOCITY_DIRICHLET_SYMMETRIC_NITSCHE ) );
        tParameterList( 3 )( tIWGCounter ).set( "dof_residual", "VX,VY" );
        tParameterList( 3 )( tIWGCounter ).set( "leader_dof_dependencies", "VX,VY;P;TEMP" );
        tParameterList( 3 )( tIWGCounter ).set( "leader_properties", "PropDirichletInletU,Dirichlet" );
        tParameterList( 3 )( tIWGCounter ).set( "leader_constitutive_models", "CMFluid,IncompressibleFluid" );
        tParameterList( 3 )( tIWGCounter ).set( "stabilization_parameters", "SPDirichletNitscheU,DirichletNitsche" );
        tParameterList( 3 )( tIWGCounter ).set( "mesh_set_names", "iside_b0_160_b1_128" );
        tIWGCounter++;

        // create parameter list for IWG 4
        tParameterList( 3 ).push_back( prm::create_IWG_parameter_list() );
        tParameterList( 3 )( tIWGCounter ).set( "IWG_name", "IWGInletPressure" );
        tParameterList( 3 )( tIWGCounter ).set( "IWG_type", static_cast< uint >( fem::IWG_Type::INCOMPRESSIBLE_NS_PRESSURE_DIRICHLET_SYMMETRIC_NITSCHE ) );
        tParameterList( 3 )( tIWGCounter ).set( "dof_residual", "P" );
        tParameterList( 3 )( tIWGCounter ).set( "leader_dof_dependencies", "VX,VY;P;TEMP" );
        tParameterList( 3 )( tIWGCounter ).set( "leader_properties", "PropDirichletInletU,Dirichlet" );
        tParameterList( 3 )( tIWGCounter ).set( "leader_constitutive_models", "CMFluid,IncompressibleFluid" );
        tParameterList( 3 )( tIWGCounter ).set( "mesh_set_names", "iside_b0_160_b1_128" );
        tIWGCounter++;

        // create parameter list for IWG 11
        tParameterList( 3 ).push_back( prm::create_IWG_parameter_list() );
        tParameterList( 3 )( tIWGCounter ).set( "IWG_name", "IWGInletTemp" );
        tParameterList( 3 )( tIWGCounter ).set( "IWG_type", static_cast< uint >( fem::IWG_Type::SPATIALDIFF_DIRICHLET_SYMMETRIC_NITSCHE ) );
        tParameterList( 3 )( tIWGCounter ).set( "dof_residual", "TEMP" );
        tParameterList( 3 )( tIWGCounter ).set( "leader_dof_dependencies", "VX,VY;P;TEMP" );
        tParameterList( 3 )( tIWGCounter ).set( "leader_properties", "PropInletTemp,Dirichlet" );
        tParameterList( 3 )( tIWGCounter ).set( "leader_constitutive_models", "CMDiffusion,Diffusion" );
        tParameterList( 3 )( tIWGCounter ).set( "stabilization_parameters", "SPDirichletNitscheT,DirichletNitsche" );
        tParameterList( 3 )( tIWGCounter ).set( "mesh_set_names", "iside_b0_160_b1_128" );
        tIWGCounter++;

        // create parameter list for IWG 11
        tParameterList( 3 ).push_back( prm::create_IWG_parameter_list() );
        tParameterList( 3 )( tIWGCounter ).set( "IWG_name", "IWGCylinderFluxTemp" );
        tParameterList( 3 )( tIWGCounter ).set( "IWG_type", static_cast< uint >( fem::IWG_Type::SPATIALDIFF_NEUMANN ) );
        tParameterList( 3 )( tIWGCounter ).set( "dof_residual", "TEMP" );
        tParameterList( 3 )( tIWGCounter ).set( "leader_dof_dependencies", "VX,VY;P;TEMP" );
        tParameterList( 3 )( tIWGCounter ).set( "leader_properties", "PropSideFlux,Neumann" );
        tParameterList( 3 )( tIWGCounter ).set( "mesh_set_names", "iside_b0_160_b1_168,iside_b0_160_b1_164,iside_b0_160_b1_162,iside_b0_160_b1_161" );
        tIWGCounter++;

        // create parameter list for IWG 5
        tParameterList( 3 ).push_back( prm::create_IWG_parameter_list() );
        tParameterList( 3 )( tIWGCounter ).set( "IWG_name", "IWGZeroVelocity" );
        tParameterList( 3 )( tIWGCounter ).set( "IWG_type", static_cast< uint >( fem::IWG_Type::INCOMPRESSIBLE_NS_VELOCITY_DIRICHLET_SYMMETRIC_NITSCHE ) );
        tParameterList( 3 )( tIWGCounter ).set( "dof_residual", "VX,VY" );
        tParameterList( 3 )( tIWGCounter ).set( "leader_dof_dependencies", "VX,VY;P;TEMP" );
        tParameterList( 3 )( tIWGCounter ).set( "leader_properties", "PropDirichletZeroU,Dirichlet" );
        tParameterList( 3 )( tIWGCounter ).set( "leader_constitutive_models", "CMFluid,IncompressibleFluid" );
        tParameterList( 3 )( tIWGCounter ).set( "stabilization_parameters", "SPDirichletNitscheU,DirichletNitsche" );
        tParameterList( 3 )( tIWGCounter ).set( "mesh_set_names", "iside_b0_160_b1_32,iside_b0_160_b1_224,iside_b0_160_b1_168,iside_b0_160_b1_164,iside_b0_160_b1_162,iside_b0_160_b1_161" );
        tIWGCounter++;

        // create parameter list for IWG 6
        tParameterList( 3 ).push_back( prm::create_IWG_parameter_list() );
        tParameterList( 3 )( tIWGCounter ).set( "IWG_name", "IWGZeroPressure" );
        tParameterList( 3 )( tIWGCounter ).set( "IWG_type", static_cast< uint >( fem::IWG_Type::INCOMPRESSIBLE_NS_PRESSURE_DIRICHLET_SYMMETRIC_NITSCHE ) );
        tParameterList( 3 )( tIWGCounter ).set( "dof_residual", "P" );
        tParameterList( 3 )( tIWGCounter ).set( "leader_dof_dependencies", "VX,VY;P;TEMP" );
        tParameterList( 3 )( tIWGCounter ).set( "leader_properties", "PropDirichletZeroU,Dirichlet" );
        tParameterList( 3 )( tIWGCounter ).set( "leader_constitutive_models", "CMFluid,IncompressibleFluid" );
        tParameterList( 3 )( tIWGCounter ).set( "mesh_set_names", "iside_b0_160_b1_32,iside_b0_160_b1_224,iside_b0_160_b1_168,iside_b0_160_b1_164,iside_b0_160_b1_162,iside_b0_160_b1_161" );
        tIWGCounter++;

        // create parameter list for IWG 5
        tParameterList( 3 ).push_back( prm::create_IWG_parameter_list() );
        tParameterList( 3 )( tIWGCounter ).set( "IWG_name", "IWGZeroVelocity" );
        tParameterList( 3 )( tIWGCounter ).set( "IWG_type", static_cast< uint >( fem::IWG_Type::INCOMPRESSIBLE_NS_VELOCITY_DIRICHLET_SYMMETRIC_NITSCHE ) );
        tParameterList( 3 )( tIWGCounter ).set( "dof_residual", "VX,VY" );
        tParameterList( 3 )( tIWGCounter ).set( "leader_dof_dependencies", "VX,VY;P;TEMP" );
        tParameterList( 3 )( tIWGCounter ).set( "leader_properties", "PropDirichletZeroU,Dirichlet" );
        tParameterList( 3 )( tIWGCounter ).set( "leader_constitutive_models", "CMFluid,IncompressibleFluid" );
        tParameterList( 3 )( tIWGCounter ).set( "stabilization_parameters", "SPDirichletNitscheU,DirichletNitsche" );
        tParameterList( 3 )( tIWGCounter ).set( "mesh_set_names", "iside_b0_160_b1_32,iside_b0_160_b1_224,iside_b0_160_b1_168,iside_b0_160_b1_164,iside_b0_160_b1_162,iside_b0_160_b1_161" );
        tIWGCounter++;

        // create parameter list for IWG 6
        tParameterList( 3 ).push_back( prm::create_IWG_parameter_list() );
        tParameterList( 3 )( tIWGCounter ).set( "IWG_name", "IWGZeroPressure" );
        tParameterList( 3 )( tIWGCounter ).set( "IWG_type", static_cast< uint >( fem::IWG_Type::INCOMPRESSIBLE_NS_PRESSURE_DIRICHLET_SYMMETRIC_NITSCHE ) );
        tParameterList( 3 )( tIWGCounter ).set( "dof_residual", "P" );
        tParameterList( 3 )( tIWGCounter ).set( "leader_dof_dependencies", "VX,VY;P;TEMP" );
        tParameterList( 3 )( tIWGCounter ).set( "leader_properties", "PropDirichletZeroU,Dirichlet" );
        tParameterList( 3 )( tIWGCounter ).set( "leader_constitutive_models", "CMFluid,IncompressibleFluid" );
        tParameterList( 3 )( tIWGCounter ).set( "mesh_set_names", "iside_b0_160_b1_32,iside_b0_160_b1_224,iside_b0_160_b1_168,iside_b0_160_b1_164,iside_b0_160_b1_162,iside_b0_160_b1_161" );
        tIWGCounter++;

        tParameterList( 3 ).push_back( prm::create_IWG_parameter_list() );
        tParameterList( 3 )( tIWGCounter ).set( "IWG_name", "IWGTimeContinuityVelocity" );
        tParameterList( 3 )( tIWGCounter ).set( "IWG_type", static_cast< uint >( fem::IWG_Type::TIME_CONTINUITY_DOF ) );
        tParameterList( 3 )( tIWGCounter ).set( "dof_residual", "VX,VY" );
        tParameterList( 3 )( tIWGCounter ).set( "leader_dof_dependencies", "VX,VY;P;TEMP" );
        tParameterList( 3 )( tIWGCounter ).set( "leader_properties",
                "PropWeightCurrent,WeightCurrent;"
                "PropWeightPrevious,WeightPrevious;"
                "PropInitialConditionU,InitialCondition" );
        tParameterList( 3 )( tIWGCounter ).set( "mesh_set_names", "HMR_dummy_c_p160,HMR_dummy_n_p160" );
        tParameterList( 3 )( tIWGCounter ).set( "time_continuity", true );
        tIWGCounter++;

        tParameterList( 3 ).push_back( prm::create_IWG_parameter_list() );
        tParameterList( 3 )( tIWGCounter ).set( "IWG_name", "IWGTimeContinuityTemp" );
        tParameterList( 3 )( tIWGCounter ).set( "IWG_type", static_cast< uint >( fem::IWG_Type::TIME_CONTINUITY_DOF ) );
        tParameterList( 3 )( tIWGCounter ).set( "dof_residual", "TEMP" );
        tParameterList( 3 )( tIWGCounter ).set( "leader_dof_dependencies", "VX,VY;P;TEMP" );
        tParameterList( 3 )( tIWGCounter ).set( "leader_properties",
                "PropWeightCurrent,WeightCurrent;"
                "PropWeightPrevious,WeightPrevious;"
                "PropInitialConditionTEMP,InitialCondition" );
        tParameterList( 3 )( tIWGCounter ).set( "mesh_set_names", "HMR_dummy_c_p160,HMR_dummy_n_p160" );
        tParameterList( 3 )( tIWGCounter ).set( "time_continuity", true );
        tIWGCounter++;

        if ( isGhost )
        {
            // create parameter list for IWG 7
            tParameterList( 3 ).push_back( prm::create_IWG_parameter_list() );
            tParameterList( 3 )( tIWGCounter ).set( "IWG_name", "IWGGPViscous" );
            tParameterList( 3 )( tIWGCounter ).set( "IWG_type", static_cast< uint >( fem::IWG_Type::GHOST_NORMAL_FIELD ) );
            tParameterList( 3 )( tIWGCounter ).set( "dof_residual", "VX,VY" );
            tParameterList( 3 )( tIWGCounter ).set( "leader_dof_dependencies", "VX,VY;P;TEMP" );
            tParameterList( 3 )( tIWGCounter ).set( "follower_dof_dependencies", "VX,VY;P;TEMP" );
            tParameterList( 3 )( tIWGCounter ).set( "stabilization_parameters", "SPGPViscosity,GhostSP" );
            tParameterList( 3 )( tIWGCounter ).set( "mesh_set_names", "ghost_p160" );
            tIWGCounter++;

            // create parameter list for IWG 8
            tParameterList( 3 ).push_back( prm::create_IWG_parameter_list() );
            tParameterList( 3 )( tIWGCounter ).set( "IWG_name", "IWGGPConvective" );
            tParameterList( 3 )( tIWGCounter ).set( "IWG_type", static_cast< uint >( fem::IWG_Type::GHOST_NORMAL_FIELD ) );
            tParameterList( 3 )( tIWGCounter ).set( "dof_residual", "VX,VY" );
            tParameterList( 3 )( tIWGCounter ).set( "leader_dof_dependencies", "VX,VY;P;TEMP" );
            tParameterList( 3 )( tIWGCounter ).set( "follower_dof_dependencies", "VX,VY;P;TEMP" );
            tParameterList( 3 )( tIWGCounter ).set( "stabilization_parameters", "SPGPVelocity,GhostSP" );
            tParameterList( 3 )( tIWGCounter ).set( "mesh_set_names", "ghost_p160" );
            tIWGCounter++;

            // create parameter list for IWG 9
            tParameterList( 3 ).push_back( prm::create_IWG_parameter_list() );
            tParameterList( 3 )( tIWGCounter ).set( "IWG_name", "IWGGPPressure" );
            tParameterList( 3 )( tIWGCounter ).set( "IWG_type", static_cast< uint >( fem::IWG_Type::GHOST_NORMAL_FIELD ) );
            tParameterList( 3 )( tIWGCounter ).set( "dof_residual", "P" );
            tParameterList( 3 )( tIWGCounter ).set( "leader_dof_dependencies", "VX,VY;P;TEMP" );
            tParameterList( 3 )( tIWGCounter ).set( "follower_dof_dependencies", "VX,VY;P;TEMP" );
            tParameterList( 3 )( tIWGCounter ).set( "stabilization_parameters", "SPGPPressure,GhostSP" );
            tParameterList( 3 )( tIWGCounter ).set( "mesh_set_names", "ghost_p160" );
            tIWGCounter++;

            // create parameter list for IWG 16
            tParameterList( 3 ).push_back( prm::create_IWG_parameter_list() );
            tParameterList( 3 )( tIWGCounter ).set( "IWG_name", "IWGGPTemp" );
            tParameterList( 3 )( tIWGCounter ).set( "IWG_type", static_cast< uint >( fem::IWG_Type::GHOST_NORMAL_FIELD ) );
            tParameterList( 3 )( tIWGCounter ).set( "dof_residual", "TEMP" );
            tParameterList( 3 )( tIWGCounter ).set( "leader_dof_dependencies", "VX,VY;P;TEMP" );
            tParameterList( 3 )( tIWGCounter ).set( "follower_dof_dependencies", "VX,VY;P;TEMP" );
            tParameterList( 3 )( tIWGCounter ).set( "stabilization_parameters", "SPGPTemp,GhostSP" );
            tParameterList( 3 )( tIWGCounter ).set( "mesh_set_names", "ghost_p160" );
            tIWGCounter++;
        }

        //------------------------------------------------------------------------------
        // fill the IQI part of the parameter list

        // init IQI counter
        uint tIQICounter = 0;

        // create parameter list for IQI 1
        tParameterList( 4 ).push_back( prm::create_IQI_parameter_list() );
        tParameterList( 4 )( tIQICounter ).set( "IQI_name", "IQIBulkVX" );
        tParameterList( 4 )( tIQICounter ).set( "IQI_type", static_cast< uint >( fem::IQI_Type::DOF ) );
        tParameterList( 4 )( tIQICounter ).set( "dof_quantity", "VX,VY" );
        tParameterList( 4 )( tIQICounter ).set( "leader_dof_dependencies", "VX,VY" );
        tParameterList( 4 )( tIQICounter ).set( "vectorial_field_index", 0 );
        tParameterList( 4 )( tIQICounter ).set( "mesh_set_names", "HMR_dummy_n_p160,HMR_dummy_c_p160" );
        tIQICounter++;

        // create parameter list for IQI 2
        tParameterList( 4 ).push_back( prm::create_IQI_parameter_list() );
        tParameterList( 4 )( tIQICounter ).set( "IQI_name", "IQIBulkVY" );
        tParameterList( 4 )( tIQICounter ).set( "IQI_type", static_cast< uint >( fem::IQI_Type::DOF ) );
        tParameterList( 4 )( tIQICounter ).set( "dof_quantity", "VX,VY" );
        tParameterList( 4 )( tIQICounter ).set( "leader_dof_dependencies", "VX,VY" );
        tParameterList( 4 )( tIQICounter ).set( "vectorial_field_index", 1 );
        tParameterList( 4 )( tIQICounter ).set( "mesh_set_names", "HMR_dummy_n_p160,HMR_dummy_c_p160" );
        tIQICounter++;

        // create parameter list for IQI 3
        tParameterList( 4 ).push_back( prm::create_IQI_parameter_list() );
        tParameterList( 4 )( tIQICounter ).set( "IQI_name", "IQIBulkP" );
        tParameterList( 4 )( tIQICounter ).set( "IQI_type", static_cast< uint >( fem::IQI_Type::DOF ) );
        tParameterList( 4 )( tIQICounter ).set( "dof_quantity", "P" );
        tParameterList( 4 )( tIQICounter ).set( "leader_dof_dependencies", "P" );
        tParameterList( 4 )( tIQICounter ).set( "vectorial_field_index", 0 );
        tParameterList( 4 )( tIQICounter ).set( "mesh_set_names", "HMR_dummy_n_p160,HMR_dummy_c_p160" );
        tIQICounter++;

        // create parameter list for IQI 3
        tParameterList( 4 ).push_back( prm::create_IQI_parameter_list() );
        tParameterList( 4 )( tIQICounter ).set( "IQI_name", "IQIBulkTEMP" );
        tParameterList( 4 )( tIQICounter ).set( "IQI_type", static_cast< uint >( fem::IQI_Type::DOF ) );
        tParameterList( 4 )( tIQICounter ).set( "dof_quantity", "TEMP" );
        tParameterList( 4 )( tIQICounter ).set( "leader_dof_dependencies", "TEMP" );
        tParameterList( 4 )( tIQICounter ).set( "vectorial_field_index", 0 );
        tParameterList( 4 )( tIQICounter ).set( "mesh_set_names", "HMR_dummy_n_p160,HMR_dummy_c_p160" );
        tIQICounter++;

        //------------------------------------------------------------------------------
        // fill the computation part of the parameter list
        tParameterList( 5 ).resize( 1 );
        tParameterList( 5 )( 0 ) = prm::create_computation_parameter_list();
    }

    void
    SOLParameterList( moris::Cell< moris::Cell< ParameterList > >& tParameterlist )
    {
        tParameterlist.resize( 8 );
        for ( uint Ik = 0; Ik < 8; Ik++ )
        {
            tParameterlist( Ik ).resize( 1 );
        }

        tParameterlist( 0 )( 0 ) = moris::prm::create_linear_algorithm_parameter_list( sol::SolverType::BELOS_IMPL );
        tParameterlist( 0 )( 0 ).set( "ifpack_prec_type", "ILU" );

        tParameterlist( 1 )( 0 ) = moris::prm::create_linear_solver_parameter_list();

        tParameterlist( 2 ).resize( 2 );
        tParameterlist( 2 )( 0 ) = moris::prm::create_nonlinear_algorithm_parameter_list();    // nonlinear algorithm index 0
        tParameterlist( 2 )( 0 ).set( "NLA_Solver_Implementation", static_cast< uint >( moris::NLA::NonlinearSolverType::NEWTON_SOLVER ) );
        tParameterlist( 2 )( 0 ).set( "NLA_rel_res_norm_drop", 1e-04 );
        tParameterlist( 2 )( 0 ).set( "NLA_relaxation_parameter", 1.0 );
        tParameterlist( 2 )( 0 ).set( "NLA_max_iter", 10 );

        tParameterlist( 2 )( 1 ) = moris::prm::create_nonlinear_algorithm_parameter_list();    // nonlinear algorithm index 1
        tParameterlist( 2 )( 1 ).set( "NLA_Solver_Implementation", static_cast< uint >( moris::NLA::NonlinearSolverType::NLBGS_SOLVER ) );
        tParameterlist( 2 )( 1 ).set( "NLA_rel_res_norm_drop", 1.0 );
        tParameterlist( 2 )( 1 ).set( "NLA_max_iter", 1 );

        tParameterlist( 3 ).resize( 3 );
        tParameterlist( 3 )( 0 ) = moris::prm::create_nonlinear_solver_parameter_list();    // nonlinear solver index 0
        tParameterlist( 3 )( 0 ).set( "NLA_Nonlinear_solver_algorithms", "0" );             // set nonlinear algorithm with index 0
        tParameterlist( 3 )( 0 ).set( "NLA_Solver_Implementation", static_cast< uint >( moris::NLA::NonlinearSolverType::NEWTON_SOLVER ) );
        tParameterlist( 3 )( 0 ).set( "NLA_DofTypes", "VX,VY,P" );

        tParameterlist( 3 )( 1 ) = moris::prm::create_nonlinear_solver_parameter_list();    // nonlinear solver index 1
        tParameterlist( 3 )( 1 ).set( "NLA_Nonlinear_solver_algorithms", "0" );             // set nonlinear algorithm with index 0
        tParameterlist( 3 )( 1 ).set( "NLA_Solver_Implementation", static_cast< uint >( moris::NLA::NonlinearSolverType::NEWTON_SOLVER ) );
        tParameterlist( 3 )( 1 ).set( "NLA_DofTypes", "TEMP" );

        tParameterlist( 3 )( 2 ) = moris::prm::create_nonlinear_solver_parameter_list();    // nonlinear solver index 2
        tParameterlist( 3 )( 2 ).set( "NLA_Nonlinear_solver_algorithms", "1" );             // set nonlinear algorithm with index 1.
        tParameterlist( 3 )( 2 ).set( "NLA_Solver_Implementation", static_cast< uint >( moris::NLA::NonlinearSolverType::NLBGS_SOLVER ) );
        tParameterlist( 3 )( 2 ).set( "NLA_Sub_Nonlinear_Solver", "0,1" );                  // set sub nonlinear solvers with index 0 and 1
        tParameterlist( 3 )( 2 ).set( "NLA_DofTypes", "VX,VY,P;TEMP" );

        tParameterlist( 4 )( 0 ) = moris::prm::create_time_solver_algorithm_parameter_list();
        tParameterlist( 4 )( 0 ).set( "TSA_Nonlinear_solver", 2 );    // set nonlinear solver with index 2
        tParameterlist( 4 )( 0 ).set( "TSA_Num_Time_Steps", sNumStep );
        tParameterlist( 4 )( 0 ).set( "TSA_Time_Frame", sMaxTime );

        tParameterlist( 5 )( 0 ) = moris::prm::create_time_solver_parameter_list();
        tParameterlist( 5 )( 0 ).set( "TSA_DofTypes", "VX,VY;P;TEMP" );
        tParameterlist( 5 )( 0 ).set( "TSA_Initialize_Sol_Vec", "VX,1.5;VY,0.0;P,0.0;TEMP,0.0" );
        tParameterlist( 5 )( 0 ).set( "TSA_Output_Indices", "0" );
        tParameterlist( 5 )( 0 ).set( "TSA_Output_Criteria", "Output_Criterion" );

        tParameterlist( 6 )( 0 ) = moris::prm::create_solver_warehouse_parameterlist();

        tParameterlist( 7 )( 0 ) = moris::prm::create_preconditioner_parameter_list( sol::PreconditionerType::NONE );
    }

    void
    MSIParameterList( moris::Cell< moris::Cell< ParameterList > >& tParameterlist )
    {
        tParameterlist.resize( 1 );
        tParameterlist( 0 ).resize( 1 );

        tParameterlist( 0 )( 0 ) = prm::create_msi_parameter_list();
    }

    void
    VISParameterList( moris::Cell< moris::Cell< ParameterList > >& tParameterlist )
    {
        tParameterlist.resize( 1 );
        tParameterlist( 0 ).resize( 1 );

        tParameterlist( 0 )( 0 ) = prm::create_vis_parameter_list();
        tParameterlist( 0 )( 0 ).set( "File_Name", std::pair< std::string, std::string >( "./", "Channel_with_Four_Cylinders_Transient.exo" ) );
        tParameterlist( 0 )( 0 ).set( "Mesh_Type", static_cast< uint >( vis::VIS_Mesh_Type::STANDARD ) );
        tParameterlist( 0 )( 0 ).set( "Set_Names", "HMR_dummy_n_p160,HMR_dummy_c_p160" );
        tParameterlist( 0 )( 0 ).set( "Field_Names", "VX,VY,P,TEMP" );
        tParameterlist( 0 )( 0 ).set( "Field_Type", "NODAL,NODAL,NODAL,NODAL" );
        tParameterlist( 0 )( 0 ).set( "IQI_Names", "IQIBulkVX,IQIBulkVY,IQIBulkP,IQIBulkTEMP" );
        tParameterlist( 0 )( 0 ).set( "Save_Frequency", 1 );
    }

    void
    MORISGENERALParameterList( moris::Cell< moris::Cell< ParameterList > >& tParameterlist )
    {
    }

    //------------------------------------------------------------------------------
}    // namespace moris

//------------------------------------------------------------------------------
#ifdef __cplusplus
}
#endif<|MERGE_RESOLUTION|>--- conflicted
+++ resolved
@@ -98,128 +98,72 @@
         return true;
     }
 
-<<<<<<< HEAD
     moris::real Func_Bottom_Plane(
-            const moris::Matrix< DDRMat >     & aCoordinates,
-            const moris::Cell< real > & aGeometryParameters )
-=======
-    moris::real
-    Func_Bottom_Plane(
-            const moris::Matrix< DDRMat >&     aCoordinates,
-            const moris::Cell< moris::real* >& aGeometryParameters )
->>>>>>> afdbe25b
+            const moris::Matrix< DDRMat >& aCoordinates,
+            const moris::Cell< real >&     aGeometryParameters )
     {
         moris::real tValue = aCoordinates( 1 ) - tPlaneBottom;
 
         return std::abs( tValue ) < tMinLSvalue ? tMinLSvalue : tValue;
     }
 
-<<<<<<< HEAD
     moris::real Func_Top_Plane(
-            const moris::Matrix< DDRMat >     & aCoordinates,
-            const moris::Cell< real > & aGeometryParameters )
-=======
-    moris::real
-    Func_Top_Plane(
-            const moris::Matrix< DDRMat >&     aCoordinates,
-            const moris::Cell< moris::real* >& aGeometryParameters )
->>>>>>> afdbe25b
+            const moris::Matrix< DDRMat >& aCoordinates,
+            const moris::Cell< real >&     aGeometryParameters )
     {
         moris::real tValue = aCoordinates( 1 ) - tPlaneTop;
 
         return std::abs( tValue ) < tMinLSvalue ? tMinLSvalue : tValue;
     }
 
-<<<<<<< HEAD
     moris::real Func_Left_Plane(
-            const moris::Matrix< DDRMat >     & aCoordinates,
-            const moris::Cell< real > & aGeometryParameters )
-=======
-    moris::real
-    Func_Left_Plane(
-            const moris::Matrix< DDRMat >&     aCoordinates,
-            const moris::Cell< moris::real* >& aGeometryParameters )
->>>>>>> afdbe25b
+            const moris::Matrix< DDRMat >& aCoordinates,
+            const moris::Cell< real >&     aGeometryParameters )
     {
         moris::real tValue = aCoordinates( 0 ) - tPlaneLeft;
 
         return std::abs( tValue ) < tMinLSvalue ? tMinLSvalue : tValue;
     }
 
-<<<<<<< HEAD
     moris::real Func_Right_Plane(
-            const moris::Matrix< DDRMat >     & aCoordinates,
-            const moris::Cell< real > & aGeometryParameters )
-=======
-    moris::real
-    Func_Right_Plane(
-            const moris::Matrix< DDRMat >&     aCoordinates,
-            const moris::Cell< moris::real* >& aGeometryParameters )
->>>>>>> afdbe25b
+            const moris::Matrix< DDRMat >& aCoordinates,
+            const moris::Cell< real >&     aGeometryParameters )
     {
         moris::real tValue = aCoordinates( 0 ) - tPlaneRight;
 
         return std::abs( tValue ) < tMinLSvalue ? tMinLSvalue : tValue;
     }
 
-<<<<<<< HEAD
     moris::real Func_Cylinder(
-            const moris::Matrix< DDRMat >     & aCoordinates,
-            const moris::Cell< real > & aGeometryParameters )
-=======
-    moris::real
-    Func_Cylinder(
-            const moris::Matrix< DDRMat >&     aCoordinates,
-            const moris::Cell< moris::real* >& aGeometryParameters )
->>>>>>> afdbe25b
+            const moris::Matrix< DDRMat >& aCoordinates,
+            const moris::Cell< real >&     aGeometryParameters )
     {
         moris::real tValue = tCylinderRadius - std::pow( std::pow( aCoordinates( 0 ) - 0.4, 2.0 ) + std::pow( aCoordinates( 1 ) - ( 0.2 - tCylinderOffset ), 2.0 ), 0.5 );
 
         return std::abs( tValue ) < tMinLSvalue ? tMinLSvalue : tValue;
     }
 
-<<<<<<< HEAD
     moris::real Func_Cylinder2(
-            const moris::Matrix< DDRMat >     & aCoordinates,
-            const moris::Cell< real > & aGeometryParameters )
-=======
-    moris::real
-    Func_Cylinder2(
-            const moris::Matrix< DDRMat >&     aCoordinates,
-            const moris::Cell< moris::real* >& aGeometryParameters )
->>>>>>> afdbe25b
+            const moris::Matrix< DDRMat >& aCoordinates,
+            const moris::Cell< real >&     aGeometryParameters )
     {
         moris::real tValue = tCylinderRadius - std::pow( std::pow( aCoordinates( 0 ) - 0.8, 2.0 ) + std::pow( aCoordinates( 1 ) - ( 0.2 + tCylinderOffset ), 2.0 ), 0.5 );
 
         return std::abs( tValue ) < tMinLSvalue ? tMinLSvalue : tValue;
     }
 
-<<<<<<< HEAD
     moris::real Func_Cylinder3(
-            const moris::Matrix< DDRMat >     & aCoordinates,
-            const moris::Cell< real > & aGeometryParameters )
-=======
-    moris::real
-    Func_Cylinder3(
-            const moris::Matrix< DDRMat >&     aCoordinates,
-            const moris::Cell< moris::real* >& aGeometryParameters )
->>>>>>> afdbe25b
+            const moris::Matrix< DDRMat >& aCoordinates,
+            const moris::Cell< real >&     aGeometryParameters )
     {
         moris::real tValue = tCylinderRadius - std::pow( std::pow( aCoordinates( 0 ) - 1.2, 2.0 ) + std::pow( aCoordinates( 1 ) - ( 0.2 - tCylinderOffset ), 2.0 ), 0.5 );
 
         return std::abs( tValue ) < tMinLSvalue ? tMinLSvalue : tValue;
     }
 
-<<<<<<< HEAD
     moris::real Func_Cylinder4(
-            const moris::Matrix< DDRMat >     & aCoordinates,
-            const moris::Cell< real > & aGeometryParameters )
-=======
-    moris::real
-    Func_Cylinder4(
-            const moris::Matrix< DDRMat >&     aCoordinates,
-            const moris::Cell< moris::real* >& aGeometryParameters )
->>>>>>> afdbe25b
+            const moris::Matrix< DDRMat >& aCoordinates,
+            const moris::Cell< real >&     aGeometryParameters )
     {
         moris::real tValue = tCylinderRadius - std::pow( std::pow( aCoordinates( 0 ) - 1.6, 2.0 ) + std::pow( aCoordinates( 1 ) - ( 0.2 + tCylinderOffset ), 2.0 ), 0.5 );
 
@@ -828,7 +772,7 @@
         tParameterlist( 3 )( 2 ) = moris::prm::create_nonlinear_solver_parameter_list();    // nonlinear solver index 2
         tParameterlist( 3 )( 2 ).set( "NLA_Nonlinear_solver_algorithms", "1" );             // set nonlinear algorithm with index 1.
         tParameterlist( 3 )( 2 ).set( "NLA_Solver_Implementation", static_cast< uint >( moris::NLA::NonlinearSolverType::NLBGS_SOLVER ) );
-        tParameterlist( 3 )( 2 ).set( "NLA_Sub_Nonlinear_Solver", "0,1" );                  // set sub nonlinear solvers with index 0 and 1
+        tParameterlist( 3 )( 2 ).set( "NLA_Sub_Nonlinear_Solver", "0,1" );    // set sub nonlinear solvers with index 0 and 1
         tParameterlist( 3 )( 2 ).set( "NLA_DofTypes", "VX,VY,P;TEMP" );
 
         tParameterlist( 4 )( 0 ) = moris::prm::create_time_solver_algorithm_parameter_list();
