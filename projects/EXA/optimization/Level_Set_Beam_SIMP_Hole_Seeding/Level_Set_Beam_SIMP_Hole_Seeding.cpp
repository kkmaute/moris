--- conflicted
+++ resolved
@@ -537,25 +537,6 @@
     void
     OPTParameterList( Module_Parameter_Lists& aParameterLists )
     {
-<<<<<<< HEAD
-        tParameterlist.resize( 3 );
-        tParameterlist( 0 ).resize( 1 );
-        tParameterlist( 1 ).resize( 0 );
-        tParameterlist( 2 ).resize( 1 );
-
-        tParameterlist( 0 )( 0 ) = moris::prm::create_opt_problem_parameter_list();
-        tParameterlist( 0 )( 0 ).set( "is_optimization_problem", tIsOpt );
-        tParameterlist( 0 )( 0 ).set( "problem", "user_defined" );
-        tParameterlist( 0 )( 0 ).set( "library", tLibraryName );
-        tParameterlist( 0 )( 0 ).set( "restart_file", "ADV_Alg_0_Iter_15.hdf5" );
-        tParameterlist( 0 )( 0 ).set( "reinitialize_interface_iter", 10000 );
-
-        tParameterlist( 2 )( 0 ) = moris::prm::create_gcmma_parameter_list();
-        tParameterlist( 2 )( 0 ).set( "step_size", tMMAStepSize );
-        tParameterlist( 2 )( 0 ).set( "penalty", tMMAPenalty );
-        tParameterlist( 2 )( 0 ).set( "max_its", tMMAMaxIter );    // Maximum number of iterations
-        tParameterlist( 2 )( 0 ).set( "restart_index", 15 );
-=======
         aParameterLists.set( "is_optimization_problem", tIsOpt );
         aParameterLists.set( "problem", "user_defined" );
         aParameterLists.set( "library", tLibraryName );
@@ -567,7 +548,6 @@
         aParameterLists.set( "penalty", tMMAPenalty );
         aParameterLists.set( "max_its", tMMAMaxIter );    // Maximum number of iterations
         aParameterLists.set( "restart_index", 0 );
->>>>>>> ac71698f
     }
 
     //--------------------------------------------------------------------------------------------------------------
@@ -1174,44 +1154,6 @@
 
         //------------------------------------------------------------------------------
 
-<<<<<<< HEAD
-        tParameterlist( 3 ).resize( 4 );
-        tParameterlist( 3 )( 0 ) = moris::prm::create_nonlinear_solver_parameter_list();    // nonlinear solver index 0
-        tParameterlist( 3 )( 0 ).set( "NLA_Solver_Implementation", moris::NLA::NonlinearSolverType::NEWTON_SOLVER );
-        tParameterlist( 3 )( 0 ).set( "NLA_Nonlinear_solver_algorithms", "0" );    // set nonlinear algorithm with index 0
-        tParameterlist( 3 )( 0 ).set( "NLA_DofTypes", "THETA" );
-        tParameterlist( 3 )( 0 ).set( "NLA_Secondary_DofTypes", "" );
-
-        tParameterlist( 3 )( 1 ) = moris::prm::create_nonlinear_solver_parameter_list();    // nonlinear solver index 1
-        tParameterlist( 3 )( 1 ).set( "NLA_Solver_Implementation", moris::NLA::NonlinearSolverType::NEWTON_SOLVER );
-        tParameterlist( 3 )( 1 ).set( "NLA_Nonlinear_solver_algorithms", "1" );    // set nonlinear algorithm with index 0
-        tParameterlist( 3 )( 1 ).set( "NLA_DofTypes", "PHID" );
-        tParameterlist( 3 )( 1 ).set( "NLA_Secondary_DofTypes", "" );
-
-        tParameterlist( 3 )( 2 ) = moris::prm::create_nonlinear_solver_parameter_list();
-        tParameterlist( 3 )( 2 ).set( "NLA_Solver_Implementation", moris::NLA::NonlinearSolverType::NEWTON_SOLVER );
-        tParameterlist( 3 )( 2 ).set( "NLA_Nonlinear_solver_algorithms", "3" );    // set nonlinear algorithm with index 0
-        tParameterlist( 3 )( 2 ).set( "NLA_DofTypes", "UX,UY" );
-        tParameterlist( 3 )( 2 ).set( "NLA_Secondary_DofTypes", "" );
-
-        tParameterlist( 3 )( 3 ) = moris::prm::create_nonlinear_solver_parameter_list();    // nonlinear solver index 2
-        tParameterlist( 3 )( 3 ).set( "NLA_Solver_Implementation", moris::NLA::NonlinearSolverType::NLBGS_SOLVER );
-        tParameterlist( 3 )( 3 ).set( "NLA_Nonlinear_solver_algorithms", "2" );    // set nonlinear algorithm with index 1.
-        tParameterlist( 3 )( 3 ).set( "NLA_Sub_Nonlinear_Solver", "0,1,2" );       // set sub nonlinear solvers with index 0 and 1
-        tParameterlist( 3 )( 3 ).set( "NLA_DofTypes", "THETA;PHID;UX,UY" );
-
-        tParameterlist( 4 )( 0 ) = moris::prm::create_time_solver_algorithm_parameter_list();
-        tParameterlist( 4 )( 0 ).set( "TSA_Nonlinear_Solver", 3 );
-
-        tParameterlist( 5 )( 0 ) = moris::prm::create_time_solver_parameter_list();
-        tParameterlist( 5 )( 0 ).set( "TSA_DofTypes", "THETA;PHID;UX,UY" );
-        tParameterlist( 5 )( 0 ).set( "TSA_Output_Indices", "0" );
-        tParameterlist( 5 )( 0 ).set( "TSA_Output_Criteria", "Output_Criterion" );
-
-        tParameterlist( 6 )( 0 ) = moris::prm::create_solver_warehouse_parameterlist();
-
-        tParameterlist( 7 )( 0 ) = moris::prm::create_preconditioner_parameter_list( sol::PreconditionerType::NONE );
-=======
         aParameterLists( SOL::NONLINEAR_SOLVERS ).add_parameter_list();    // nonlinear solver index 0
         aParameterLists.set( "NLA_Solver_Implementation", moris::NLA::NonlinearSolverType::NEWTON_SOLVER );
         aParameterLists.set( "NLA_Nonlinear_solver_algorithms", "0" );    // set nonlinear algorithm with index 0
@@ -1244,10 +1186,7 @@
         aParameterLists.set( "TSA_Output_Indices", "0" );
         aParameterLists.set( "TSA_Output_Criteria", "Output_Criterion" );
 
-        aParameterLists( SOL::SOLVER_WAREHOUSE ).set( "SOL_save_operator_to_matlab", "Mat.dat" );
-
         aParameterLists( SOL::PRECONDITIONERS ).add_parameter_list( sol::PreconditionerType::NONE );
->>>>>>> ac71698f
     }
 
     //--------------------------------------------------------------------------------------------------------------
