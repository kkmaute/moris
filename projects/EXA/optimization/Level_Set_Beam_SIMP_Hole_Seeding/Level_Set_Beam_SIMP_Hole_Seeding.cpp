--- conflicted
+++ resolved
@@ -555,37 +555,6 @@
     void
     HMRParameterList( Module_Parameter_Lists& aParameterLists )
     {
-<<<<<<< HEAD
-        aParameterLists.set( "number_of_elements_per_dimension", "60,20" );
-        aParameterLists.set( "domain_dimensions", "60,20" );
-        aParameterLists.set( "domain_offset", "0.0,0.0" );
-        aParameterLists.set( "domain_sidesets", "1,2,3,4" );
-        aParameterLists.set( "lagrange_output_meshes", "0" );
-
-        aParameterLists.set( "lagrange_orders", "2,1" );
-        aParameterLists.set( "lagrange_pattern", "0,1" );
-
-        aParameterLists.set( "bspline_orders", "1,2" );
-        aParameterLists.set( "bspline_pattern", "0,1" );
-
-        aParameterLists.set( "initial_refinement", "1,0" );
-        aParameterLists.set( "initial_refinement_pattern", "0,1" );
-
-        aParameterLists.set( "lagrange_to_bspline", "0,1;-1" );
-
-        aParameterLists.set( "truncate_bsplines", 1 );
-        aParameterLists.set( "refinement_buffer", 1 );
-        aParameterLists.set( "staircase_buffer", 1 );
-
-        aParameterLists.set( "use_number_aura", 1 );
-
-        aParameterLists.set( "use_multigrid", 0 );
-        aParameterLists.set( "severity_level", 0 );
-
-        // aParameterLists.set( "write_lagrange_output_mesh", "HMRLagrangeMesh.vtk" );
-
-        aParameterLists.set( "use_refine_low_level_elements", false );
-=======
         aParameterLists.set( "number_of_elements_per_dimension", 60, 20 );
         aParameterLists.set( "domain_dimensions", 60.0, 20.0 );
 
@@ -611,7 +580,6 @@
         aParameterLists( HMR::BSPLINE_MESHES ).add_parameter_list();
         aParameterLists.set( "orders", 2 );
         aParameterLists.set( "pattern_index", 1 );
->>>>>>> f5361e1f
     }
 
     //--------------------------------------------------------------------------------------------------------------
@@ -621,11 +589,6 @@
     {
         aParameterLists.set( "decompose", true );
         aParameterLists.set( "decomposition_type", "conformal" );
-<<<<<<< HEAD
-        aParameterLists.set( "enrich", true );
-        aParameterLists.set( "basis_rank", "bspline" );
-=======
->>>>>>> f5361e1f
         aParameterLists.set( "enrich_mesh_indices", "0,1" );
         aParameterLists.set( "ghost_stab", tUseGhost );
         aParameterLists.set( "multigrid", false );
@@ -673,11 +636,7 @@
         // aParameterLists.set("discretization_mesh_index",   -1);
         // aParameterLists.set("discretization_lower_bound", 0.001);
         // aParameterLists.set("discretization_upper_bound", 1.0);
-<<<<<<< HEAD
-        aParameterLists.set( "pdv_mesh_set_names", tTotalDomainAGhost );
-=======
         aParameterLists.set( "pdv_mesh_set_names", "HMR_dummy_n_p0", "HMR_dummy_c_p0", "HMR_dummy_n_p1", "HMR_dummy_c_p1", "ghost_p1" );
->>>>>>> f5361e1f
         tParamCounter++;
 
         aParameterLists( GEN::PROPERTIES ).add_parameter_list( gen::Field_Type::SCALED_FIELD );
@@ -685,11 +644,7 @@
         aParameterLists.set( "dependencies", "Level_Set_Field" );
         aParameterLists.set( "scaling_factor", 1.0 );
         aParameterLists.set( "pdv_type", "DENSITY" );
-<<<<<<< HEAD
-        aParameterLists.set( "pdv_mesh_set_names", tTotalDomainAGhost );
-=======
         aParameterLists.set( "pdv_mesh_set_names", "HMR_dummy_n_p0", "HMR_dummy_c_p0", "HMR_dummy_n_p1", "HMR_dummy_c_p1", "ghost_p1" );
->>>>>>> f5361e1f
         tParamCounter++;
     }
 
