/*
 * Copyright (c) 2022 University of Colorado
 * Licensed under the MIT license. See LICENSE.txt file in the MORIS root for details.
 *
 *------------------------------------------------------------------------------------
 *
 * Level_Set_Beam_SIMP_Hole_Seeding.cpp
 *
 */

#include <string>
#include <iostream>
#include <sstream>
#include "moris_typedefs.hpp"
#include "cl_Matrix.hpp"
#include "linalg_typedefs.hpp"
#include "cl_FEM_Field_Interpolator_Manager.hpp"
#include "cl_MSI_Equation_Object.hpp"
#include "cl_TSA_Time_Solver.hpp"
#include "cl_DLA_Solver_Interface.hpp"
#include "cl_DLA_Linear_Solver_Aztec.hpp"
#include "parameters.hpp"
#include "fn_PRM_MORIS_GENERAL_Parameters.hpp"
#include "cl_HMR_Element.hpp"
#include "fn_equal_to.hpp"
#include "fn_stringify_matrix.hpp"

#include "AztecOO.h"
#include "BelosConfigDefs.hpp"
#include "BelosLinearProblem.hpp"
#include "BelosEpetraAdapter.hpp"
#include "BelosBlockGmresSolMgr.hpp"

#ifdef __cplusplus
extern "C" {
#endif

//------------------------------------------------------------------------------

namespace moris
{
    std::string
    moris_to_string( real tValue )
    {
        std::ostringstream streamObj;

        // Set precision
        streamObj << std::scientific;
        streamObj << std::setprecision( 15 );

        // Add value to stream
        streamObj << tValue;

        // Get string from output string stream
        return streamObj.str();
    }

    std::string tName = "Level_Set_Beam_SIMP_Hole_Seeding";

    std::string tLibraryName   = tName + ".so";
    std::string tGENOutputFile = "GEN_" + tName + ".exo";

    std::string tOutputFileName = tName + ".exo";

    bool tIs3D             = false;
    bool tIsOpt            = true;
    bool tUseGhost         = true;
    bool tUseAbsoluteValue = true;

    bool tUseDensityShift = true;

    static real tDensityShift          = 0.0;
    uint        tDensityShiftStart     = 20;
    uint        tDensityShiftIntervall = 100;

    static uint tItarationCounter = 0;

    //-------------------------------
    // Opt constant_parameters

    real tMMAPenalty  = 5.0;
    real tMMAStepSize = 0.021;
    int  tMMAMaxIter  = 20;

    real tInitialStrainEnergy = 1437.01;
    real tMaxMass             = 400;

    real tPerimeterPenalty = 0.02;
    real tInitialPerimeter = 60.0;

    real tRegularizationPenalty = 0.02;    // 0.02
    real tInitialRegularization = 60;

    //-------------------------------

    real phi_sh = 0.5;
    real phi_rt = 3.0;

    int tDispOrder = 1;

    real tBsplineLimitTop    = 1.0;
    real tBsplineLimitBottom = 0.0;

    real tElementEdgeLength = 1.0;

    real tInitialDensity = 0.0001;

    moris::real tBSplineLimit = 1.0;
    moris::real tPhiBandwidth = 3.0 * tElementEdgeLength;
    moris::real tPhiGradient  = tBSplineLimit * std::log( 199.0 ) / ( 2.0 * tPhiBandwidth );
    moris::real tPhiGamma     = 2.0 * std::log( 10.0 ) / std::pow( 2.0 / ( std::exp( -2.0 * tPhiBandwidth * tPhiGradient / tBSplineLimit ) + 1.0 ) - 1.0, 2.0 );

    /* ------------------------------------------------------------------------ */
    // material parameters

    // conductivity
    std::string tConductivity = "100.0";

    // capacity
    std::string tCapacityTheta = "0.001";
    std::string tCapacityPhi   = "0.0";

    // density
    std::string tDensityTheta = "1.0";
    std::string tDensityPhi   = "0.0";

    // prescribed theta on interface
    std::string tPrescTheta = "1.0";

    // prescribed phi on interface
    std::string tPrescPhi = "0.0";

    //------------------------------------------------------------------------------

    // Constant function for properties
    void
    Func_Const(
            moris::Matrix< moris::DDRMat >&           aPropMatrix,
            Vector< moris::Matrix< moris::DDRMat > >& aParameters,
            moris::fem::Field_Interpolator_Manager*   aFIManager )
    {
        aPropMatrix = aParameters( 0 );
    }
    //-------------------------------
    std::string tBulkSets = "HMR_dummy_n_p1,HMR_dummy_c_p1";
    std::string tVoidSets = "HMR_dummy_n_p0,HMR_dummy_c_p0";

    std::string tDirichletSets = "SideSet_4_n_p1,SideSet_4_n_p1";
    std::string tLoadSets      = "SideSet_2_n_p1,SideSet_2_n_p1";

    std::string tInterfaceVoidSets = "iside_b0_1_b1_0";

    std::string tVoidInterfaceSets = "iside_b0_0_b1_1";

    std::string tInteriorGhost = "ghost_p1";

    std::string tTotalDomain = tBulkSets + "," + tVoidSets;

    std::string tTotalDomainAGhost = tUseGhost ? tTotalDomain + "," + tInteriorGhost : tTotalDomain;

    void
    Func_Neumann_U(
            moris::Matrix< moris::DDRMat >&           aPropMatrix,
            Vector< moris::Matrix< moris::DDRMat > >& aParameters,
            moris::fem::Field_Interpolator_Manager*   aFIManager )
    {
        if ( aFIManager->get_IG_geometry_interpolator()->valx()( 1 ) < 0.2 )
        {
            if ( tIs3D )
            {
                aPropMatrix = { { 0.0 }, { aParameters( 0 )( 0 ) }, { 0.0 } };
            }
            else
            {
                aPropMatrix = { { 0.0 }, { aParameters( 0 )( 0 ) } };
            }
        }
        else
        {
            if ( tIs3D )
            {
                aPropMatrix = { { 0.0 }, { 0.0 }, { 0.0 } };
            }
            else
            {
                aPropMatrix = { { 0.0 }, { 0.0 } };
            }
        }
    }

    real
    Const_Geometry(
            const Matrix< DDRMat >& aCoordinates,
            const Vector< real >&   aGeometryParameters )
    {
        return 0.8;
    }

    //------------------------------------------------------------------------------
    void
    compute_density_shift()
    {
        if ( tUseDensityShift )
        {
            if ( tItarationCounter >= tDensityShiftStart && tItarationCounter < ( tDensityShiftStart + tDensityShiftIntervall ) )
            {
                real tPow     = std::pow( ( ( (real)tItarationCounter - (real)tDensityShiftStart ) / ( (real)tDensityShiftIntervall ) ), 2.0 );
                tDensityShift = tInitialDensity + ( 1 - tInitialDensity ) * tPow;
            }
            else if ( tItarationCounter < tDensityShiftStart )
            {
                tDensityShift = 0.0;
            }
            else
            {
                tDensityShift = 1.0;
            }
        }
    }

    //------------------------------------------------------------------------------
    void
    tYoungsFunc(
            moris::Matrix< moris::DDRMat >&           aPropMatrix,
            Vector< moris::Matrix< moris::DDRMat > >& aParameters,
            moris::fem::Field_Interpolator_Manager*   aFIManager )
    {
        const moris::Matrix< moris::DDRMat >& tHCT  = aParameters( 0 );
        moris::real                           tBeta = aParameters( 0 )( 1 );

        real tLevelSet = aFIManager->get_field_interpolators_for_type( gen::PDV_Type::LS1 )->val()( 0 );

        real tDensity = ( tLevelSet - phi_sh ) / ( 1 - phi_sh );

        if ( tDensity < 0 ) { tDensity = 0.0001; }
        if ( tDensity > 1 ) { tDensity = 1; }

        tDensity = tDensityShift + ( 1 - tDensityShift ) * tDensity;

        aPropMatrix = tHCT * std::pow( tDensity, tBeta );
    }

    //------------------------------------------------------------------------------
    void
    tDerYoungsFunc(
            moris::Matrix< moris::DDRMat >&           aPropMatrix,
            Vector< moris::Matrix< moris::DDRMat > >& aParameters,
            moris::fem::Field_Interpolator_Manager*   aFIManager )
    {
        MORIS_ERROR( false, "Do not need this one" );
        const moris::Matrix< moris::DDRMat >& tHCT  = aParameters( 0 );
        moris::real                           tBeta = aParameters( 0 )( 1 );

        real tLevelSet = aFIManager->get_field_interpolators_for_type( gen::PDV_Type::LS1 )->val()( 0 );

        real tDensity = ( tLevelSet - phi_sh ) / ( 1 - phi_sh );

        if ( tDensity < 0 ) { tDensity = 0.0001; }
        if ( tDensity > 1 ) { tDensity = 1; }

        // FIXME density shift missing

        aPropMatrix = aFIManager->get_field_interpolators_for_type( gen::PDV_Type::LS1 )->N() * tBeta * tHCT( 0 ) * std::pow( tDensity, tBeta - 1 ) / ( 1 - phi_sh );
    }

    //------------------------------------------------------------------------------

    void
    tDensityFunc(
            moris::Matrix< moris::DDRMat >&           aPropMatrix,
            Vector< moris::Matrix< moris::DDRMat > >& aParameters,
            moris::fem::Field_Interpolator_Manager*   aFIManager )
    {
        real tLevelSet = aFIManager->get_field_interpolators_for_type( gen::PDV_Type::LS1 )->val()( 0 );

        real tDensity = ( tLevelSet - phi_sh ) / ( 1 - phi_sh );

        tDensity = tDensityShift + ( 1 - tDensityShift ) * tDensity;

        if ( tDensity < 0 ) { tDensity = 0.0001; }
        if ( tDensity > 1 ) { tDensity = 1; }

        aPropMatrix.set_size( 1, 1, tDensity );
    }

    //--------------------------------------------------------------------------------------------------------------

    void
    tDerDensityFunc(
            moris::Matrix< moris::DDRMat >&           aPropMatrix,
            Vector< moris::Matrix< moris::DDRMat > >& aParameters,
            moris::fem::Field_Interpolator_Manager*   aFIManager )
    {
        MORIS_ERROR( false, "Do not need this one" );

        aPropMatrix = aFIManager->get_field_interpolators_for_type( gen::PDV_Type::LS1 )->N() / ( 1.0 - phi_sh );
    }

    //--------------------------------------------------------------------------------------------------------------

    void
    tLevelSetFuncReal(
            moris::Matrix< moris::DDRMat >&           aPropMatrix,
            Vector< moris::Matrix< moris::DDRMat > >& aParameters,
            moris::fem::Field_Interpolator_Manager*   aFIManager )
    {
        // return absolute value of level set function
        aPropMatrix = aFIManager->get_field_interpolators_for_type( gen::PDV_Type::LS1 )->val();
    }

    /* ------------------------------------------------------------------------ */

    // Level set function defining property in FEM
    void
    tLevelSetFunc(
            moris::Matrix< moris::DDRMat >&           aPropMatrix,
            Vector< moris::Matrix< moris::DDRMat > >& aParameters,
            moris::fem::Field_Interpolator_Manager*   aFIManager )
    {
        // Matrix< DDRMat > tCoords = aFIManager->get_IG_geometry_interpolator()->valx();

        // bool tBool = is_in_vicinity_of_load( tCoords );

        // get value of design level set function
        real value = aFIManager->get_field_interpolators_for_type( gen::PDV_Type::LS1 )->val()( 0 );

        value = value - phi_sh;

        // return PDV derivative of absolute value of level set function
        real factor = 1.0;
        if ( tUseAbsoluteValue )
        {
            factor = value > 0.0 ? 1.0 : -1.0;
        }

        // return absolute value of level set function
        aPropMatrix = factor * value;
    }

    /* ------------------------------------------------------------------------ */

    // Derivative of level set function with respect to PDV
    void
    tDerLevelSetFunc(
            moris::Matrix< moris::DDRMat >&           aPropMatrix,
            Vector< moris::Matrix< moris::DDRMat > >& aParameters,
            moris::fem::Field_Interpolator_Manager*   aFIManager )
    {
        // get value of design level set function
        real value = aFIManager->get_field_interpolators_for_type( gen::PDV_Type::LS1 )->val()( 0 );

        value = value - phi_sh;

        // return PDV derivative of absolute value of level set function
        real factor = 1.0;
        if ( tUseAbsoluteValue )
        {
            factor = value > 0.0 ? 1.0 : -1.0;
        }

        aPropMatrix = factor * aFIManager->get_field_interpolators_for_type( gen::PDV_Type::LS1 )->N();
    }

    /* ------------------------------------------------------------------------ */

    // Spatial derivative of level set function defining property in FEM
    void
    tLevelSetGradxFunc(
            moris::Matrix< moris::DDRMat >&           aPropMatrix,
            Vector< moris::Matrix< moris::DDRMat > >& aParameters,
            moris::fem::Field_Interpolator_Manager*   aFIManager )
    {
        // get value of design level set function
        real value = aFIManager->get_field_interpolators_for_type( gen::PDV_Type::LS1 )->val()( 0 );

        value = value - phi_sh;

        // return spatial derivative of absolute value of level set function
        real factor = 1.0;
        if ( tUseAbsoluteValue )
        {
            factor = value > 0.0 ? 1.0 : -1.0;
        }

        aPropMatrix = factor * aFIManager->get_field_interpolators_for_type( gen::PDV_Type::LS1 )->gradx( 1 );
    }

    /* ------------------------------------------------------------------------ */

    // Derivative of spatial derivative of level set function with respect to PDV
    void
    tDerLevelSetGradxFunc(
            moris::Matrix< moris::DDRMat >&           aPropMatrix,
            Vector< moris::Matrix< moris::DDRMat > >& aParameters,
            moris::fem::Field_Interpolator_Manager*   aFIManager )
    {
        // get value of design level set function
        real value = aFIManager->get_field_interpolators_for_type( gen::PDV_Type::LS1 )->val()( 0 );

        value = value - phi_sh;

        // return PDV derivative of spatial derivative of absolute value of level set function
        real factor = 1.0;
        if ( tUseAbsoluteValue )
        {
            factor = value > 0.0 ? 1.0 : -1.0;
        }

        aPropMatrix = factor * aFIManager->get_field_interpolators_for_type( gen::PDV_Type::LS1 )->dnNdxn( 1 );
    }

    //--------------------------------------------------------------------------------------------------------------

    Matrix< DDSMat >
    get_constraint_types()
    {
        Matrix< DDSMat > tConstraintTypes( 1, 1, 1 );

        return tConstraintTypes;
    }

    //--------------------------------------------------------------------------------------------------------------

    Matrix< DDRMat >
    compute_objectives( const Vector< real >& aADVs, const Vector< real >& aCriteria )
    {
        Matrix< DDRMat > tObjectives( 1, 1 );

        real obj1 = aCriteria( 0 ) / tInitialStrainEnergy;
        // real obj2 = aCriteria( 1 ) / tInitialStrainEnergy;
        real obj2 = tPerimeterPenalty * aCriteria( 2 ) / tInitialPerimeter;
        real obj3 = tRegularizationPenalty * aCriteria( 3 ) / tInitialRegularization;
        // real obj5 = tRegularizationPenalty* aCriteria( 5 ) ;

        tObjectives( 0, 0 ) = obj1 + obj2 + obj3;    // + obj2 + obj3 + obj4 + obj5;

        std::cout << "% --------------------------------- % \n";
        std::cout << "Objective                = " << tObjectives( 0, 0 ) << " \n";
        std::cout << "Strain Energy            = " << aCriteria( 0 ) << " ( " << obj1 / tObjectives( 0, 0 ) << " )\n";
        // std::cout << "Strain Energy (Interior) = " << aCriteria( 1 )      << " ( " <<  obj2 / tObjectives( 0, 0 ) << " )\n";
        std::cout << "Perimeter                = " << aCriteria( 2 ) << " ( " << obj2 / tObjectives( 0, 0 ) << " )\n";
        std::cout << "Regularization            = " << aCriteria( 3 ) << " ( " << obj3 / tObjectives( 0, 0 ) << " )\n";
        // std::cout << "H1Error PDV              = " << aCriteria( 5 )      << " ( " <<  aCriteria( 1 ) / tObjectives( 0, 0 ) << " )\n";
        std::cout << " \n";

        std::cout << "min ADV                  = " << aADVs.min() << " \n";
        std::cout << "max ADV                  = " << aADVs.max() << " \n"
                  << std::flush;

        return tObjectives;
    }

    //--------------------------------------------------------------------------------------------------------------

    Matrix< DDRMat >
    compute_constraints( const Vector< real >& aADVs, const Vector< real >& aCriteria )
    {
        Matrix< DDRMat > tConstraints( 1, 1 );
        tConstraints( 0 ) = aCriteria( 1 ) / tMaxMass - 1.0;

        std::cout << "Volume     = " << aCriteria( 1 ) << " \n";
        std::cout << "Constraint = " << tConstraints( 0 ) << " \n";
        std::cout << "% --------------------------------- % \n"
                  << std::flush;

        return tConstraints;
    }

    //--------------------------------------------------------------------------------------------------------------

    Matrix< DDRMat >
    compute_dobjective_dadv( const Vector< real >& aADVs, const Vector< real >& aCriteria )
    {
        Matrix< DDRMat > tDObjectiveDADV( 1, aADVs.size(), 0.0 );

        return tDObjectiveDADV;
    }

    //--------------------------------------------------------------------------------------------------------------

    Matrix< DDRMat >
    compute_dobjective_dcriteria(
            const Vector< real >& aADVs,
            const Vector< real >& aCriteria )
    {
        Matrix< DDRMat > tDObjectiveDCriteria( 1, aCriteria.size(), 0.0 );

        tDObjectiveDCriteria( 0 ) = 1.0 / tInitialStrainEnergy;
        // tDObjectiveDCriteria( 1 ) = 1.0 / tInitialStrainEnergy;
        tDObjectiveDCriteria( 2 ) = tPerimeterPenalty / tInitialPerimeter;
        tDObjectiveDCriteria( 3 ) = tRegularizationPenalty / tInitialRegularization;
        // tDObjectiveDCriteria( 5 ) = tRegularizationPenalty* 1.0;

        return tDObjectiveDCriteria;
    }

    //--------------------------------------------------------------------------------------------------------------

    Matrix< DDRMat >
    compute_dconstraint_dadv(
            const Vector< real >& aADVs,
            const Vector< real >& aCriteria )
    {
        Matrix< DDRMat > tDConstraintDADV( 1, aADVs.size(), 0.0 );

        return tDConstraintDADV;
    }

    //--------------------------------------------------------------------------------------------------------------

    Matrix< DDRMat >
    compute_dconstraint_dcriteria(
            const Vector< real >& aADVs,
            const Vector< real >& aCriteria )
    {
        Matrix< DDRMat > tDConstraintDCriteria( 1, aCriteria.size(), 0.0 );

        tDConstraintDCriteria( 1 ) = 1.0 / tMaxMass;

        return tDConstraintDCriteria;
    }

    //------------------------------------------------------------------------------

    bool
    Output_Criterion( moris::tsa::Time_Solver* aTimeSolver )
    {
        compute_density_shift();

        tItarationCounter++;

        return true;
    }

    //--------------------------------------------------------------------------------------------------------------

    void
    OPTParameterList( Module_Parameter_Lists& aParameterLists )
    {
        aParameterLists.set( "is_optimization_problem", tIsOpt );
        aParameterLists.set( "problem", "user_defined" );
        aParameterLists.set( "library", tLibraryName );
        aParameterLists.set( "restart_file", "" );
        aParameterLists.set( "reinitialize_interface_iter", 10000 );

        aParameterLists( OPT::ALGORITHMS ).add_parameter_list( opt::Optimization_Algorithm_Type::GCMMA );
        aParameterLists.set( "step_size", tMMAStepSize );
        aParameterLists.set( "penalty", tMMAPenalty );
        aParameterLists.set( "max_its", tMMAMaxIter );    // Maximum number of iterations
        aParameterLists.set( "restart_index", 0 );
    }

    //--------------------------------------------------------------------------------------------------------------

    void
    HMRParameterList( Module_Parameter_Lists& aParameterLists )
    {
        aParameterLists.set( "number_of_elements_per_dimension", "60,20" );
        aParameterLists.set( "domain_dimensions", "60,20" );
        aParameterLists.set( "domain_offset", "0.0,0.0" );
        aParameterLists.set( "domain_sidesets", "1,2,3,4" );
        aParameterLists.set( "lagrange_output_meshes", "0" );

        aParameterLists.set( "lagrange_orders", "2,1" );
        aParameterLists.set( "lagrange_pattern", "0,1" );

<<<<<<< HEAD
        tParameterlist( 0 )( 0 ).set( "number_of_elements_per_dimension", "60,20" );
        tParameterlist( 0 )( 0 ).set( "domain_dimensions", "60,20" );
        tParameterlist( 0 )( 0 ).set( "domain_offset", "0.0,0.0" );
        tParameterlist( 0 )( 0 ).set( "lagrange_output_meshes", "0" );
=======
        aParameterLists.set( "bspline_orders", "1,2" );
        aParameterLists.set( "bspline_pattern", "0,1" );
>>>>>>> f74fe5e8

        aParameterLists.set( "initial_refinement", "1,0" );
        aParameterLists.set( "initial_refinement_pattern", "0,1" );

        aParameterLists.set( "lagrange_to_bspline", "0,1;-1" );

        aParameterLists.set( "truncate_bsplines", 1 );
        aParameterLists.set( "refinement_buffer", 1 );
        aParameterLists.set( "staircase_buffer", 1 );

        aParameterLists.set( "use_number_aura", 1 );

        aParameterLists.set( "use_multigrid", 0 );
        aParameterLists.set( "severity_level", 0 );

        // aParameterLists.set( "write_lagrange_output_mesh", "HMRLagrangeMesh.vtk" );

        aParameterLists.set( "use_refine_low_level_elements", false );
    }

    //--------------------------------------------------------------------------------------------------------------

    void
    XTKParameterList( Module_Parameter_Lists& aParameterLists )
    {
        aParameterLists.set( "decompose", true );
        aParameterLists.set( "decomposition_type", "conformal" );
        aParameterLists.set( "enrich", true );
        aParameterLists.set( "basis_rank", "bspline" );
        aParameterLists.set( "enrich_mesh_indices", "0,1" );
        aParameterLists.set( "ghost_stab", tUseGhost );
        aParameterLists.set( "multigrid", false );
        aParameterLists.set( "verbose", true );
        aParameterLists.set( "print_enriched_ig_mesh", false );
        aParameterLists.set( "exodus_output_XTK_ig_mesh", true );
        aParameterLists.set( "high_to_low_dbl_side_sets", true );
    }

    //--------------------------------------------------------------------------------------------------------------

    void
    GENParameterList( Module_Parameter_Lists& aParameterLists )
    {

        aParameterLists.set( "IQI_types", "IQIBulkStrainEnergy", "IQIBulkVolume", "IQIPerimeter_InterfaceVoid", "IQIHeatMethodPenalty" );
        // aParameterLists.set("output_mesh_file", tGENOutputFile );
        aParameterLists.set( "time_offset", 10.0 );
        // FIXME     this has to change
        // aParameterLists.set("PDV_types"         , "LS1");

        // initialize fins as swiss cheese geometry
        aParameterLists( GEN::GEOMETRIES ).add_parameter_list( prm::create_level_set_geometry_parameter_list( gen::Field_Type::USER_DEFINED ) );
        aParameterLists.set( "isocontour_tolerance", 10e-14 );
        aParameterLists.set( "isocontour_threshold", 0.5 );
        aParameterLists.set( "field_function_name", "Const_Geometry" );
        aParameterLists.set( "name", "Level_Set_Field" );
        aParameterLists.set( "number_of_refinements", 0, 0 );
        aParameterLists.set( "refinement_mesh_index", 0, 1 );
        aParameterLists.set( "use_multilinear_interpolation", false );

        if ( tIsOpt )
        {
            aParameterLists.set( "discretization_mesh_index", 1 );
            aParameterLists.set( "discretization_lower_bound", tBsplineLimitBottom );
            aParameterLists.set( "discretization_upper_bound", tBsplineLimitTop );
        }

        uint tParamCounter = 0;
        aParameterLists( GEN::PROPERTIES ).add_parameter_list( gen::Field_Type::SCALED_FIELD );
        aParameterLists.set( "name", "LvL_Set_Field" );
        aParameterLists.set( "dependencies", "Level_Set_Field" );
        aParameterLists.set( "scaling_factor", 1.0 );
        aParameterLists.set( "pdv_type", "LS1" );
        // aParameterLists.set("discretization_mesh_index",   -1);
        // aParameterLists.set("discretization_lower_bound", 0.001);
        // aParameterLists.set("discretization_upper_bound", 1.0);
        aParameterLists.set( "pdv_mesh_set_names", tTotalDomainAGhost );
        tParamCounter++;

        aParameterLists( GEN::PROPERTIES ).add_parameter_list( gen::Field_Type::SCALED_FIELD );
        aParameterLists.set( "name", "Density_Field" );
        aParameterLists.set( "dependencies", "Level_Set_Field" );
        aParameterLists.set( "scaling_factor", 1.0 );
        aParameterLists.set( "pdv_type", "DENSITY" );
        aParameterLists.set( "pdv_mesh_set_names", tTotalDomainAGhost );
        tParamCounter++;
    }

    //--------------------------------------------------------------------------------------------------------------

    void
    FEMParameterList( Module_Parameter_Lists& aParameterLists )
    {
        aParameterLists.hack_for_legacy_fem();
        // create a cell of cell of parameter list for fem

        //------------------------------------------------------------------------------

        // create parameter list for property 1
        aParameterLists( FEM::PROPERTIES ).add_parameter_list();
        aParameterLists.set( "property_name", "PropDensity" );
        aParameterLists.set( "function_parameters", "1.0" );
        aParameterLists.set( "value_function", "tDensityFunc" );
        aParameterLists.set( "dv_derivative_functions", "tDerDensityFunc" );
        aParameterLists.set( "dv_dependencies", "LS1" );

        // create parameter list for property 2
        aParameterLists( FEM::PROPERTIES ).add_parameter_list();
        aParameterLists.set( "property_name", "PropYoungs" );
        aParameterLists.set( "function_parameters", "1.0,3.0" );
        aParameterLists.set( "value_function", "tYoungsFunc" );
        aParameterLists.set( "dv_derivative_functions", "tDerYoungsFunc" );
        aParameterLists.set( "dv_dependencies", "LS1" );

        // create parameter list for property 2
        aParameterLists( FEM::PROPERTIES ).add_parameter_list();
        aParameterLists.set( "property_name", "PropBedding" );
        aParameterLists.set( "function_parameters", "1.0e-8" );
        aParameterLists.set( "value_function", "Func_Const" );

        // create parameter list for property 4
        aParameterLists( FEM::PROPERTIES ).add_parameter_list();
        aParameterLists.set( "property_name", "PropDirichletU" );
        aParameterLists.set( "function_parameters", "0.0;0.0" );
        aParameterLists.set( "value_function", "Func_Const" );

        // create parameter list for property 10
        aParameterLists( FEM::PROPERTIES ).add_parameter_list();
        aParameterLists.set( "property_name", "PropTraction" );
        aParameterLists.set( "function_parameters", "10.0" );
        aParameterLists.set( "value_function", "Func_Neumann_U" );

        // create parameter list for property 7
        aParameterLists( FEM::PROPERTIES ).add_parameter_list();
        aParameterLists.set( "property_name", "PropPoisson" );
        aParameterLists.set( "function_parameters", "0.0" );
        aParameterLists.set( "value_function", "Func_Const" );

        //------------------------------------------------------------------------------
        // common properties for theta and phi problems

        aParameterLists( FEM::PROPERTIES ).add_parameter_list();
        aParameterLists.set( "property_name", "PropConductivity" );
        aParameterLists.set( "function_parameters", tConductivity );
        aParameterLists.set( "value_function", "Func_Const" );

        // properties for Theta
        aParameterLists( FEM::PROPERTIES ).add_parameter_list();
        aParameterLists.set( "property_name", "PropDensityTheta" );
        aParameterLists.set( "function_parameters", tDensityTheta );
        aParameterLists.set( "value_function", "Func_Const" );

        aParameterLists( FEM::PROPERTIES ).add_parameter_list();
        aParameterLists.set( "property_name", "PropCapacityTheta" );
        aParameterLists.set( "function_parameters", tCapacityTheta );
        aParameterLists.set( "value_function", "Func_Const" );

        aParameterLists( FEM::PROPERTIES ).add_parameter_list();
        aParameterLists.set( "property_name", "PropPrescTheta" );
        aParameterLists.set( "function_parameters", tPrescTheta );
        aParameterLists.set( "value_function", "Func_Const" );

        // properties for phi problem

        aParameterLists( FEM::PROPERTIES ).add_parameter_list();
        aParameterLists.set( "property_name", "PropDensityPhi" );
        aParameterLists.set( "function_parameters", tDensityPhi );
        aParameterLists.set( "value_function", "Func_Const" );

        aParameterLists( FEM::PROPERTIES ).add_parameter_list();
        aParameterLists.set( "property_name", "PropCapacityPhi" );
        aParameterLists.set( "function_parameters", tCapacityPhi );
        aParameterLists.set( "value_function", "Func_Const" );

        aParameterLists( FEM::PROPERTIES ).add_parameter_list();
        aParameterLists.set( "property_name", "PropPrescPhi" );
        aParameterLists.set( "function_parameters", tPrescPhi );
        aParameterLists.set( "value_function", "Func_Const" );

        aParameterLists( FEM::PROPERTIES ).add_parameter_list();
        aParameterLists.set( "property_name", "PropEigenStrainPhi" );
        aParameterLists.set( "function_parameters", "1.0" );
        aParameterLists.set( "value_function", "Func_Const" );

        aParameterLists( FEM::PROPERTIES ).add_parameter_list();
        aParameterLists.set( "property_name", "PropLevelSetConst" );
        aParameterLists.set( "value_function", "Func_Const" );
        aParameterLists.set( "function_parameters", "1.0" );

        aParameterLists( FEM::PROPERTIES ).add_parameter_list();
        aParameterLists.set( "property_name", "PropLevelSetGradxConst" );
        aParameterLists.set( "value_function", "Func_Const" );
        aParameterLists.set( "function_parameters", "1.0;1.0" );

        aParameterLists( FEM::PROPERTIES ).add_parameter_list();
        aParameterLists.set( "property_name", "PropLevelSet" );
        aParameterLists.set( "function_parameters", "1.0" );
        aParameterLists.set( "value_function", "tLevelSetFunc" );
        aParameterLists.set( "dv_derivative_functions", "tDerLevelSetFunc" );
        aParameterLists.set( "dv_dependencies", "LS1" );

        aParameterLists( FEM::PROPERTIES ).add_parameter_list();
        aParameterLists.set( "property_name", "PropLevelSetReal" );
        aParameterLists.set( "function_parameters", "1.0" );
        aParameterLists.set( "value_function", "tLevelSetFuncReal" );
        aParameterLists.set( "dv_derivative_functions", "tDerLevelSetFunc" );
        aParameterLists.set( "dv_dependencies", "LS1" );

        aParameterLists( FEM::PROPERTIES ).add_parameter_list();
        aParameterLists.set( "property_name", "PropLevelSetGradx" );
        aParameterLists.set( "function_parameters", "1.0" );
        aParameterLists.set( "value_function", "tLevelSetGradxFunc" );
        aParameterLists.set( "dv_derivative_functions", "tDerLevelSetGradxFunc" );
        aParameterLists.set( "dv_dependencies", "LS1" );

        // time continuity weights
        aParameterLists( FEM::PROPERTIES ).add_parameter_list();
        aParameterLists.set( "property_name", "PropWeightCurrent" );
        aParameterLists.set( "function_parameters", "10.0" );
        aParameterLists.set( "value_function", "Func_Const" );

        aParameterLists( FEM::PROPERTIES ).add_parameter_list();
        aParameterLists.set( "property_name", "PropWeightPrevious" );
        aParameterLists.set( "function_parameters", "10.0" );
        aParameterLists.set( "value_function", "Func_Const" );

        // initial condition
        aParameterLists( FEM::PROPERTIES ).add_parameter_list();
        aParameterLists.set( "property_name", "PropInitialCondition" );
        aParameterLists.set( "function_parameters", "0.0" );
        aParameterLists.set( "value_function", "Func_Const" );

        //------------------------------------------------------------------------------

        // create parameter list for constitutive model 1
        aParameterLists( FEM::CONSTITUTIVE_MODELS ).add_parameter_list();
        aParameterLists.set( "constitutive_name", "CMStrucLinIso" );
        aParameterLists.set( "constitutive_type", fem::Constitutive_Type::STRUC_LIN_ISO );
        aParameterLists.set( "dof_dependencies", std::pair< std::string, std::string >( "UX,UY", "Displacement" ) );
        aParameterLists.set( "properties", "PropYoungs,YoungsModulus;PropPoisson,PoissonRatio" );

        // create parameter list for constitutive model - Theta problem
        aParameterLists( FEM::CONSTITUTIVE_MODELS ).add_parameter_list();
        aParameterLists.set( "constitutive_name", "CMDiffusionTheta" );
        aParameterLists.set( "constitutive_type", fem::Constitutive_Type::DIFF_LIN_ISO );
        aParameterLists.set( "dof_dependencies", std::pair< std::string, std::string >( "THETA", "Temperature" ) );
        aParameterLists.set( "properties",
                "PropConductivity      , Conductivity;"
                "PropDensityTheta      , Density;"
                "PropCapacityTheta     , HeatCapacity" );

        // create parameter list for constitutive model - Phi problem
        aParameterLists( FEM::CONSTITUTIVE_MODELS ).add_parameter_list();
        aParameterLists.set( "constitutive_name", "CMDiffusionPhi" );
        aParameterLists.set( "constitutive_type", fem::Constitutive_Type::DIFF_LIN_ISO );
        aParameterLists.set( "dof_dependencies", std::pair< std::string, std::string >( "PHID;THETA", "Temperature,Theta" ) );
        aParameterLists.set( "properties",
                "PropConductivity    , Conductivity;"
                "PropDensityPhi      , Density;"
                "PropCapacityPhi     , HeatCapacity;"
                "PropEigenStrainPhi  , EigenStrain" );

        //------------------------------------------------------------------------------

        //------------------------------------------------------------------------------------------------------------------------

        // create parameter list for stabilization parameter 1
        aParameterLists( FEM::STABILIZATION ).add_parameter_list();
        aParameterLists.set( "stabilization_name", "SPNitscheDirichletBC" );
        aParameterLists.set( "stabilization_type", fem::Stabilization_Type::DIRICHLET_NITSCHE );
        aParameterLists.set( "function_parameters", "100.0" );
        aParameterLists.set( "leader_properties", "PropYoungs,Material" );

        aParameterLists( FEM::STABILIZATION ).add_parameter_list();
        aParameterLists.set( "stabilization_name", std::string( "SPGhost" ) );
        aParameterLists.set( "stabilization_type", fem::Stabilization_Type::GHOST_DISPL );
        aParameterLists.set( "function_parameters", std::string( "0.005" ) );
        aParameterLists.set( "leader_properties", std::string( "PropYoungs,Material" ) );
        aParameterLists.set( "follower_properties", std::string( "PropYoungs,Material" ) );

        // create parameter list for ghost stabilization parameter for theta and phi problems
        aParameterLists( FEM::STABILIZATION ).add_parameter_list();
        aParameterLists.set( "stabilization_name", "SPGPTemp" );
        aParameterLists.set( "stabilization_type", fem::Stabilization_Type::GHOST_DISPL );
        aParameterLists.set( "function_parameters", "0.01" );
        aParameterLists.set( "leader_properties", "PropConductivity,Material" );

        // create parameter list for DBC on interface for theta problem
        aParameterLists( FEM::STABILIZATION ).add_parameter_list();
        aParameterLists.set( "stabilization_name", "SPNitscheTemp" );
        aParameterLists.set( "stabilization_type", fem::Stabilization_Type::DIRICHLET_NITSCHE );
        aParameterLists.set( "function_parameters", "100.0" );
        aParameterLists.set( "leader_properties", "PropConductivity,Material" );

        //------------------------------------------------------------------------------
        // create IWG  - bulk diffusion
        aParameterLists( FEM::IWG ).add_parameter_list();
        aParameterLists.set( "IWG_name", "IWGDiffusionThetaBulk" );
        aParameterLists.set( "IWG_type", fem::IWG_Type::SPATIALDIFF_BULK );
        aParameterLists.set( "dof_residual", "THETA" );
        aParameterLists.set( "leader_dof_dependencies", "THETA;PHID" );
        aParameterLists.set( "leader_constitutive_models", "CMDiffusionTheta,Diffusion" );
        aParameterLists.set( "mesh_set_names", tTotalDomain );

        // create parameter list for single side interface condition
        aParameterLists( FEM::IWG ).add_parameter_list();
        aParameterLists.set( "IWG_name", "IWGSurfaceInnerTheta" );
        aParameterLists.set( "IWG_type", fem::IWG_Type::SPATIALDIFF_DIRICHLET_UNSYMMETRIC_NITSCHE );
        aParameterLists.set( "dof_residual", "THETA" );
        aParameterLists.set( "leader_dof_dependencies", "THETA;PHID" );
        aParameterLists.set( "leader_properties", "PropPrescTheta,Dirichlet" );
        aParameterLists.set( "leader_constitutive_models", "CMDiffusionTheta,Diffusion" );
        aParameterLists.set( "stabilization_parameters", "SPNitscheTemp,DirichletNitsche" );
        aParameterLists.set( "mesh_set_names", tVoidInterfaceSets );

        // create parameter list for single side interface condition
        aParameterLists( FEM::IWG ).add_parameter_list();
        aParameterLists.set( "IWG_name", "IWGSurfaceOuterTheta" );
        aParameterLists.set( "IWG_type", fem::IWG_Type::SPATIALDIFF_DIRICHLET_UNSYMMETRIC_NITSCHE );
        aParameterLists.set( "dof_residual", "THETA" );
        aParameterLists.set( "leader_dof_dependencies", "THETA;PHID" );
        aParameterLists.set( "leader_properties", "PropPrescTheta,Dirichlet" );
        aParameterLists.set( "leader_constitutive_models", "CMDiffusionTheta,Diffusion" );
        aParameterLists.set( "stabilization_parameters", "SPNitscheTemp,DirichletNitsche" );
        aParameterLists.set( "mesh_set_names", tInterfaceVoidSets );

        aParameterLists( FEM::IWG ).add_parameter_list();
        aParameterLists.set( "IWG_name", "IWGTimeContinuityTheta" );
        aParameterLists.set( "IWG_type", fem::IWG_Type::TIME_CONTINUITY_DOF );
        aParameterLists.set( "dof_residual", "THETA" );
        aParameterLists.set( "leader_dof_dependencies", "THETA;PHID" );
        aParameterLists.set( "leader_properties",
                "PropWeightCurrent,       WeightCurrent;"
                "PropWeightPrevious,      WeightPrevious;"
                "PropInitialCondition,    InitialCondition" );
        aParameterLists.set( "mesh_set_names", tTotalDomain );
        aParameterLists.set( "time_continuity", true );

        // create IWG - bulk diffusion
        aParameterLists( FEM::IWG ).add_parameter_list();
        aParameterLists.set( "IWG_name", "IWGDiffusionOuterBulk" );
        aParameterLists.set( "IWG_type", fem::IWG_Type::SPATIALDIFF_BULK );
        aParameterLists.set( "dof_residual", "PHID" );
        aParameterLists.set( "leader_dof_dependencies", "THETA;PHID" );
        aParameterLists.set( "leader_constitutive_models", "CMDiffusionPhi,Diffusion" );
        aParameterLists.set( "mesh_set_names", tTotalDomain );

        // create parameter list for single side interface condition
        aParameterLists( FEM::IWG ).add_parameter_list();
        aParameterLists.set( "IWG_name", "IWGSurfaceInnerPhi" );
        aParameterLists.set( "IWG_type", fem::IWG_Type::SPATIALDIFF_DIRICHLET_UNSYMMETRIC_NITSCHE );
        aParameterLists.set( "dof_residual", "PHID" );
        aParameterLists.set( "leader_dof_dependencies", "THETA;PHID" );
        aParameterLists.set( "leader_properties", "PropPrescPhi,Dirichlet" );
        aParameterLists.set( "leader_constitutive_models", "CMDiffusionPhi,Diffusion" );
        aParameterLists.set( "stabilization_parameters", "SPNitscheTemp,DirichletNitsche" );
        aParameterLists.set( "mesh_set_names", tVoidInterfaceSets );

        // create parameter list for single side interface condition
        aParameterLists( FEM::IWG ).add_parameter_list();
        aParameterLists.set( "IWG_name", "IWGSurfaceOuterPhi" );
        aParameterLists.set( "IWG_type", fem::IWG_Type::SPATIALDIFF_DIRICHLET_UNSYMMETRIC_NITSCHE );
        aParameterLists.set( "dof_residual", "PHID" );
        aParameterLists.set( "leader_dof_dependencies", "THETA;PHID" );
        aParameterLists.set( "leader_properties", "PropPrescPhi,Dirichlet" );
        aParameterLists.set( "leader_constitutive_models", "CMDiffusionPhi,Diffusion" );
        aParameterLists.set( "stabilization_parameters", "SPNitscheTemp,DirichletNitsche" );
        aParameterLists.set( "mesh_set_names", tInterfaceVoidSets );

        aParameterLists( FEM::IWG ).add_parameter_list();
        aParameterLists.set( "IWG_name", "IWGBulkU" );
        aParameterLists.set( "IWG_type", fem::IWG_Type::STRUC_LINEAR_BULK );
        aParameterLists.set( "dof_residual", "UX,UY" );
        aParameterLists.set( "leader_dof_dependencies", "UX,UY" );
        aParameterLists.set( "leader_constitutive_models", "CMStrucLinIso,ElastLinIso" );
        aParameterLists.set( "leader_properties", "PropBedding,Bedding" );
        aParameterLists.set( "mesh_set_names", tBulkSets );

        aParameterLists( FEM::IWG ).add_parameter_list();
        aParameterLists.set( "IWG_name", "IWGDirichletU" );
        aParameterLists.set( "IWG_type", fem::IWG_Type::STRUC_LINEAR_DIRICHLET_SYMMETRIC_NITSCHE );
        aParameterLists.set( "dof_residual", "UX,UY" );
        aParameterLists.set( "leader_dof_dependencies", "UX,UY" );
        aParameterLists.set( "leader_properties", "PropDirichletU,Dirichlet" );
        aParameterLists.set( "leader_constitutive_models", "CMStrucLinIso,ElastLinIso" );
        aParameterLists.set( "stabilization_parameters", "SPNitscheDirichletBC,DirichletNitsche" );
        aParameterLists.set( "mesh_set_names", tLoadSets );

        aParameterLists( FEM::IWG ).add_parameter_list();
        aParameterLists.set( "IWG_name", "IWGTraction" );
        aParameterLists.set( "IWG_type", fem::IWG_Type::STRUC_LINEAR_NEUMANN );
        aParameterLists.set( "dof_residual", "UX,UY" );
        aParameterLists.set( "leader_dof_dependencies", "UX,UY" );
        aParameterLists.set( "leader_properties", "PropTraction,Traction" );
        aParameterLists.set( "mesh_set_names", tDirichletSets );

        if ( tUseGhost )
        {
            aParameterLists( FEM::IWG ).add_parameter_list();
            aParameterLists.set( "IWG_name", std::string( "IWGGhost" ) );
            aParameterLists.set( "IWG_type", fem::IWG_Type::GHOST_NORMAL_FIELD );
            aParameterLists.set( "dof_residual", "UX,UY" );
            aParameterLists.set( "leader_dof_dependencies", "UX,UY;THETA;PHID" );
            aParameterLists.set( "follower_dof_dependencies", "UX,UY;THETA;PHID" );
            // aParameterLists.set( "leader_dv_dependencies",     "LS1") ;
            // aParameterLists.set( "follower_dv_dependencies",      "LS1") ;
            aParameterLists.set( "stabilization_parameters", std::string( "SPGhost,GhostSP" ) );
            aParameterLists.set( "ghost_order", (uint)tDispOrder );
            aParameterLists.set( "mesh_set_names", tInteriorGhost );
        }

        //------------------------------------------------------------------------------
        aParameterLists( FEM::IQI ).add_parameter_list();
        aParameterLists.set( "IQI_name", "IQIBulkUX" );
        aParameterLists.set( "IQI_type", fem::IQI_Type::DOF );
        aParameterLists.set( "dof_quantity", "UX,UY" );
        aParameterLists.set( "leader_dof_dependencies", "UX,UY" );
        aParameterLists.set( "vectorial_field_index", 0 );
        aParameterLists.set( "mesh_set_names", tBulkSets );

        aParameterLists( FEM::IQI ).add_parameter_list();
        aParameterLists.set( "IQI_name", "IQIBulkUY" );
        aParameterLists.set( "IQI_type", fem::IQI_Type::DOF );
        aParameterLists.set( "leader_dof_dependencies", "UX,UY" );
        aParameterLists.set( "dof_quantity", "UX,UY" );
        aParameterLists.set( "vectorial_field_index", 1 );
        aParameterLists.set( "mesh_set_names", tBulkSets );

        aParameterLists( FEM::IQI ).add_parameter_list();
        aParameterLists.set( "IQI_name", "IQIBulkStrainEnergy" );
        aParameterLists.set( "IQI_type", fem::IQI_Type::STRAIN_ENERGY );
        aParameterLists.set( "leader_dof_dependencies", "UX,UY" );
        aParameterLists.set( "leader_constitutive_models", "CMStrucLinIso,Elast" );
        aParameterLists.set( "mesh_set_names", tBulkSets );

        aParameterLists( FEM::IQI ).add_parameter_list();
        aParameterLists.set( "IQI_name", "IQIBulkVolume" );
        aParameterLists.set( "IQI_type", fem::IQI_Type::VOLUME );
        aParameterLists.set( "leader_properties", "PropDensity,Density" );
        aParameterLists.set( "mesh_set_names", tBulkSets );

        aParameterLists( FEM::IQI ).add_parameter_list();
        aParameterLists.set( "IQI_name", "IQIPerimeter_InterfaceVoid" );
        aParameterLists.set( "IQI_type", fem::IQI_Type::VOLUME );
        aParameterLists.set( "leader_dof_dependencies", "UX,UY" );
        aParameterLists.set( "mesh_set_names", tInterfaceVoidSets );

        // smooth fuction
        aParameterLists( FEM::IQI ).add_parameter_list();
        aParameterLists.set( "IQI_name", "IQILevelSet" );
        aParameterLists.set( "IQI_type", fem::IQI_Type::PROPERTY );
        aParameterLists.set( "leader_properties", "PropLevelSetReal,Property" );
        aParameterLists.set( "mesh_set_names", tTotalDomain );

        aParameterLists( FEM::IQI ).add_parameter_list();
        aParameterLists.set( "IQI_name", "IQILevelSetHeatMethod" );
        aParameterLists.set( "IQI_type", fem::IQI_Type::PROPERTY );
        aParameterLists.set( "leader_properties", "PropLevelSet,Property" );
        aParameterLists.set( "mesh_set_names", tTotalDomain );

        aParameterLists( FEM::IQI ).add_parameter_list();
        aParameterLists.set( "IQI_name", "IQIBulkTHETA" );
        aParameterLists.set( "IQI_type", fem::IQI_Type::DOF );
        aParameterLists.set( "dof_quantity", "THETA" );
        aParameterLists.set( "leader_dof_dependencies", "THETA" );
        aParameterLists.set( "vectorial_field_index", 0 );
        aParameterLists.set( "mesh_set_names", tTotalDomain );

        // Nodal PHID IQI
        aParameterLists( FEM::IQI ).add_parameter_list();
        aParameterLists.set( "IQI_name", "IQIBulkPHID" );
        aParameterLists.set( "IQI_type", fem::IQI_Type::DOF );
        aParameterLists.set( "dof_quantity", "PHID" );
        aParameterLists.set( "leader_dof_dependencies", "PHID" );
        aParameterLists.set( "vectorial_field_index", 0 );
        aParameterLists.set( "mesh_set_names", tTotalDomain );

        // H1 Error if reference is constant
        aParameterLists( FEM::IQI ).add_parameter_list();
        aParameterLists.set( "IQI_name", "IQIH1ErrorConst" );
        aParameterLists.set( "IQI_type", fem::IQI_Type::H1_ERROR );
        aParameterLists.set( "dof_quantity", "PHID" );
        aParameterLists.set( "leader_dof_dependencies", "THETA;PHID" );
        aParameterLists.set( "vectorial_field_index", 0 );
        aParameterLists.set( "leader_properties", "PropLevelSetConst,L2_Reference;PropLevelSetGradxConst,H1S_Reference" );
        aParameterLists.set( "function_parameters", "1.0 / 1.0 / 1.0" );
        aParameterLists.set( "mesh_set_names", tTotalDomain );

        // H1 Error if reference is design dependent
        aParameterLists( FEM::IQI ).add_parameter_list();
        aParameterLists.set( "IQI_name", "IQIH1Error" );
        aParameterLists.set( "IQI_type", fem::IQI_Type::H1_ERROR );
        aParameterLists.set( "dof_quantity", "PHID" );
        aParameterLists.set( "leader_dof_dependencies", "THETA;PHID" );
        aParameterLists.set( "vectorial_field_index", 0 );
        aParameterLists.set( "leader_properties", "PropLevelSet,L2_Reference;PropLevelSetGradx,H1S_Reference" );
        aParameterLists.set( "function_parameters", "1.0 / 1.0 / 1.0" );
        aParameterLists.set( "mesh_set_names", tTotalDomain );

        // H1 Error if reference is design dependent
        aParameterLists( FEM::IQI ).add_parameter_list();
        aParameterLists.set( "IQI_name", "IQIHeatMethodPenalty" );
        aParameterLists.set( "IQI_type", fem::IQI_Type::HEAT_METHOD_PENALTY );
        aParameterLists.set( "dof_quantity", "PHID" );
        aParameterLists.set( "leader_dof_dependencies", "THETA;PHID" );
        aParameterLists.set( "vectorial_field_index", 0 );
        aParameterLists.set( "leader_properties", "PropLevelSet,L2_Reference;PropLevelSetGradx,H1S_Reference" );
        aParameterLists.set( "function_parameters", moris_to_string( tBSplineLimit ) + " / " + moris_to_string( tPhiGradient ) + " / " + moris_to_string( tPhiGamma ) + " / 0.1 / 1.0 / 1.0 / 1.0 " );
        aParameterLists.set( "mesh_set_names", tVoidSets );

        // create computation  parameter list
        aParameterLists( FEM::COMPUTATION );
    }

    //--------------------------------------------------------------------------------------------------------------

    void
    SOLParameterList( Module_Parameter_Lists& aParameterLists )
    {

        aParameterLists( SOL::LINEAR_ALGORITHMS ).add_parameter_list( sol::SolverType::AMESOS_IMPL );

#ifdef MORIS_USE_MUMPS
        aParameterLists.set( "Solver_Type", "Amesos_Mumps" );
#else
        aParameterLists.set( "Solver_Type", "Amesos_Superludist" );
#endif

        /*
        // Solver type: GMRES, Flexible GMRES, Block CG , PseudoBlockCG, Stochastic CG, Recycling GMRES, Recycling CG, MINRES, LSQR, TFQMR
        //              Pseudoblock TFQMR, Seed GMRES, Seed CG
        aParameterLists.set( "Solver Type" ,  "GMRES" );

        // Diagnostics: Belos::Errors + Belos::Warnings + Belos::TimingDetails + Belos::StatusTestDetails
        sint tVerbosity = Belos::Errors + Belos::Warnings + Belos::TimingDetails + Belos::StatusTestDetails;
        aParameterLists.set( "Verbosity" , tVerbosity );

        // Maximum number of blocks in Krylov factorization
        aParameterLists.set( "Num Blocks", 500   );

        // Block size to be used by iterative solver
        aParameterLists.set( "Block Size", 1   );

        // Allowable Belos solver iterations
        aParameterLists.set( "Maximum Iterations" , 500 );

        // Allowable Belos solver iterations
        //aParameterLists.set( "Maximum Restarts" ,  );

        // Convergence criteria
        aParameterLists.set( "Convergence Tolerance" ,  1e-12 );

        // Preconditioner
        aParameterLists.set( "ifpack_prec_type",  "ILU");
        aParameterLists.set( "fact: level-of-fill", 10  );

        //aParameterLists.set( "ifpack_prec_type",  "ILUT");
        //aParameterLists.set( "fact: ilut level-of-fill", 15.0 );
        //aParameterLists.set( "fact: drop tolerance", 1e-12 );
        */

        aParameterLists( SOL::LINEAR_SOLVERS ).add_parameter_list();

        aParameterLists( SOL::NONLINEAR_ALGORITHMS ).add_parameter_list();    // nonlinear algorithm index 0
        aParameterLists.set( "NLA_Solver_Implementation", moris::NLA::NonlinearSolverType::NEWTON_SOLVER );
        aParameterLists.set( "NLA_rel_res_norm_drop", 1.0e-7 );
        aParameterLists.set( "NLA_relaxation_parameter", 1.0 );
        aParameterLists.set( "NLA_max_iter", 5 );

        aParameterLists( SOL::NONLINEAR_ALGORITHMS ).add_parameter_list();    // nonlinear algorithm index 0
        aParameterLists.set( "NLA_Solver_Implementation", moris::NLA::NonlinearSolverType::NEWTON_SOLVER );
        aParameterLists.set( "NLA_rel_res_norm_drop", 1.0e-7 );
        aParameterLists.set( "NLA_relaxation_parameter", 1.0 );
        aParameterLists.set( "NLA_max_iter", 5 );

        aParameterLists( SOL::NONLINEAR_ALGORITHMS ).add_parameter_list();    // nonlinear algorithm index 1
        aParameterLists.set( "NLA_Solver_Implementation", moris::NLA::NonlinearSolverType::NLBGS_SOLVER );
        aParameterLists.set( "NLA_rel_res_norm_drop", 1.0e-7 );
        aParameterLists.set( "NLA_max_iter", 5 );

        aParameterLists( SOL::NONLINEAR_ALGORITHMS ).add_parameter_list();
        aParameterLists.set( "NLA_Solver_Implementation", moris::NLA::NonlinearSolverType::NEWTON_SOLVER );
        aParameterLists.set( "NLA_rel_res_norm_drop", 1.0e-7 );
        aParameterLists.set( "NLA_relaxation_parameter", 1.0 );
        aParameterLists.set( "NLA_max_iter", 5 );

        //------------------------------------------------------------------------------

        aParameterLists( SOL::NONLINEAR_SOLVERS ).add_parameter_list();    // nonlinear solver index 0
        aParameterLists.set( "NLA_Solver_Implementation", moris::NLA::NonlinearSolverType::NEWTON_SOLVER );
        aParameterLists.set( "NLA_Nonlinear_solver_algorithms", "0" );    // set nonlinear algorithm with index 0
        aParameterLists.set( "NLA_DofTypes", "THETA" );
        aParameterLists.set( "NLA_Secondary_DofTypes", "" );

        aParameterLists( SOL::NONLINEAR_SOLVERS ).add_parameter_list();    // nonlinear solver index 1
        aParameterLists.set( "NLA_Solver_Implementation", moris::NLA::NonlinearSolverType::NEWTON_SOLVER );
        aParameterLists.set( "NLA_Nonlinear_solver_algorithms", "1" );    // set nonlinear algorithm with index 0
        aParameterLists.set( "NLA_DofTypes", "PHID" );
        aParameterLists.set( "NLA_Secondary_DofTypes", "" );

        aParameterLists( SOL::NONLINEAR_SOLVERS ).add_parameter_list();
        aParameterLists.set( "NLA_Solver_Implementation", moris::NLA::NonlinearSolverType::NEWTON_SOLVER );
        aParameterLists.set( "NLA_Nonlinear_solver_algorithms", "3" );    // set nonlinear algorithm with index 0
        aParameterLists.set( "NLA_DofTypes", "UX,UY" );
        aParameterLists.set( "NLA_Secondary_DofTypes", "" );

        aParameterLists( SOL::NONLINEAR_SOLVERS ).add_parameter_list();    // nonlinear solver index 2
        aParameterLists.set( "NLA_Solver_Implementation", moris::NLA::NonlinearSolverType::NLBGS_SOLVER );
        aParameterLists.set( "NLA_Nonlinear_solver_algorithms", "2" );    // set nonlinear algorithm with index 1.
        aParameterLists.set( "NLA_Sub_Nonlinear_Solver", "0,1,2" );       // set sub nonlinear solvers with index 0 and 1
        aParameterLists.set( "NLA_DofTypes", "THETA;PHID;UX,UY" );

        aParameterLists( SOL::TIME_SOLVER_ALGORITHMS ).add_parameter_list();
        aParameterLists.set( "TSA_Nonlinear_Solver", 3 );

        aParameterLists( SOL::TIME_SOLVERS ).add_parameter_list();
        aParameterLists.set( "TSA_DofTypes", "THETA;PHID;UX,UY" );
        aParameterLists.set( "TSA_Output_Indices", "0" );
        aParameterLists.set( "TSA_Output_Criteria", "Output_Criterion" );

        aParameterLists( SOL::SOLVER_WAREHOUSE ).set( "SOL_save_operator_to_matlab", "Mat.dat" );

        aParameterLists( SOL::PRECONDITIONERS ).add_parameter_list(  sol::PreconditionerType::NONE );
    }

    //--------------------------------------------------------------------------------------------------------------

    void
    MSIParameterList( Module_Parameter_Lists& aParameterLists )
    {
        aParameterLists.set( "UX", 0 );
        aParameterLists.set( "UY", 0 );
    }

    //--------------------------------------------------------------------------------------------------------------

    void
    VISParameterList( Module_Parameter_Lists& aParameterLists )
    {
        aParameterLists.set( "File_Name", std::pair< std::string, std::string >( "./", tOutputFileName ) );
        aParameterLists.set( "Mesh_Type", vis::VIS_Mesh_Type::STANDARD );
        aParameterLists.set( "Set_Names", tTotalDomain );

        aParameterLists.set( "Field_Names", std::string( "UX,UY,VOL,PHID,THETA,LVLSET,HEATMETHOD,LEVELSETHEAT" ) );
        aParameterLists.set( "Field_Type", std::string( "NODAL,NODAL,NODAL,NODAL,NODAL,NODAL,NODAL,NODAL" ) );
        aParameterLists.set( "IQI_Names", std::string( "IQIBulkUX,IQIBulkUY,IQIBulkVolume,IQIBulkPHID,IQIBulkTHETA,IQILevelSet,IQIHeatMethodPenalty,IQILevelSetHeatMethod" ) );

        aParameterLists.set( "Save_Frequency", 1 );
        aParameterLists.set( "Time_Offset", 10.0 );
    }

    //--------------------------------------------------------------------------------------------------------------

    void
    MORISGENERALParameterList( Module_Parameter_Lists& aParameterLists )
    {
        aParameterLists( 0 ).add_parameter_list( Parameter_List( "" ) );
        prm::create_remeshing_parameterlist( aParameterLists( 0 )( 0 ) );
        aParameterLists.set( "mode", "ab_initio" );
        aParameterLists.set( "remeshing_field_names", "Box,Level_Set_Field" );
        aParameterLists.set( "remeshing_levels_of_refinement", "0,0;0,0" );
        aParameterLists.set( "remeshing_refinement_pattern", "0,1;0,1" );
    }

    //--------------------------------------------------------------------------------------------------------------
}    // namespace moris

//--------------------------------------------------------------------------------------------------------------
#ifdef __cplusplus
}
#endif<|MERGE_RESOLUTION|>--- conflicted
+++ resolved
@@ -564,15 +564,8 @@
         aParameterLists.set( "lagrange_orders", "2,1" );
         aParameterLists.set( "lagrange_pattern", "0,1" );
 
-<<<<<<< HEAD
-        tParameterlist( 0 )( 0 ).set( "number_of_elements_per_dimension", "60,20" );
-        tParameterlist( 0 )( 0 ).set( "domain_dimensions", "60,20" );
-        tParameterlist( 0 )( 0 ).set( "domain_offset", "0.0,0.0" );
-        tParameterlist( 0 )( 0 ).set( "lagrange_output_meshes", "0" );
-=======
         aParameterLists.set( "bspline_orders", "1,2" );
         aParameterLists.set( "bspline_pattern", "0,1" );
->>>>>>> f74fe5e8
 
         aParameterLists.set( "initial_refinement", "1,0" );
         aParameterLists.set( "initial_refinement_pattern", "0,1" );
