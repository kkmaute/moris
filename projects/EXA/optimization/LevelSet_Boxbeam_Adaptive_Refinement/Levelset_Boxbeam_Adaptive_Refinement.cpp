/*
 * Copyright (c) 2022 University of Colorado
 * Licensed under the MIT license. See LICENSE.txt file in the MORIS root for details.
 *
 *------------------------------------------------------------------------------------
 *
 * Levelset_Boxbeam_Adaptive_Refinement.cpp
 *
 */

#include <string>
#include <iostream>
#include "moris_typedefs.hpp"
#include "cl_Matrix.hpp"
#include "linalg_typedefs.hpp"
#include "cl_FEM_Field_Interpolator_Manager.hpp"
#include "cl_MSI_Equation_Object.hpp"
#include "cl_TSA_Time_Solver.hpp"
#include "cl_DLA_Solver_Interface.hpp"
#include "cl_DLA_Linear_Solver_Aztec.hpp"
#include "parameters.hpp"
#include "fn_PRM_MORIS_GENERAL_Parameters.hpp"
#include "cl_HMR_Element.hpp"
#include "fn_equal_to.hpp"
#include "fn_stringify_matrix.hpp"

#include "AztecOO.h"

#ifdef __cplusplus
extern "C" {
#endif

//------------------------------------------------------------------------------

namespace moris
{
    //------------------------------------------------------------------------------

    // Main problem parameters

    std::string tName = "Levelset_Boxbeam_Adaptive_Refinement";

    bool tIs3D     = false;
    bool tIsOpt    = true;
    bool tUseGhost = true;

    // wall thickness
    real tWallThickness = 0.05;

    // background mesh parameters
    std::string tNumElementsPerDir = tIs3D ? "45,15,15" : "60,20";
    std::string tDimensions        = tIs3D ? "3,1,1" : "3,1";
    std::string tOffSet            = tIs3D ? "0.0,0.0,0.0" : "0.0,0.0";

    int tDispOrder = 1;

    // Hole Seeding parameters
    sint tNumHolesY = 3;
    sint tNumHolesZ = 1 * tNumHolesY;
    sint tNumHolesX = 2 * tNumHolesY;

    real tHoleRadius   = tIs3D ? 0.2471 / tNumHolesY : 0.2471 / tNumHolesY;
    real tHoleExponent = 6.0;
    real tHoleScaling  = 1.0;

    real tHoleXdim = 3.0;
    real tHoleYdim = 1.0;
    real tHoleZdim = 1.0;

    real tHoleXOrg = 0.0;
    real tHoleYOrg = 0.0;
    real tHoleZOrg = 0.0;

    bool tHoleOffsetRow = false;

    // optimization parameters
    real tInitialStrainEnergy = tIs3D ? 1.49721 + 1.47892 : 4.306294e+00 + 4.817279e+00;
    real tInitialPerimeter    = tIs3D ? 27.3111 : 41.5976;
    real tPerimeterPenalty    = 0.2;

    real tMaxMass = tIs3D ? 1.5 : 1.0;

    real tMMAPenalty  = 5.0;
    real tMMAStepSize = 0.05;
    int  tMMAMaxIter  = 14;

    real tBsplineLimit = tHoleRadius;

    // other mesh depedendent parameters
    real tElementEdgeLength = 1.0 / tNumHolesX / pow( 2, 3 );
    real tLoadLimitY        = std::floor( 0.2 / tElementEdgeLength ) * tElementEdgeLength;

    //------------------------------------------------------------------------------
    // Derived problem paramters

    std::string tOutputFileName = tName + ".exo";
    std::string tLibraryName    = tName + ".so";
    std::string tGENOutputFile  = "GEN_" + tName + ".exo";

    std::string tFrameSets    = "HMR_dummy_n_p2,HMR_dummy_c_p2";
    std::string tInteriorSets = "HMR_dummy_n_p1,HMR_dummy_c_p1";

    std::string tTotalDomainSets = tFrameSets + "," + tInteriorSets;

    std::string tFrameGhost    = "ghost_p2";
    std::string tInteriorGhost = "ghost_p1";

    std::string tFrameLoadSSets    = "SideSet_2_n_p2,SideSet_2_c_p2";
    std::string tFrameSupportSSets = "SideSet_4_n_p2,SideSet_4_c_p2";
    std::string tFrameFreeSSets =
            std::string( "SideSet_1_n_p2,SideSet_1_c_p2" ) +    //
            std::string( "SideSet_3_n_p2,SideSet_3_c_p2" );

    std::string tInterfaceVoidSSets = "iside_b0_2_b1_0,iside_b0_1_b1_0";

    std::string tFrameInteriorDSets = "dbl_iside_p0_1_p1_2";

    std::string tDofStrg = tIs3D ? "UX,UY,UZ" : "UX,UY";

    std::string tDirichletStr = tIs3D ? "0.0;0.0;0.0" : "0.0;0.0";

    //------------------------------------------------------------------------------

    // Hole pattern
    real
    Box_2D3D(
            const Matrix< DDRMat >& aCoordinates,
            const Vector< real >&    aGeometryParameters )
    {
        real tBoxExponent = 24.0;

        Matrix< DDRMat > tCenter   = { { 1.5, 0.5, 0.5 } };
        Matrix< DDRMat > tDimOUter = { { 1.5 - tWallThickness, 0.5 - tWallThickness, 0.5 - tWallThickness } };

        real XContrib = std::pow( ( tCenter( 0 ) - aCoordinates( 0 ) ) / tDimOUter( 0 ), tBoxExponent );
        real YContrib = std::pow( ( tCenter( 1 ) - aCoordinates( 1 ) ) / tDimOUter( 1 ), tBoxExponent );

        real tLSval;

        if ( tIs3D )
        {
            real tBoxScaling = pow( tDimOUter( 0 ) * tDimOUter( 1 ) * tDimOUter( 2 ), 1.0 / 3.0 );

            real ZContrib = std::pow( ( tCenter( 2 ) - aCoordinates( 2 ) ) / tDimOUter( 2 ), tHoleExponent );

            tLSval = tBoxScaling * ( 1.0 - std::pow( XContrib + YContrib + ZContrib, 1.0 / tBoxExponent ) );
        }
        else
        {
            real tBoxScaling = pow( tDimOUter( 0 ) * tDimOUter( 1 ), 1.0 / 2.0 );

            tLSval = tBoxScaling * ( 1.0 - std::pow( XContrib + YContrib, 1.0 / tBoxExponent ) );
        }

        // clean return value to return non-zero value
        return -tLSval;
    }

    //------------------------------------------------------------------------------

    // Hole pattern
    real
    Hole_Pattern_2D3D(
            const Matrix< DDRMat >& aCoordinates,
            const Vector< real >&    aGeometryParameters )
    {
        Matrix< DDRMat > tDelta  = { { tHoleXdim / tNumHolesX }, { tHoleYdim / tNumHolesY }, { tHoleZdim / tNumHolesZ } };
        Matrix< DDRMat > tOrigin = { { tHoleXOrg + tDelta( 0 ) / 2.0 }, { tHoleYOrg + tDelta( 1, 0 ) / 2.0 }, { tHoleZOrg + tDelta( 2, 0 ) / 2.0 } };
        Matrix< DDRMat > tOffset = { { tDelta( 0, 0 ) / 2.0 }, { 0.0 }, { tDelta( 2, 0 ) / 2.0 } };

        bool tOddRow = true;

        real tLSval = -1e20;
        real dist   = 0.0;

        for ( int iz = -2; iz < tNumHolesZ + 2; ++iz )
        {
            for ( int iy = -2; iy < tNumHolesY + 2; ++iy )
            {
                for ( int ix = -2; ix < tNumHolesX + 2; ++ix )
                {

                    real XCenter = tOrigin( 0 ) + (real)ix * tDelta( 0 ) + tOddRow * tOffset( 0 );
                    real YCenter = tOrigin( 1 ) + (real)iy * tDelta( 1 ) + tOddRow * tOffset( 1 );

                    real XContrib = std::pow( XCenter - aCoordinates( 0 ), tHoleExponent );
                    real YContrib = std::pow( YCenter - aCoordinates( 1 ), tHoleExponent );

                    if ( tIs3D )
                    {
                        real ZCenter  = tOrigin( 2 ) + (real)iz * tDelta( 2 ) + tOddRow * tOffset( 2 );
                        real ZContrib = std::pow( ZCenter - aCoordinates( 2 ), tHoleExponent );

                        dist = tHoleScaling * ( tHoleRadius - std::pow( XContrib + YContrib + ZContrib, 1.0 / tHoleExponent ) );
                    }
                    else
                    {
                        dist = tHoleScaling * ( tHoleRadius - std::pow( XContrib + YContrib, 1.0 / tHoleExponent ) );
                    }
                    tLSval = std::max( tLSval, dist );
                }

                tOddRow = ( !tOddRow && tHoleOffsetRow );
            }
        }

        // clean return value to return non-zero value
        return -tLSval;
    }

    //--------------------------------------------------------------------------------------------------------------

    void
    Func_Neumann_U(
            moris::Matrix< moris::DDRMat >&                aPropMatrix,
            Vector< moris::Matrix< moris::DDRMat > >& aParameters,
            moris::fem::Field_Interpolator_Manager*        aFIManager )
    {
        if ( aFIManager->get_IG_geometry_interpolator()->valx()( 1 ) < 0.2 )
        {
            if ( tIs3D )
            {
                aPropMatrix = { { 0.0 }, { aParameters( 0 )( 0 ) }, { 0.0 } };
            }
            else
            {
                aPropMatrix = { { 0.0 }, { aParameters( 0 )( 0 ) } };
            }
        }
        else
        {
            if ( tIs3D )
            {
                aPropMatrix = { { 0.0 }, { 0.0 }, { 0.0 } };
            }
            else
            {
                aPropMatrix = { { 0.0 }, { 0.0 } };
            }
        }
    }

    //------------------------------------------------------------------------------

    // Constant function for properties
    void
    Func_Const(
            moris::Matrix< moris::DDRMat >&                aPropMatrix,
            Vector< moris::Matrix< moris::DDRMat > >& aParameters,
            moris::fem::Field_Interpolator_Manager*        aFIManager )
    {
        aPropMatrix = aParameters( 0 );
    }

    //------------------------------------------------------------------------------

    bool
    Output_Criterion( moris::tsa::Time_Solver* aTimeSolver )
    {
        return true;
    }

    //--------------------------------------------------------------------------------------------------------------

    Matrix< DDSMat >
    get_constraint_types()
    {
        Matrix< DDSMat > tConstraintTypes( 1, 1, 1 );

        return tConstraintTypes;
    }

    //--------------------------------------------------------------------------------------------------------------

    Matrix< DDRMat >
    compute_objectives( const Vector< real >& aADVs, const Vector< real >& aCriteria )
    {
        Matrix< DDRMat > tObjectives( 1, 1 );

        real obj1 = aCriteria( 0 ) / tInitialStrainEnergy;
        real obj2 = aCriteria( 1 ) / tInitialStrainEnergy;
        real obj3 = tPerimeterPenalty * aCriteria( 3 ) / tInitialPerimeter;

        tObjectives( 0, 0 ) = obj1 + obj2 + obj3;

        std::cout << "% --------------------------------- % \n";
        std::cout << "Objective                = " << tObjectives( 0, 0 ) << " \n";
        std::cout << "Strain Energy (Frame)    = " << aCriteria( 0 ) << " ( " << obj1 / tObjectives( 0, 0 ) << " )\n";
        std::cout << "Strain Energy (Interior) = " << aCriteria( 1 ) << " ( " << obj2 / tObjectives( 0, 0 ) << " )\n";
        std::cout << "Perimeter                = " << aCriteria( 3 ) << " ( " << obj3 / tObjectives( 0, 0 ) << " )\n";
        std::cout << " \n";

        std::cout << "min ADV                  = " << aADVs.min() << " \n";
        std::cout << "max ADV                  = " << aADVs.max() << " \n"
                  << std::flush;

        return tObjectives;
    }

    //--------------------------------------------------------------------------------------------------------------

    Matrix< DDRMat >
    compute_constraints( const Vector< real >& aADVs, const Vector< real >& aCriteria )
    {
        Matrix< DDRMat > tConstraints( 1, 1 );
        tConstraints( 0 ) = aCriteria( 2 ) / tMaxMass - 1.0;

        std::cout << "Volume     = " << aCriteria( 2 ) << " \n";
        std::cout << "Constraint = " << tConstraints( 0 ) << " \n";
        std::cout << "% --------------------------------- % \n"
                  << std::flush;

        return tConstraints;
    }

    //--------------------------------------------------------------------------------------------------------------

    Matrix< DDRMat >
    compute_dobjective_dadv( const Vector< real >& aADVs, const Vector< real >& aCriteria )
    {
        Matrix< DDRMat > tDObjectiveDADV( 1, aADVs.size(), 0.0 );

        return tDObjectiveDADV;
    }

    //--------------------------------------------------------------------------------------------------------------

    Matrix< DDRMat >
    compute_dobjective_dcriteria(
            const Vector< real >& aADVs,
            const Vector< real >& aCriteria )
    {
        Matrix< DDRMat > tDObjectiveDCriteria( 1, aCriteria.size(), 0.0 );

        tDObjectiveDCriteria( 0 ) = 1.0 / tInitialStrainEnergy;
        tDObjectiveDCriteria( 1 ) = 1.0 / tInitialStrainEnergy;
        tDObjectiveDCriteria( 3 ) = tPerimeterPenalty / tInitialPerimeter;

        return tDObjectiveDCriteria;
    }

    //--------------------------------------------------------------------------------------------------------------

    Matrix< DDRMat >
    compute_dconstraint_dadv(
            const Vector< real >& aADVs,
            const Vector< real >& aCriteria )
    {
        Matrix< DDRMat > tDConstraintDADV( 1, aADVs.size(), 0.0 );

        return tDConstraintDADV;
    }

    //--------------------------------------------------------------------------------------------------------------

    Matrix< DDRMat >
    compute_dconstraint_dcriteria(
            const Vector< real >& aADVs,
            const Vector< real >& aCriteria )
    {
        Matrix< DDRMat > tDConstraintDCriteria( 1, aCriteria.size(), 0.0 );

        tDConstraintDCriteria( 2 ) = 1.0 / tMaxMass;

        return tDConstraintDCriteria;
    }

    //--------------------------------------------------------------------------------------------------------------

    void
    OPTParameterList( Module_Parameter_Lists& aParameterLists )
    {
        aParameterLists.set( "is_optimization_problem", tIsOpt );
        aParameterLists.set( "problem", "user_defined" );
        aParameterLists.set( "library", tLibraryName );
        aParameterLists.set( "restart_file", "" );

        aParameterLists( OPT::ALGORITHMS ).add_parameter_list( opt::Optimization_Algorithm_Type::GCMMA );
        aParameterLists.set( "step_size", tMMAStepSize );
        aParameterLists.set( "penalty", tMMAPenalty );
        aParameterLists.set( "max_its", tMMAMaxIter );    // Maximum number of iterations
        aParameterLists.set( "restart_index", 0 );
    }

    //--------------------------------------------------------------------------------------------------------------

    void
    HMRParameterList( Module_Parameter_Lists& aParameterLists )
    {
        aParameterLists.set( "number_of_elements_per_dimension", tNumElementsPerDir );
        aParameterLists.set( "domain_dimensions", tDimensions );
        aParameterLists.set( "domain_offset", tOffSet );
        aParameterLists.set( "domain_sidesets", tSideSets );
        aParameterLists.set( "lagrange_output_meshes", "0" );

        aParameterLists.set( "lagrange_orders", "1" );
        aParameterLists.set( "lagrange_pattern", "0" );

<<<<<<< HEAD
        tParameterlist( 0 )( 0 ).set( "number_of_elements_per_dimension", tNumElementsPerDir );
        tParameterlist( 0 )( 0 ).set( "domain_dimensions", tDimensions );
        tParameterlist( 0 )( 0 ).set( "domain_offset", tOffSet );
        tParameterlist( 0 )( 0 ).set( "lagrange_output_meshes", "0" );
=======
        aParameterLists.set( "bspline_orders", "1" );
        aParameterLists.set( "bspline_pattern", "0" );
>>>>>>> f74fe5e8

        aParameterLists.set( "initial_refinement", "0" );
        aParameterLists.set( "initial_refinement_pattern", "0" );

        aParameterLists.set( "lagrange_to_bspline", "0" );

        aParameterLists.set( "truncate_bsplines", 1 );
        aParameterLists.set( "refinement_buffer", 1 );
        aParameterLists.set( "staircase_buffer", 1 );

        aParameterLists.set( "use_number_aura", 1 );

        aParameterLists.set( "use_multigrid", 0 );
        aParameterLists.set( "severity_level", 0 );

<<<<<<< HEAD
        tParameterlist( 0 )( 0 ).set( "use_number_aura", 1 );

        tParameterlist( 0 )( 0 ).set( "use_multigrid", 0 );
        tParameterlist( 0 )( 0 ).set( "severity_level", 0 );

        tParameterlist( 0 )( 0 ).set( "write_lagrange_output_mesh", "HMRLagrangeMesh.exo" );
=======
        aParameterLists.set( "write_lagrange_output_mesh_to_exodus", "HMRLagrangeMesh.exo" );
>>>>>>> f74fe5e8
    }

    //--------------------------------------------------------------------------------------------------------------

    void
    XTKParameterList( Module_Parameter_Lists& aParameterLists )
    {
        aParameterLists.set( "decompose", true );
        aParameterLists.set( "decomposition_type", "conformal" );
        aParameterLists.set( "enrich", true );
        aParameterLists.set( "basis_rank", "bspline" );
        aParameterLists.set( "enrich_mesh_indices", "0" );
        aParameterLists.set( "ghost_stab", tUseGhost );
        aParameterLists.set( "multigrid", false );
        aParameterLists.set( "verbose", true );
        aParameterLists.set( "print_enriched_ig_mesh", false );
        aParameterLists.set( "exodus_output_XTK_ig_mesh", true );
        aParameterLists.set( "high_to_low_dbl_side_sets", true );
    }

    //--------------------------------------------------------------------------------------------------------------

    void
    GENParameterList( Module_Parameter_Lists& aParameterLists )
    {

        aParameterLists.set( "IQI_types", "IQIBulkStrainEnergy_Frame", "IQIBulkStrainEnergy_Interior", "IQIBulkVolume_Interior", "IQIPerimeter_InterfaceVoid" );
        aParameterLists.set( "output_mesh_file", tGENOutputFile );
        aParameterLists.set( "time_offset", 10.0 );

        Matrix< DDUMat > tPhaseMap( 4, 1, 0 );
        tPhaseMap( 1 ) = 1;
        tPhaseMap( 2 ) = 2;
        tPhaseMap( 3 ) = 2;
        aParameterLists.set( "phase_table", moris::ios::stringify( tPhaseMap ) );

        aParameterLists.set( "print_phase_table", true );

        // outer frame
        aParameterLists( GEN::GEOMETRIES ).add_parameter_list( prm::create_level_set_geometry_parameter_list( gen::Field_Type::USER_DEFINED ) );
        aParameterLists.set( "field_function_name", "Box_2D3D" );
        aParameterLists.set( "number_of_refinements", 1 );
        aParameterLists.set( "refinement_mesh_index", 0 );
        aParameterLists.set( "name", "Box" );

        // initialize fins as swiss cheese geometry
        aParameterLists( GEN::GEOMETRIES ).add_parameter_list( prm::create_level_set_geometry_parameter_list( gen::Field_Type::USER_DEFINED ) );
        aParameterLists.set( "field_function_name", "Hole_Pattern_2D3D" );
        aParameterLists.set( "name", "Level_Set_Field" );
        aParameterLists.set( "number_of_refinements", 1 );
        aParameterLists.set( "refinement_mesh_index", 0 );

        if ( tIsOpt )
        {
            aParameterLists.set( "discretization_mesh_index", 0 );
            aParameterLists.set( "discretization_lower_bound", -tBsplineLimit );
            aParameterLists.set( "discretization_upper_bound", tBsplineLimit );
        }
    }

    //--------------------------------------------------------------------------------------------------------------

    void
    FEMParameterList( Module_Parameter_Lists& aParameterLists )
    {
        aParameterLists.hack_for_legacy_fem();
        // create a cell of cell of parameter list for fem

        //------------------------------------------------------------------------------

        // create parameter list for property 1
        aParameterLists( FEM::PROPERTIES ).add_parameter_list();
        aParameterLists.set( "property_name", "PropDensity" );
        aParameterLists.set( "function_parameters", "1.0" );
        aParameterLists.set( "value_function", "Func_Const" );

        // create parameter list for property 2
        aParameterLists( FEM::PROPERTIES ).add_parameter_list();
        aParameterLists.set( "property_name", "PropYoungs" );
        aParameterLists.set( "function_parameters", "1.0" );
        aParameterLists.set( "value_function", "Func_Const" );

        // create parameter list for property 2
        aParameterLists( FEM::PROPERTIES ).add_parameter_list();
        aParameterLists.set( "property_name", "PropBedding" );
        aParameterLists.set( "function_parameters", "1.0e-6" );
        aParameterLists.set( "value_function", "Func_Const" );

        // create parameter list for property 5
        aParameterLists( FEM::PROPERTIES ).add_parameter_list();
        aParameterLists.set( "property_name", "PropFlux" );
        aParameterLists.set( "function_parameters", "10.0" );
        aParameterLists.set( "value_function", "Func_Const" );

        // create parameter list for property 4
        aParameterLists( FEM::PROPERTIES ).add_parameter_list();
        aParameterLists.set( "property_name", "PropDirichletU" );
        aParameterLists.set( "function_parameters", tDirichletStr );
        aParameterLists.set( "value_function", "Func_Const" );

        // create parameter list for property 10
        aParameterLists( FEM::PROPERTIES ).add_parameter_list();
        aParameterLists.set( "property_name", "PropTraction" );
        aParameterLists.set( "function_parameters", "1.0" );
        aParameterLists.set( "value_function", "Func_Neumann_U" );

        // create parameter list for property 7
        aParameterLists( FEM::PROPERTIES ).add_parameter_list();
        aParameterLists.set( "property_name", "PropPoisson" );
        aParameterLists.set( "function_parameters", "0.0" );
        aParameterLists.set( "value_function", "Func_Const" );

        //------------------------------------------------------------------------------

        // create parameter list for constitutive model 1
        aParameterLists( FEM::CONSTITUTIVE_MODELS ).add_parameter_list();
        aParameterLists.set( "constitutive_name", "CMStrucLinIso_Frame" );
        aParameterLists.set( "constitutive_type",  fem::Constitutive_Type::STRUC_LIN_ISO ) ;
        aParameterLists.set( "dof_dependencies", std::pair< std::string, std::string >( tDofStrg, "Displacement" ) );
        aParameterLists.set( "properties", "PropYoungs,YoungsModulus;PropPoisson,PoissonRatio" );

        // create parameter list for constitutive model 1
        aParameterLists( FEM::CONSTITUTIVE_MODELS ).add_parameter_list();
        aParameterLists.set( "constitutive_name", "CMStrucLinIso_Interior" );
        aParameterLists.set( "constitutive_type",  fem::Constitutive_Type::STRUC_LIN_ISO ) ;
        aParameterLists.set( "dof_dependencies", std::pair< std::string, std::string >( tDofStrg, "Displacement" ) );
        aParameterLists.set( "properties", "PropYoungs,YoungsModulus;PropPoisson,PoissonRatio" );

        //------------------------------------------------------------------------------

        // create parameter list for stabilization parameter 1
        aParameterLists( FEM::STABILIZATION ).add_parameter_list();
        aParameterLists.set( "stabilization_name", "SPNitscheDirichletBC" );
        aParameterLists.set( "stabilization_type",  fem::Stabilization_Type::DIRICHLET_NITSCHE ) ;
        aParameterLists.set( "function_parameters", "100.0" );
        aParameterLists.set( "leader_properties", "PropYoungs,Material" );

        aParameterLists( FEM::STABILIZATION ).add_parameter_list();
        aParameterLists.set( "stabilization_name", std::string( "SPNitscheFrameInteriorInterface" ) );
        aParameterLists.set( "stabilization_type",  fem::Stabilization_Type::NITSCHE_INTERFACE ) ;
        aParameterLists.set( "function_parameters", std::string( "100.0" ) );
        aParameterLists.set( "leader_properties", std::string( "PropYoungs,Material" ) );
        aParameterLists.set( "follower_properties", std::string( "PropYoungs,Material" ) );

        aParameterLists( FEM::STABILIZATION ).add_parameter_list();
        aParameterLists.set( "stabilization_name", std::string( "SPGhost_Frame" ) );
        aParameterLists.set( "stabilization_type",  fem::Stabilization_Type::GHOST_DISPL ) ;
        aParameterLists.set( "function_parameters", std::string( "0.005" ) );
        aParameterLists.set( "leader_properties", std::string( "PropYoungs,Material" ) );

        aParameterLists( FEM::STABILIZATION ).add_parameter_list();
        aParameterLists.set( "stabilization_name", std::string( "SPGhost_Interior" ) );
        aParameterLists.set( "stabilization_type",  fem::Stabilization_Type::GHOST_DISPL ) ;
        aParameterLists.set( "function_parameters", std::string( "0.005" ) );
        aParameterLists.set( "leader_properties", std::string( "PropYoungs,Material" ) );

        //------------------------------------------------------------------------------
        aParameterLists( FEM::IWG ).add_parameter_list();
        aParameterLists.set( "IWG_name", "IWGBulkU_Frame" );
        aParameterLists.set( "IWG_type",  fem::IWG_Type::STRUC_LINEAR_BULK ) ;
        aParameterLists.set( "dof_residual", tDofStrg );
        aParameterLists.set( "leader_dof_dependencies", tDofStrg );
        aParameterLists.set( "leader_constitutive_models", "CMStrucLinIso_Frame,ElastLinIso" );
        aParameterLists.set( "leader_properties", "PropBedding,Bedding" );
        aParameterLists.set( "mesh_set_names", tFrameSets );

        aParameterLists( FEM::IWG ).add_parameter_list();
        aParameterLists.set( "IWG_name", "IWGBulkU_Frame" );
        aParameterLists.set( "IWG_type",  fem::IWG_Type::STRUC_LINEAR_BULK ) ;
        aParameterLists.set( "dof_residual", tDofStrg );
        aParameterLists.set( "leader_dof_dependencies", tDofStrg );
        aParameterLists.set( "leader_constitutive_models", "CMStrucLinIso_Interior,ElastLinIso" );
        aParameterLists.set( "leader_properties", "PropBedding,Bedding" );
        aParameterLists.set( "mesh_set_names", tInteriorSets );

        aParameterLists( FEM::IWG ).add_parameter_list();
        aParameterLists.set( "IWG_name", "IWGDirichletU" );
        aParameterLists.set( "IWG_type",  fem::IWG_Type::STRUC_LINEAR_DIRICHLET_SYMMETRIC_NITSCHE ) ;
        aParameterLists.set( "dof_residual", tDofStrg );
        aParameterLists.set( "leader_dof_dependencies", tDofStrg );
        aParameterLists.set( "leader_properties", "PropDirichletU,Dirichlet" );
        aParameterLists.set( "leader_constitutive_models", "CMStrucLinIso_Frame,ElastLinIso" );
        aParameterLists.set( "stabilization_parameters", "SPNitscheDirichletBC,DirichletNitsche" );
        aParameterLists.set( "mesh_set_names", tFrameSupportSSets );

        aParameterLists( FEM::IWG ).add_parameter_list();
        aParameterLists.set( "IWG_name", "IWGTraction" );
        aParameterLists.set( "IWG_type",  fem::IWG_Type::STRUC_LINEAR_NEUMANN ) ;
        aParameterLists.set( "dof_residual", tDofStrg );
        aParameterLists.set( "leader_dof_dependencies", tDofStrg );
        aParameterLists.set( "leader_properties", "PropTraction,Traction" );
        aParameterLists.set( "mesh_set_names", tFrameLoadSSets );

        aParameterLists( FEM::IWG ).add_parameter_list();
        aParameterLists.set( "IWG_name", std::string( "IWGFrameInteriorInterface" ) );
        aParameterLists.set( "IWG_type",  fem::IWG_Type::STRUC_LINEAR_INTERFACE_UNSYMMETRIC_NITSCHE ) ;
        aParameterLists.set( "dof_residual", tDofStrg );
        aParameterLists.set( "leader_dof_dependencies", tDofStrg );
        aParameterLists.set( "follower_dof_dependencies", tDofStrg );
        aParameterLists.set( "leader_constitutive_models", std::string( "CMStrucLinIso_Frame,ElastLinIso" ) );
        aParameterLists.set( "follower_constitutive_models", std::string( "CMStrucLinIso_Interior,ElastLinIso" ) );
        aParameterLists.set( "stabilization_parameters", std::string( "SPNitscheFrameInteriorInterface,NitscheInterface" ) );
        aParameterLists.set( "mesh_set_names", tFrameInteriorDSets );

        if ( tUseGhost )
        {
            aParameterLists( FEM::IWG ).add_parameter_list();
            aParameterLists.set( "IWG_name", std::string( "IWGGhostFrame" ) );
            aParameterLists.set( "IWG_type",  fem::IWG_Type::GHOST_NORMAL_FIELD ) ;
            aParameterLists.set( "dof_residual", tDofStrg );
            aParameterLists.set( "leader_dof_dependencies", tDofStrg );
            aParameterLists.set( "follower_dof_dependencies", tDofStrg );
            aParameterLists.set( "stabilization_parameters", std::string( "SPGhost_Frame,GhostSP" ) );
            aParameterLists.set( "ghost_order", (uint)tDispOrder );
            aParameterLists.set( "mesh_set_names", tFrameGhost );

            aParameterLists( FEM::IWG ).add_parameter_list();
            aParameterLists.set( "IWG_name", std::string( "IWGGhostInterior" ) );
            aParameterLists.set( "IWG_type",  fem::IWG_Type::GHOST_NORMAL_FIELD ) ;
            aParameterLists.set( "dof_residual", tDofStrg );
            aParameterLists.set( "leader_dof_dependencies", tDofStrg );
            aParameterLists.set( "follower_dof_dependencies", tDofStrg );
            aParameterLists.set( "stabilization_parameters", std::string( "SPGhost_Interior,GhostSP" ) );
            aParameterLists.set( "ghost_order", (uint)tDispOrder );
            aParameterLists.set( "mesh_set_names", tInteriorGhost );
        }

        //------------------------------------------------------------------------------
        aParameterLists( FEM::IQI ).add_parameter_list();
        aParameterLists.set( "IQI_name", "IQIBulkUX" );
        aParameterLists.set( "IQI_type",  fem::IQI_Type::DOF ) ;
        aParameterLists.set( "dof_quantity", tDofStrg );
        aParameterLists.set( "leader_dof_dependencies", tDofStrg );
        aParameterLists.set( "vectorial_field_index", 0 );
        aParameterLists.set( "mesh_set_names", tTotalDomainSets );

        aParameterLists( FEM::IQI ).add_parameter_list();
        aParameterLists.set( "IQI_name", "IQIBulkUY" );
        aParameterLists.set( "IQI_type",  fem::IQI_Type::DOF ) ;
        aParameterLists.set( "leader_dof_dependencies", tDofStrg );
        aParameterLists.set( "dof_quantity", tDofStrg );
        aParameterLists.set( "vectorial_field_index", 1 );
        aParameterLists.set( "mesh_set_names", tTotalDomainSets );

        if ( tIs3D )
        {
            aParameterLists( FEM::IQI ).add_parameter_list();
            aParameterLists.set( "IQI_name", "IQIBulkUZ" );
            aParameterLists.set( "IQI_type",  fem::IQI_Type::DOF ) ;
            aParameterLists.set( "leader_dof_dependencies", tDofStrg );
            aParameterLists.set( "dof_quantity", tDofStrg );
            aParameterLists.set( "vectorial_field_index", 2 );
            aParameterLists.set( "mesh_set_names", tTotalDomainSets );
            }

        aParameterLists( FEM::IQI ).add_parameter_list();
        aParameterLists.set( "IQI_name", "IQIBulkStrainEnergy_Frame" );
        aParameterLists.set( "IQI_type",  fem::IQI_Type::STRAIN_ENERGY ) ;
        aParameterLists.set( "leader_dof_dependencies", tDofStrg );
        aParameterLists.set( "leader_constitutive_models", "CMStrucLinIso_Frame,Elast" );
        aParameterLists.set( "mesh_set_names", tFrameSets );

        aParameterLists( FEM::IQI ).add_parameter_list();
        aParameterLists.set( "IQI_name", "IQIBulkStrainEnergy_Interior" );
        aParameterLists.set( "IQI_type",  fem::IQI_Type::STRAIN_ENERGY ) ;
        aParameterLists.set( "leader_dof_dependencies", tDofStrg );
        aParameterLists.set( "leader_constitutive_models", "CMStrucLinIso_Interior,Elast" );
        aParameterLists.set( "mesh_set_names", tInteriorSets );

        aParameterLists( FEM::IQI ).add_parameter_list();
        aParameterLists.set( "IQI_name", "IQIBulkVolume_Frame" );
        aParameterLists.set( "IQI_type",  fem::IQI_Type::VOLUME ) ;
        aParameterLists.set( "leader_properties", "PropDensity,Density" );
        aParameterLists.set( "mesh_set_names", tFrameSets );

        aParameterLists( FEM::IQI ).add_parameter_list();
        aParameterLists.set( "IQI_name", "IQIBulkVolume_Interior" );
        aParameterLists.set( "IQI_type",  fem::IQI_Type::VOLUME ) ;
        aParameterLists.set( "leader_properties", "PropDensity,Density" );
        aParameterLists.set( "mesh_set_names", tInteriorSets );

        aParameterLists( FEM::IQI ).add_parameter_list();
        aParameterLists.set( "IQI_name", "IQIPerimeter_InterfaceVoid" );
        aParameterLists.set( "IQI_type",  fem::IQI_Type::VOLUME ) ;
        aParameterLists.set( "leader_dof_dependencies", tDofStrg );
        aParameterLists.set( "mesh_set_names", tInterfaceVoidSSets );

        // create computation  parameter list
        aParameterLists( FEM::COMPUTATION );
    }

    //--------------------------------------------------------------------------------------------------------------

    void
    SOLParameterList( Module_Parameter_Lists& aParameterLists )
    {

        aParameterLists( SOL::LINEAR_ALGORITHMS ).add_parameter_list( sol::SolverType::AMESOS_IMPL );

        aParameterLists( SOL::LINEAR_SOLVERS ).add_parameter_list();

        aParameterLists( SOL::NONLINEAR_ALGORITHMS ).add_parameter_list();
        aParameterLists.set( "NLA_combined_res_jac_assembly", true );
        aParameterLists.set( "NLA_rel_res_norm_drop", 1.00 );
        aParameterLists.set( "NLA_relaxation_parameter", 1.00 );
        aParameterLists.set( "NLA_max_iter", 1 );

        aParameterLists( SOL::NONLINEAR_SOLVERS ).add_parameter_list();
        aParameterLists.set( "NLA_DofTypes", tDofStrg );

        aParameterLists( SOL::TIME_SOLVER_ALGORITHMS ).add_parameter_list();

        aParameterLists( SOL::TIME_SOLVERS ).add_parameter_list();
        aParameterLists.set( "TSA_DofTypes", tDofStrg );
        aParameterLists.set( "TSA_Output_Indices", "0" );
        aParameterLists.set( "TSA_Output_Criteria", "Output_Criterion" );

        aParameterLists( SOL::PRECONDITIONERS ).add_parameter_list(  sol::PreconditionerType::NONE );
    }

    //--------------------------------------------------------------------------------------------------------------

    void
    MSIParameterList( Module_Parameter_Lists& aParameterLists )
    {
        aParameterLists.set( "UX", 0 );
        aParameterLists.set( "UY", 0 );
        if ( tIs3D )
        {
            aParameterLists.set( "UZ", 0 );
        }
    }

    //--------------------------------------------------------------------------------------------------------------

    void
    VISParameterList( Module_Parameter_Lists& aParameterLists )
    {
        aParameterLists.set( "File_Name", std::pair< std::string, std::string >( "./", tOutputFileName ) );
        aParameterLists.set( "Mesh_Type",  vis::VIS_Mesh_Type::STANDARD ) ;
        aParameterLists.set( "Set_Names", tTotalDomainSets );

        if ( tIs3D )
        {
            aParameterLists.set( "Field_Names", std::string( "UX,UY,UZ,StrainEnergyFrame,StrainEnergyInterior,VolumeInterior,PerimeterInteriorVoid" ) );
            aParameterLists.set( "Field_Type", std::string( "NODAL,NODAL,NODAL,GLOBAL,GLOBAL,GLOBAL,GLOBAL" ) );
            aParameterLists.set( "IQI_Names", std::string( "IQIBulkUX,IQIBulkUY,IQIBulkUZ,IQIBulkStrainEnergy_Frame,IQIBulkStrainEnergy_Interior,"
                                                                    "IQIBulkVolume_Interior,IQIPerimeter_InterfaceVoid" ) );
        }
        else
        {
            aParameterLists.set( "Field_Names", std::string( "UX,UY,StrainEnergyFrame,StrainEnergyInterior,VolumeInterior,PerimeterInteriorVoid" ) );
            aParameterLists.set( "Field_Type", std::string( "NODAL,NODAL,GLOBAL,GLOBAL,GLOBAL,GLOBAL" ) );
            aParameterLists.set( "IQI_Names", std::string( "IQIBulkUX,IQIBulkUY,IQIBulkStrainEnergy_Frame,IQIBulkStrainEnergy_Interior,"
                                                                    "IQIBulkVolume_Interior,IQIPerimeter_InterfaceVoid" ) );
        }

        aParameterLists.set( "Save_Frequency", 1 );
        aParameterLists.set( "Time_Offset", 10.0 );
    }

    //--------------------------------------------------------------------------------------------------------------

    void
    MORISGENERALParameterList( Module_Parameter_Lists& aParameterLists )
    {
        aParameterLists( 0 ).add_parameter_list( Parameter_List( "" ) );
        prm::create_remeshing_parameterlist( aParameterLists( 0 )( 0 ) );
        aParameterLists.set( "mode", "ab_initio" );
        aParameterLists.set( "remeshing_field_names", "Box,Level_Set_Field" );
        aParameterLists.set( "remeshing_levels_of_refinement", "1" );
        aParameterLists.set( "remeshing_refinement_pattern", "0" );
    }

    //--------------------------------------------------------------------------------------------------------------
}    // namespace moris

//--------------------------------------------------------------------------------------------------------------
#ifdef __cplusplus
}
#endif<|MERGE_RESOLUTION|>--- conflicted
+++ resolved
@@ -51,6 +51,7 @@
     std::string tNumElementsPerDir = tIs3D ? "45,15,15" : "60,20";
     std::string tDimensions        = tIs3D ? "3,1,1" : "3,1";
     std::string tOffSet            = tIs3D ? "0.0,0.0,0.0" : "0.0,0.0";
+    std::string tSideSets          = tIs3D ? "1,2,3,4,5,6" : "1,2,3,4";
 
     int tDispOrder = 1;
 
@@ -396,15 +397,8 @@
         aParameterLists.set( "lagrange_orders", "1" );
         aParameterLists.set( "lagrange_pattern", "0" );
 
-<<<<<<< HEAD
-        tParameterlist( 0 )( 0 ).set( "number_of_elements_per_dimension", tNumElementsPerDir );
-        tParameterlist( 0 )( 0 ).set( "domain_dimensions", tDimensions );
-        tParameterlist( 0 )( 0 ).set( "domain_offset", tOffSet );
-        tParameterlist( 0 )( 0 ).set( "lagrange_output_meshes", "0" );
-=======
         aParameterLists.set( "bspline_orders", "1" );
         aParameterLists.set( "bspline_pattern", "0" );
->>>>>>> f74fe5e8
 
         aParameterLists.set( "initial_refinement", "0" );
         aParameterLists.set( "initial_refinement_pattern", "0" );
@@ -420,16 +414,7 @@
         aParameterLists.set( "use_multigrid", 0 );
         aParameterLists.set( "severity_level", 0 );
 
-<<<<<<< HEAD
-        tParameterlist( 0 )( 0 ).set( "use_number_aura", 1 );
-
-        tParameterlist( 0 )( 0 ).set( "use_multigrid", 0 );
-        tParameterlist( 0 )( 0 ).set( "severity_level", 0 );
-
-        tParameterlist( 0 )( 0 ).set( "write_lagrange_output_mesh", "HMRLagrangeMesh.exo" );
-=======
         aParameterLists.set( "write_lagrange_output_mesh_to_exodus", "HMRLagrangeMesh.exo" );
->>>>>>> f74fe5e8
     }
 
     //--------------------------------------------------------------------------------------------------------------
