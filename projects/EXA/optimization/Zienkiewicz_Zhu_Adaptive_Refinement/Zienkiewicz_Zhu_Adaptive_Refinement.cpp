--- conflicted
+++ resolved
@@ -1507,13 +1507,8 @@
         if ( tUseGhost )
         {
             tParameterList( 3 ).push_back( prm::create_IWG_parameter_list() );
-<<<<<<< HEAD
             tParameterList( 3 )( tIWGCounter ).set( "IWG_name", std::string( "IWGGhostDisp" ) );
-            tParameterList( 3 )( tIWGCounter ).set( "IWG_type", static_cast< uint >( fem::IWG_Type::GHOST_NORMAL_FIELD ) );
-=======
-            tParameterList( 3 )( tIWGCounter ).set( "IWG_name", std::string( "IWGGhost" ) );
             tParameterList( 3 )( tIWGCounter ).set( "IWG_type",  fem::IWG_Type::GHOST_NORMAL_FIELD ) ;
->>>>>>> 366d7939
             tParameterList( 3 )( tIWGCounter ).set( "dof_residual", "UX,UY" );
             tParameterList( 3 )( tIWGCounter ).set( "leader_dof_dependencies", "UX,UY" );
             tParameterList( 3 )( tIWGCounter ).set( "follower_dof_dependencies", "UX,UY" );
@@ -1547,13 +1542,8 @@
             tIWGCounter++;
 
             tParameterList( 3 ).push_back( prm::create_IWG_parameter_list() );
-<<<<<<< HEAD
             tParameterList( 3 )( tIWGCounter ).set( "IWG_name", std::string( "IWGGhostPhi" ) );
-            tParameterList( 3 )( tIWGCounter ).set( "IWG_type", static_cast< uint >( fem::IWG_Type::GHOST_NORMAL_FIELD ) );
-=======
-            tParameterList( 3 )( tIWGCounter ).set( "IWG_name", std::string( "IWGGhost" ) );
             tParameterList( 3 )( tIWGCounter ).set( "IWG_type",  fem::IWG_Type::GHOST_NORMAL_FIELD ) ;
->>>>>>> 366d7939
             tParameterList( 3 )( tIWGCounter ).set( "dof_residual", "PHID" );
             tParameterList( 3 )( tIWGCounter ).set( "leader_dof_dependencies", "PHID" );
             tParameterList( 3 )( tIWGCounter ).set( "follower_dof_dependencies", "PHID" );
@@ -1563,13 +1553,8 @@
             tIWGCounter++;
 
             tParameterList( 3 ).push_back( prm::create_IWG_parameter_list() );
-<<<<<<< HEAD
             tParameterList( 3 )( tIWGCounter ).set( "IWG_name", std::string( "IWGGhostTemp" ) );
-            tParameterList( 3 )( tIWGCounter ).set( "IWG_type", static_cast< uint >( fem::IWG_Type::GHOST_NORMAL_FIELD ) );
-=======
-            tParameterList( 3 )( tIWGCounter ).set( "IWG_name", std::string( "IWGGhost" ) );
             tParameterList( 3 )( tIWGCounter ).set( "IWG_type",  fem::IWG_Type::GHOST_NORMAL_FIELD ) ;
->>>>>>> 366d7939
             tParameterList( 3 )( tIWGCounter ).set( "dof_residual", "THETA" );
             tParameterList( 3 )( tIWGCounter ).set( "leader_dof_dependencies", "THETA" );
             tParameterList( 3 )( tIWGCounter ).set( "follower_dof_dependencies", "THETA" );
