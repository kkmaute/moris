--- conflicted
+++ resolved
@@ -862,15 +862,8 @@
         aParameterLists.set( "lagrange_orders", "2" );
         aParameterLists.set( "lagrange_pattern", "0" );
 
-<<<<<<< HEAD
-        tParameterlist( 0 )( 0 ).set( "number_of_elements_per_dimension", "60,30" );
-        tParameterlist( 0 )( 0 ).set( "domain_dimensions", "8,4" );
-        tParameterlist( 0 )( 0 ).set( "domain_offset", "-4.0,-2.0" );
-        tParameterlist( 0 )( 0 ).set( "lagrange_output_meshes", "0" );
-=======
         aParameterLists.set( "bspline_orders", "1,2" );
         aParameterLists.set( "bspline_pattern", "1,2" );
->>>>>>> f74fe5e8
 
         aParameterLists.set( "initial_refinement", "0,0" );
         aParameterLists.set( "initial_refinement_pattern", "0,1" );
