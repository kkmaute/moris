--- conflicted
+++ resolved
@@ -853,16 +853,9 @@
     void
     HMRParameterList( Module_Parameter_Lists& aParameterLists )
     {
-<<<<<<< HEAD
-        aParameterLists.set( "number_of_elements_per_dimension", "60,30" );
-        aParameterLists.set( "domain_dimensions", "8,4" );
-        aParameterLists.set( "domain_offset", "-4.0,-2.0" );
-        aParameterLists.set( "domain_sidesets", "1,2,3,4" );
-=======
         aParameterLists.set( "number_of_elements_per_dimension", 60, 30 );
         aParameterLists.set( "domain_dimensions", 8.0, 4.0 );
         aParameterLists.set( "domain_offset", -4.0, -2.0 );
->>>>>>> f5361e1f
         aParameterLists.set( "lagrange_output_meshes", "0" );
 
         aParameterLists.set( "lagrange_orders", "2" );
@@ -871,34 +864,15 @@
         aParameterLists.set( "bspline_orders", "1,2" );
         aParameterLists.set( "bspline_pattern", "1,2" );
 
-<<<<<<< HEAD
-        aParameterLists.set( "initial_refinement", "0,0" );
-        aParameterLists.set( "initial_refinement_pattern", "0,1" );
+        aParameterLists.set( "pattern_initial_refinement", 0, 0 );
 
         aParameterLists.set( "lagrange_to_bspline", "0,1" );
 
-        aParameterLists.set( "truncate_bsplines", 1 );
         aParameterLists.set( "refinement_buffer", 1 );
         aParameterLists.set( "staircase_buffer", 1 );
 
-        aParameterLists.set( "use_number_aura", 1 );
-
-        aParameterLists.set( "use_multigrid", 0 );
-        aParameterLists.set( "severity_level", 0 );
-
-        // aParameterLists.set( "write_lagrange_output_mesh", "HMRLagrangeMesh.vtk" );
-
-=======
-        aParameterLists.set( "pattern_initial_refinement", 0, 0 );
-
-        aParameterLists.set( "lagrange_to_bspline", "0,1" );
-
-        aParameterLists.set( "refinement_buffer", 1 );
-        aParameterLists.set( "staircase_buffer", 1 );
-
         // aParameterLists.set( "lagrange_mesh_output_file_name", "HMRLagrangeMesh.vtk" );
 
->>>>>>> f5361e1f
         // aParameterLists.set( "use_refine_low_level_elements", true );
     }
 
@@ -909,11 +883,6 @@
     {
         aParameterLists.set( "decompose", true );
         aParameterLists.set( "decomposition_type", "conformal" );
-<<<<<<< HEAD
-        aParameterLists.set( "enrich", true );
-        aParameterLists.set( "basis_rank", "bspline" );
-=======
->>>>>>> f5361e1f
         aParameterLists.set( "enrich_mesh_indices", "0,1" );
         aParameterLists.set( "ghost_stab", tUseGhost );
         aParameterLists.set( "multigrid", false );
@@ -1008,19 +977,11 @@
 
         if ( tUseGhost )
         {
-<<<<<<< HEAD
-            aParameterLists.set( "pdv_mesh_set_names", tTotalDomainAGhost );
+            aParameterLists.set( "pdv_mesh_set_names", "HMR_dummy_n_p8", "HMR_dummy_c_p8", "HMR_dummy_n_p9", "HMR_dummy_c_p9" );
         }
         else
         {
-            aParameterLists.set( "pdv_mesh_set_names", tTotalDomain );
-=======
-            aParameterLists.set( "pdv_mesh_set_names", "HMR_dummy_n_p8", "HMR_dummy_c_p8", "HMR_dummy_n_p9", "HMR_dummy_c_p9" );
-        }
-        else
-        {
             aParameterLists.set( "pdv_mesh_set_names", "HMR_dummy_n_p8", "HMR_dummy_c_p8", "HMR_dummy_n_p9", "HMR_dummy_c_p9", "ghost_p9" );
->>>>>>> f5361e1f
         }
 
         tParamCounter++;
