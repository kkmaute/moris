/*
 * Copyright (c) 2022 University of Colorado
 * Licensed under the MIT license. See LICENSE.txt file in the MORIS root for details.
 *
 *------------------------------------------------------------------------------------
 *
 * Levelset_Boxbeam_Create_File.cpp
 *
 */

#include <string>
#include <iostream>
#include "moris_typedefs.hpp"
#include "cl_Matrix.hpp"
#include "linalg_typedefs.hpp"
#include "cl_FEM_Field_Interpolator_Manager.hpp"
#include "cl_MSI_Equation_Object.hpp"
#include "cl_TSA_Time_Solver.hpp"
#include "cl_DLA_Solver_Interface.hpp"
#include "cl_DLA_Linear_Solver_Aztec.hpp"
#include "fn_PRM_FEM_Parameters.hpp"
#include "fn_PRM_MSI_Parameters.hpp"
#include "fn_PRM_SOL_Parameters.hpp"
#include "fn_PRM_VIS_Parameters.hpp"
#include "fn_PRM_HMR_Parameters.hpp"
#include "fn_PRM_GEN_Parameters.hpp"
#include "fn_PRM_XTK_Parameters.hpp"
#include "fn_PRM_OPT_Parameters.hpp"
#include "fn_PRM_MORIS_GENERAL_Parameters.hpp"
#include "cl_HMR_Element.hpp"
#include "fn_equal_to.hpp"
#include "fn_stringify_matrix.hpp"

#include "AztecOO.h"

#ifdef __cplusplus
extern "C" {
#endif

//------------------------------------------------------------------------------

namespace moris
{
    //------------------------------------------------------------------------------

    // Main problem parameters

    std::string tName = "Levelset_Boxbeam_Create_File";

    bool tIs3D     = false;
    bool tIsOpt    = true;
    bool tUseGhost = true;

    bool tUseAbsolutValue = true;

    // wall thickness
    real tWallThickness = 0.05;

    // background mesh parameters
    std::string tNumElementsPerDir = tIs3D ? "45,15,15" : "30,10";
    std::string tDimensions        = tIs3D ? "3,1,1" : "3,1";
    std::string tOffSet            = tIs3D ? "0.0,0.0,0.0" : "0.0,0.0";
    std::string tSideSets          = tIs3D ? "1,2,3,4,5,6" : "1,2,3,4";

    int tDispOrder = 1;

    // Hole Seeding parameters
    sint tNumHolesY = 2;
    sint tNumHolesZ = 1 * tNumHolesY;
    sint tNumHolesX = tNumHolesY + 1;

    real tHoleRadius   = tIs3D ? 0.4771 / tNumHolesY : 0.4771 / tNumHolesY;
    real tHoleExponent = 6.0;
    real tHoleScaling  = 1.0;

    real tHoleXdim = 3.0;
    real tHoleYdim = 1.0;
    real tHoleZdim = 1.0;

    real tHoleXOrg = 0.0;
    real tHoleYOrg = 0.0;
    real tHoleZOrg = 0.0;

    bool tHoleOffsetRow = false;

    // Nitsche penalty
    std::string tNitschePenalty = "100.0";

    // optimization parameters
    real tInitialStrainEnergy = tIs3D ? 1.49721 + 1.47892 : 2.04222e+00 + 2.36298e+00;
    real tInitialPerimeter    = tIs3D ? 27.3111 : 14.0771;

    real tInitialRegularization = 0.243945;
    real tPerimeterPenalty      = 0.05;
    real tRegularizationPenalty = 0.01;

    // prescribed gradient when using non-pdv level set field
    std::string tLevelSetGradxConstant = tIs3D ? "1.0;1.0;1.0" : "1.0;1.0";

    real tMaxMass = tIs3D ? 1.5 : 1.0;

    real tMMAPenalty  = 5.0;
    real tMMAStepSize = 0.05;
    int  tMMAMaxIter  = 12;

    real tBsplineLimit = tHoleRadius;

    // other mesh depedendent parameters
    real tElementEdgeLength = 1.0 / tNumHolesX / pow( 2, 3 );
    real tLoadLimitY        = std::floor( 0.2 / tElementEdgeLength ) * tElementEdgeLength;

    //------------------------------------------------------------------------------
    // Derived problem paramters

    std::string tOutputFileName = tName + ".exo";
    std::string tLibraryName    = "Levelset_Boxbeam_Create_File.so";
    std::string tGENOutputFile  = "GEN_" + tName + ".exo";

    std::string tFrameSets    = "HMR_dummy_n_p2,HMR_dummy_c_p2";
    std::string tInteriorSets = "HMR_dummy_n_p1,HMR_dummy_c_p1";
    std::string tVoidSets     = "HMR_dummy_n_p0,HMR_dummy_c_p0";

    std::string tTotalDomainSets = tFrameSets + "," + tInteriorSets;

    std::string tFrameGhost    = "ghost_p2";
    std::string tInteriorGhost = "ghost_p1";

    std::string tFrameLoadSSets    = "SideSet_2_n_p2,SideSet_2_c_p2";
    std::string tFrameSupportSSets = "SideSet_4_n_p2,SideSet_4_c_p2";
    std::string tFrameFreeSSets =
            std::string( "SideSet_1_n_p2,SideSet_1_c_p2" ) +    //
            std::string( "SideSet_3_n_p2,SideSet_3_c_p2" );

    std::string tInterfaceVoidSSets  = "iside_b0_2_b1_0,iside_b0_1_b1_0";
    std::string tInterfaceVoidSSets2 = "iside_b0_0_b1_1,iside_b0_0_b1_2";

    std::string tInterfaceVoidSSets3 = "iside_b0_1_b1_0";
    std::string tInterfaceVoidSSets4 = "iside_b0_0_b1_1";

    std::string tFrameInteriorDSets = "dbl_iside_p0_1_p1_2";

    std::string tDofStrg = tIs3D ? "UX,UY,UZ" : "UX,UY";

    std::string tHeatDofs = "THETA;PHID";

    std::string tDofStrgAll = tIs3D ? "UX,UY,UZ;THETA;PHID" : "UX,UY;THETA;PHID";

    std::string tDirichletStr = tIs3D ? "0.0;0.0;0.0" : "0.0;0.0";

    std::string tTotalDomain = tInteriorSets + "," + tVoidSets;

    std::string tTotalDomain1 = tFrameSets + "," + tInteriorSets + "," + tVoidSets;

    /* ------------------------------------------------------------------------ */
    // material parameters

    // conductivity
    std::string tConductivity = "1.0";

    // capacity
    std::string tCapacityTheta = "0.1";
    std::string tCapacityPhi   = "0.0";

    // density
    std::string tDensityTheta = "1.0";
    std::string tDensityPhi   = "0.0";

    // prescribed theta on interface
    std::string tPrescTheta = "1.0";

    // prescribed phi on interface
    std::string tPrescPhi = "0.0";

    /* ------------------------------------------------------------------------ */

    /* ------------------------------------------------------------------------ */

    void
    tLevelSetFuncReal(
            moris::Matrix< moris::DDRMat >&                aPropMatrix,
            Vector< moris::Matrix< moris::DDRMat > >& aParameters,
            moris::fem::Field_Interpolator_Manager*        aFIManager )
    {
        // return absolute value of level set function
        aPropMatrix = aFIManager->get_field_interpolators_for_type( gen::PDV_Type::LS1 )->val();
    }

    // Level set function defining property in FEM
    void
    tLevelSetFunc(
            moris::Matrix< moris::DDRMat >&                aPropMatrix,
            Vector< moris::Matrix< moris::DDRMat > >& aParameters,
            moris::fem::Field_Interpolator_Manager*        aFIManager )
    {
        // get value of design level set function
        real value = aFIManager->get_field_interpolators_for_type( gen::PDV_Type::LS1 )->val()( 0 );

        // return PDV derivative of absolute value of level set function
        real factor = 1.0;
        if ( tUseAbsolutValue )
        {
            factor = value > 0.0 ? 1.0 : -1.0;
        }

        // return absolute value of level set function
        aPropMatrix = factor * value;
    }

    /* ------------------------------------------------------------------------ */

    // Derivative of level set function with respect to PDV
    void
    tDerLevelSetFunc(
            moris::Matrix< moris::DDRMat >&                aPropMatrix,
            Vector< moris::Matrix< moris::DDRMat > >& aParameters,
            moris::fem::Field_Interpolator_Manager*        aFIManager )
    {
        // get value of design level set function
        real value = aFIManager->get_field_interpolators_for_type( gen::PDV_Type::LS1 )->val()( 0 );

        // return PDV derivative of absolute value of level set function
        real factor = 1.0;
        if ( tUseAbsolutValue )
        {
            factor = value > 0.0 ? 1.0 : -1.0;
        }

        aPropMatrix = factor * aFIManager->get_field_interpolators_for_type( gen::PDV_Type::LS1 )->N();
    }

    /* ------------------------------------------------------------------------ */

    // Spatial derivative of level set function defining property in FEM
    void
    tLevelSetGradxFunc(
            moris::Matrix< moris::DDRMat >&                aPropMatrix,
            Vector< moris::Matrix< moris::DDRMat > >& aParameters,
            moris::fem::Field_Interpolator_Manager*        aFIManager )
    {
        // get value of design level set function
        real value = aFIManager->get_field_interpolators_for_type( gen::PDV_Type::LS1 )->val()( 0 );

        // return spatial derivative of absolute value of level set function
        real factor = 1.0;
        if ( tUseAbsolutValue )
        {
            factor = value > 0.0 ? 1.0 : -1.0;
        }

        aPropMatrix = factor * aFIManager->get_field_interpolators_for_type( gen::PDV_Type::LS1 )->gradx( 1 );
    }

    /* ------------------------------------------------------------------------ */

    // Derivative of spatial derivative of level set function with respect to PDV
    void
    tDerLevelSetGradxFunc(
            moris::Matrix< moris::DDRMat >&                aPropMatrix,
            Vector< moris::Matrix< moris::DDRMat > >& aParameters,
            moris::fem::Field_Interpolator_Manager*        aFIManager )
    {
        // get value of design level set function
        real value = aFIManager->get_field_interpolators_for_type( gen::PDV_Type::LS1 )->val()( 0 );

        // return PDV derivative of spatial derivative of absolute value of level set function
        real factor = 1.0;
        if ( tUseAbsolutValue )
        {
            factor = value > 0.0 ? 1.0 : -1.0;
        }

        aPropMatrix = factor * aFIManager->get_field_interpolators_for_type( gen::PDV_Type::LS1 )->dnNdxn( 1 );
    }

    //------------------------------------------------------------------------------

    // Hole pattern
    real
    Box_2D3D(
            const Matrix< DDRMat >& aCoordinates,
            const Vector< real >&    aGeometryParameters )
    {
        real tBoxExponent = 24.0;

        Matrix< DDRMat > tCenter   = { { 1.5, 0.5, 0.5 } };
        Matrix< DDRMat > tDimOUter = { { 1.5 - tWallThickness, 0.5 - tWallThickness, 0.5 - tWallThickness } };

        real XContrib = std::pow( ( tCenter( 0 ) - aCoordinates( 0 ) ) / tDimOUter( 0 ), tBoxExponent );
        real YContrib = std::pow( ( tCenter( 1 ) - aCoordinates( 1 ) ) / tDimOUter( 1 ), tBoxExponent );

        real tLSval;

        if ( tIs3D )
        {
            real tBoxScaling = pow( tDimOUter( 0 ) * tDimOUter( 1 ) * tDimOUter( 2 ), 1.0 / 3.0 );

            real ZContrib = std::pow( ( tCenter( 2 ) - aCoordinates( 2 ) ) / tDimOUter( 2 ), tHoleExponent );

            tLSval = tBoxScaling * ( 1.0 - std::pow( XContrib + YContrib + ZContrib, 1.0 / tBoxExponent ) );
        }
        else
        {
            real tBoxScaling = pow( tDimOUter( 0 ) * tDimOUter( 1 ), 1.0 / 2.0 );

            tLSval = tBoxScaling * ( 1.0 - std::pow( XContrib + YContrib, 1.0 / tBoxExponent ) );
        }

        // clean return value to return non-zero value
        return -tLSval;
    }

    //------------------------------------------------------------------------------

    // Hole pattern
    real
    Hole_Pattern_2D3D(
            const Matrix< DDRMat >& aCoordinates,
            const Vector< real >&    aGeometryParameters )
    {
        Matrix< DDRMat > tDelta  = { { tHoleXdim / tNumHolesX }, { tHoleYdim / tNumHolesY }, { tHoleZdim / tNumHolesZ } };
        Matrix< DDRMat > tOrigin = { { tHoleXOrg + tDelta( 0 ) / 2.0 }, { tHoleYOrg + tDelta( 1, 0 ) / 2.0 }, { tHoleZOrg + tDelta( 2, 0 ) / 2.0 } };
        Matrix< DDRMat > tOffset = { { tDelta( 0, 0 ) / 2.0 }, { 0.0 }, { tDelta( 2, 0 ) / 2.0 } };

        bool tOddRow = true;

        real tLSval = -1e20;
        real dist   = 0.0;

        for ( int iz = -2; iz < tNumHolesZ + 2; ++iz )
        {
            for ( int iy = -2; iy < tNumHolesY + 2; ++iy )
            {
                for ( int ix = -2; ix < tNumHolesX + 2; ++ix )
                {

                    real XCenter = tOrigin( 0 ) + (real)ix * tDelta( 0 ) + tOddRow * tOffset( 0 );
                    real YCenter = tOrigin( 1 ) + (real)iy * tDelta( 1 ) + tOddRow * tOffset( 1 );

                    real XContrib = std::pow( XCenter - aCoordinates( 0 ), tHoleExponent );
                    real YContrib = std::pow( YCenter - aCoordinates( 1 ), tHoleExponent );

                    if ( tIs3D )
                    {
                        real ZCenter  = tOrigin( 2 ) + (real)iz * tDelta( 2 ) + tOddRow * tOffset( 2 );
                        real ZContrib = std::pow( ZCenter - aCoordinates( 2 ), tHoleExponent );

                        dist = tHoleScaling * ( tHoleRadius - std::pow( XContrib + YContrib + ZContrib, 1.0 / tHoleExponent ) );
                    }
                    else
                    {
                        dist = tHoleScaling * ( tHoleRadius - std::pow( XContrib + YContrib, 1.0 / tHoleExponent ) );
                    }
                    tLSval = std::max( tLSval, dist );
                }

                tOddRow = ( !tOddRow && tHoleOffsetRow );
            }
        }

        // clean return value to return non-zero value
        return -tLSval;
    }

    //--------------------------------------------------------------------------------------------------------------

    void
    Func_Neumann_U(
            moris::Matrix< moris::DDRMat >&                aPropMatrix,
            Vector< moris::Matrix< moris::DDRMat > >& aParameters,
            moris::fem::Field_Interpolator_Manager*        aFIManager )
    {
        if ( aFIManager->get_IG_geometry_interpolator()->valx()( 1 ) < 0.2 )
        {
            if ( tIs3D )
            {
                aPropMatrix = { { 0.0 }, { aParameters( 0 )( 0 ) }, { 0.0 } };
            }
            else
            {
                aPropMatrix = { { 0.0 }, { aParameters( 0 )( 0 ) } };
            }
        }
        else
        {
            if ( tIs3D )
            {
                aPropMatrix = { { 0.0 }, { 0.0 }, { 0.0 } };
            }
            else
            {
                aPropMatrix = { { 0.0 }, { 0.0 } };
            }
        }
    }

    //------------------------------------------------------------------------------

    // Constant function for properties
    void
    Func_Const(
            moris::Matrix< moris::DDRMat >&                aPropMatrix,
            Vector< moris::Matrix< moris::DDRMat > >& aParameters,
            moris::fem::Field_Interpolator_Manager*        aFIManager )
    {
        aPropMatrix = aParameters( 0 );
    }

    //------------------------------------------------------------------------------

    bool
    Output_Criterion( moris::tsa::Time_Solver* aTimeSolver )
    {
        return true;
    }

    //--------------------------------------------------------------------------------------------------------------

    Matrix< DDSMat >
    get_constraint_types()
    {
        Matrix< DDSMat > tConstraintTypes( 1, 1, 1 );

        return tConstraintTypes;
    }

    //--------------------------------------------------------------------------------------------------------------

    Matrix< DDRMat >
    compute_objectives( const Vector< real >& aADVs, const Vector< real >& aCriteria )
    {
        Matrix< DDRMat > tObjectives( 1, 1 );

        real obj1 = aCriteria( 0 ) / tInitialStrainEnergy;
        real obj2 = aCriteria( 1 ) / tInitialStrainEnergy;
        real obj3 = tPerimeterPenalty * aCriteria( 3 ) / tInitialPerimeter;
        real obj4 = tRegularizationPenalty * aCriteria( 4 ) / tInitialRegularization;
        // real obj5 = tRegularizationPenalty* aCriteria( 5 ) ;

        tObjectives( 0, 0 ) = obj1 + obj2 + obj3 + obj4;    // + obj5;

        std::cout << "% --------------------------------- % \n";
        std::cout << "Objective                = " << tObjectives( 0, 0 ) << " \n";
        std::cout << "Strain Energy (Frame)    = " << aCriteria( 0 ) << " ( " << obj1 / tObjectives( 0, 0 ) << " )\n";
        std::cout << "Strain Energy (Interior) = " << aCriteria( 1 ) << " ( " << obj2 / tObjectives( 0, 0 ) << " )\n";
        std::cout << "Perimeter                = " << aCriteria( 3 ) << " ( " << obj3 / tObjectives( 0, 0 ) << " )\n";
        std::cout << "H1Error Const            = " << aCriteria( 4 ) << " ( " << aCriteria( 0 ) / tObjectives( 0, 0 ) << " )\n";
        // std::cout << "H1Error PDV              = " << aCriteria( 5 )      << " ( " <<  aCriteria( 1 ) / tObjectives( 0, 0 ) << " )\n";
        std::cout << " \n";

        std::cout << "min ADV                  = " << aADVs.min() << " \n";
        std::cout << "max ADV                  = " << aADVs.max() << " \n"
                  << std::flush;

        return tObjectives;
    }

    //--------------------------------------------------------------------------------------------------------------

    Matrix< DDRMat >
    compute_constraints( const Vector< real >& aADVs, const Vector< real >& aCriteria )
    {
        Matrix< DDRMat > tConstraints( 1, 1 );
        tConstraints( 0 ) = aCriteria( 2 ) / tMaxMass - 1.0;

        std::cout << "Volume     = " << aCriteria( 2 ) << " \n";
        std::cout << "Constraint = " << tConstraints( 0 ) << " \n";
        std::cout << "% --------------------------------- % \n"
                  << std::flush;

        return tConstraints;
    }

    //--------------------------------------------------------------------------------------------------------------

    Matrix< DDRMat >
    compute_dobjective_dadv( const Vector< real >& aADVs, const Vector< real >& aCriteria )
    {
        Matrix< DDRMat > tDObjectiveDADV( 1, aADVs.size(), 0.0 );

        return tDObjectiveDADV;
    }

    //--------------------------------------------------------------------------------------------------------------

    Matrix< DDRMat >
    compute_dobjective_dcriteria(
            const Vector< real >& aADVs,
            const Vector< real >& aCriteria )
    {
        Matrix< DDRMat > tDObjectiveDCriteria( 1, aCriteria.size(), 0.0 );

        tDObjectiveDCriteria( 0 ) = 1.0 / tInitialStrainEnergy;
        tDObjectiveDCriteria( 1 ) = 1.0 / tInitialStrainEnergy;
        tDObjectiveDCriteria( 3 ) = tPerimeterPenalty / tInitialPerimeter;
        tDObjectiveDCriteria( 4 ) = tRegularizationPenalty / tInitialRegularization;
        // tDObjectiveDCriteria( 5 ) = tRegularizationPenalty* 1.0;

        return tDObjectiveDCriteria;
    }

    //--------------------------------------------------------------------------------------------------------------

    Matrix< DDRMat >
    compute_dconstraint_dadv(
            const Vector< real >& aADVs,
            const Vector< real >& aCriteria )
    {
        Matrix< DDRMat > tDConstraintDADV( 1, aADVs.size(), 0.0 );

        return tDConstraintDADV;
    }

    //--------------------------------------------------------------------------------------------------------------

    Matrix< DDRMat >
    compute_dconstraint_dcriteria(
            const Vector< real >& aADVs,
            const Vector< real >& aCriteria )
    {
        Matrix< DDRMat > tDConstraintDCriteria( 1, aCriteria.size(), 0.0 );

        tDConstraintDCriteria( 2 ) = 1.0 / tMaxMass;

        return tDConstraintDCriteria;
    }

    //--------------------------------------------------------------------------------------------------------------

    void
    OPTParameterList( Vector< Vector< Parameter_List > >& tParameterlist )
    {
        tParameterlist.resize( 3 );
        tParameterlist( 0 ).resize( 1 );
        tParameterlist( 1 ).resize( 0 );
        tParameterlist( 2 ).resize( 1 );

        tParameterlist( 0 )( 0 ) = moris::prm::create_opt_problem_parameter_list();
        tParameterlist( 0 )( 0 ).set( "is_optimization_problem", tIsOpt );
        tParameterlist( 0 )( 0 ).set( "problem", "user_defined" );
        tParameterlist( 0 )( 0 ).set( "library", tLibraryName );
        tParameterlist( 0 )( 0 ).set( "restart_file", "" );
        tParameterlist( 0 )( 0 ).set( "reinitialize_interface_iter", 10 );

        tParameterlist( 2 )( 0 ) = moris::prm::create_gcmma_parameter_list();
        tParameterlist( 2 )( 0 ).set( "step_size", tMMAStepSize );
        tParameterlist( 2 )( 0 ).set( "penalty", tMMAPenalty );
        tParameterlist( 2 )( 0 ).set( "max_its", tMMAMaxIter );    // Maximum number of iterations
        tParameterlist( 2 )( 0 ).set( "restart_index", 0 );
    }

    //--------------------------------------------------------------------------------------------------------------

    void
    HMRParameterList( Vector< Vector< Parameter_List > >& tParameterlist )
    {
        tParameterlist.resize( 1 );
        tParameterlist( 0 ).resize( 1 );

        tParameterlist( 0 )( 0 ) = prm::create_hmr_parameter_list();

        tParameterlist( 0 )( 0 ).set( "number_of_elements_per_dimension", tNumElementsPerDir );
        tParameterlist( 0 )( 0 ).set( "domain_dimensions", tDimensions );
        tParameterlist( 0 )( 0 ).set( "domain_offset", tOffSet );
        tParameterlist( 0 )( 0 ).set( "domain_sidesets", tSideSets );
        tParameterlist( 0 )( 0 ).set( "lagrange_output_meshes", "0" );

        tParameterlist( 0 )( 0 ).set( "lagrange_orders", "1,1" );
        tParameterlist( 0 )( 0 ).set( "lagrange_pattern", "0,1" );

        tParameterlist( 0 )( 0 ).set( "bspline_orders", "1,1" );
        tParameterlist( 0 )( 0 ).set( "bspline_pattern", "0,1" );

        tParameterlist( 0 )( 0 ).set( "initial_refinement", "0,0" );
        tParameterlist( 0 )( 0 ).set( "initial_refinement_pattern", "0,1" );

        tParameterlist( 0 )( 0 ).set( "lagrange_to_bspline", "0,1;-1" );

        tParameterlist( 0 )( 0 ).set( "truncate_bsplines", 1 );
        tParameterlist( 0 )( 0 ).set( "refinement_buffer", 1 );
        tParameterlist( 0 )( 0 ).set( "staircase_buffer", 1 );

        tParameterlist( 0 )( 0 ).set( "use_number_aura", 1 );

        tParameterlist( 0 )( 0 ).set( "use_multigrid", 0 );
        tParameterlist( 0 )( 0 ).set( "severity_level", 0 );

        tParameterlist( 0 )( 0 ).set( "use_refine_low_level_elements", false );

        tParameterlist( 0 )( 0 ).set( "write_refinement_pattern_file", true );
    }

    //--------------------------------------------------------------------------------------------------------------

    void
    XTKParameterList( Vector< Vector< Parameter_List > >& tParameterlist )
    {
        tParameterlist.resize( 1 );
        tParameterlist( 0 ).resize( 1 );

        tParameterlist( 0 )( 0 ) = prm::create_xtk_parameter_list();
        tParameterlist( 0 )( 0 ).set( "decompose", true );
        tParameterlist( 0 )( 0 ).set( "decomposition_type", "conformal" );
        tParameterlist( 0 )( 0 ).set( "enrich", true );
        tParameterlist( 0 )( 0 ).set( "basis_rank", "bspline" );
        tParameterlist( 0 )( 0 ).set( "enrich_mesh_indices", "0,1" );
        tParameterlist( 0 )( 0 ).set( "ghost_stab", tUseGhost );
        tParameterlist( 0 )( 0 ).set( "multigrid", false );
        tParameterlist( 0 )( 0 ).set( "verbose", true );
        tParameterlist( 0 )( 0 ).set( "print_enriched_ig_mesh", false );
        tParameterlist( 0 )( 0 ).set( "exodus_output_XTK_ig_mesh", true );
        tParameterlist( 0 )( 0 ).set( "high_to_low_dbl_side_sets", true );
    }

    //--------------------------------------------------------------------------------------------------------------

    void
    GENParameterList( Vector< Vector< Parameter_List > >& tParameterlist )
    {

        tParameterlist.resize( 3 );
        tParameterlist( 0 ).resize( 1 );
        tParameterlist( 0 )( 0 ) = moris::prm::create_gen_parameter_list();
        tParameterlist( 0 )( 0 ).set( "IQI_types", "IQIBulkStrainEnergy_Frame", "IQIBulkStrainEnergy_Interior", "IQIBulkVolume_Interior", "IQIPerimeter_InterfaceVoid", "IQIHeatMethodPenalty" );
        // tParameterlist(0)(0).set("IQI_types"       , "IQIBulkStrainEnergy_Frame,IQIBulkStrainEnergy_Interior,IQIBulkVolume_Interior,IQIPerimeter_InterfaceVoid,IQIH1ErrorConst,IQIH1Error");
        tParameterlist( 0 )( 0 ).set( "output_mesh_file", tGENOutputFile );
        tParameterlist( 0 )( 0 ).set( "time_offset", 10.0 );

        Matrix< DDUMat > tPhaseMap( 4, 1, 0 );
        tPhaseMap( 1 ) = 1;
        tPhaseMap( 2 ) = 2;
        tPhaseMap( 3 ) = 2;
        tParameterlist( 0 )( 0 ).set( "phase_table", moris::ios::stringify( tPhaseMap ) );

        tParameterlist( 0 )( 0 ).set( "print_phase_table", true );

        // init geometry counter
        uint tGeoCounter = 0;

        // outer frame
        tParameterlist( 1 ).push_back( prm::create_level_set_geometry_parameter_list( gen::Field_Type::USER_DEFINED ) );
        tParameterlist( 1 )( tGeoCounter ).set( "isocontour_tolerance", 10e-14 );
        tParameterlist( 1 )( tGeoCounter ).set( "field_function_name", "Box_2D3D" );
        tParameterlist( 1 )( tGeoCounter ).set( "number_of_refinements", 1, 0 );
        tParameterlist( 1 )( tGeoCounter ).set( "refinement_mesh_index", 0, 1 );
        tParameterlist( 1 )( tGeoCounter ).set( "name", "Box" );

        tGeoCounter++;

        // initialize fins as swiss cheese geometry
        tParameterlist( 1 ).push_back( prm::create_level_set_geometry_parameter_list( gen::Field_Type::USER_DEFINED ) );
        tParameterlist( 1 )( tGeoCounter ).set( "field_function_name", "Hole_Pattern_2D3D" );
        tParameterlist( 1 )( tGeoCounter ).set( "name", "Level_Set_Field" );
        tParameterlist( 1 )( tGeoCounter ).set( "number_of_refinements", 1, 0 );
        tParameterlist( 1 )( tGeoCounter ).set( "refinement_mesh_index", 0, 1 );

        if ( tIsOpt )
        {
            tParameterlist( 1 )( tGeoCounter ).set( "discretization_mesh_index", 1 );
            tParameterlist( 1 )( tGeoCounter ).set( "discretization_lower_bound", -tBsplineLimit );
            tParameterlist( 1 )( tGeoCounter ).set( "discretization_upper_bound", tBsplineLimit );
        }
        tGeoCounter++;

        tParameterlist( 2 ).push_back( moris::prm::create_gen_property_parameter_list( gen::Field_Type::SCALED_FIELD ) );
        uint tParamCounter = 0;

        tParameterlist( 2 )( tParamCounter ).set( "name", "LevelsetField" );
        tParameterlist( 2 )( tParamCounter ).set( "dependencies", "Level_Set_Field" );
        tParameterlist( 2 )( tParamCounter ).set( "scaling_factor", 1.0 );
        tParameterlist( 2 )( tParamCounter ).set( "pdv_type", "LS1" );
        tParameterlist( 2 )( tParamCounter ).set( "pdv_mesh_set_names", tTotalDomain1 );
        tParamCounter++;
    }

    //--------------------------------------------------------------------------------------------------------------

    void
    FEMParameterList( Vector< Vector< Parameter_List > >& tParameterList )
    {
        // create a cell of cell of parameter list for fem
        tParameterList.resize( 8 );

        //------------------------------------------------------------------------------
        // init property counter
        uint tPropCounter = 0;

        // create parameter list for property 1
        tParameterList( 0 ).push_back( prm::create_property_parameter_list() );
        tParameterList( 0 )( tPropCounter ) = prm::create_property_parameter_list();
        tParameterList( 0 )( tPropCounter ).set( "property_name", "PropDensity" );
        tParameterList( 0 )( tPropCounter ).set( "function_parameters", "1.0" );
        tParameterList( 0 )( tPropCounter ).set( "value_function", "Func_Const" );
        tPropCounter++;

        // create parameter list for property 2
        tParameterList( 0 ).push_back( prm::create_property_parameter_list() );
        tParameterList( 0 )( tPropCounter ).set( "property_name", "PropYoungs" );
        tParameterList( 0 )( tPropCounter ).set( "function_parameters", "1.0" );
        tParameterList( 0 )( tPropCounter ).set( "value_function", "Func_Const" );
        tPropCounter++;

        // create parameter list for property 2
        tParameterList( 0 ).push_back( prm::create_property_parameter_list() );
        tParameterList( 0 )( tPropCounter ).set( "property_name", "PropBedding" );
        tParameterList( 0 )( tPropCounter ).set( "function_parameters", "1.0e-6" );
        tParameterList( 0 )( tPropCounter ).set( "value_function", "Func_Const" );
        tPropCounter++;

        // create parameter list for property 5
        tParameterList( 0 ).push_back( prm::create_property_parameter_list() );
        tParameterList( 0 )( tPropCounter ).set( "property_name", "PropFlux" );
        tParameterList( 0 )( tPropCounter ).set( "function_parameters", "10.0" );
        tParameterList( 0 )( tPropCounter ).set( "value_function", "Func_Const" );
        tPropCounter++;

        // create parameter list for property 4
        tParameterList( 0 ).push_back( prm::create_property_parameter_list() );
        tParameterList( 0 )( tPropCounter ).set( "property_name", "PropDirichletU" );
        tParameterList( 0 )( tPropCounter ).set( "function_parameters", tDirichletStr );
        tParameterList( 0 )( tPropCounter ).set( "value_function", "Func_Const" );
        tPropCounter++;

        // create parameter list for property 10
        tParameterList( 0 ).push_back( prm::create_property_parameter_list() );
        tParameterList( 0 )( tPropCounter ).set( "property_name", "PropTraction" );
        tParameterList( 0 )( tPropCounter ).set( "function_parameters", "1.0" );
        tParameterList( 0 )( tPropCounter ).set( "value_function", "Func_Neumann_U" );
        tPropCounter++;

        // create parameter list for property 7
        tParameterList( 0 ).push_back( prm::create_property_parameter_list() );
        tParameterList( 0 )( tPropCounter ).set( "property_name", "PropPoisson" );
        tParameterList( 0 )( tPropCounter ).set( "function_parameters", "0.0" );
        tParameterList( 0 )( tPropCounter ).set( "value_function", "Func_Const" );
        tPropCounter++;

        //------------------------------------------------------------------------------
        // common properties for theta and phi problems

        tParameterList( 0 ).push_back( prm::create_property_parameter_list() );
        tParameterList( 0 )( tPropCounter ).set( "property_name", "PropConductivity" );
        tParameterList( 0 )( tPropCounter ).set( "function_parameters", tConductivity );
        tParameterList( 0 )( tPropCounter ).set( "value_function", "Func_Const" );
        tPropCounter++;

        // properties for Theta

        tParameterList( 0 ).push_back( prm::create_property_parameter_list() );
        tParameterList( 0 )( tPropCounter ) = prm::create_property_parameter_list();
        tParameterList( 0 )( tPropCounter ).set( "property_name", "PropDensityTheta" );
        tParameterList( 0 )( tPropCounter ).set( "function_parameters", tDensityTheta );
        tParameterList( 0 )( tPropCounter ).set( "value_function", "Func_Const" );
        tPropCounter++;

        tParameterList( 0 ).push_back( prm::create_property_parameter_list() );
        tParameterList( 0 )( tPropCounter ).set( "property_name", "PropCapacityTheta" );
        tParameterList( 0 )( tPropCounter ).set( "function_parameters", tCapacityTheta );
        tParameterList( 0 )( tPropCounter ).set( "value_function", "Func_Const" );
        tPropCounter++;

        tParameterList( 0 ).push_back( prm::create_property_parameter_list() );
        tParameterList( 0 )( tPropCounter ).set( "property_name", "PropPrescTheta" );
        tParameterList( 0 )( tPropCounter ).set( "function_parameters", tPrescTheta );
        tParameterList( 0 )( tPropCounter ).set( "value_function", "Func_Const" );
        tPropCounter++;

        // properties for phi problem

        tParameterList( 0 ).push_back( prm::create_property_parameter_list() );
        tParameterList( 0 )( tPropCounter ) = prm::create_property_parameter_list();
        tParameterList( 0 )( tPropCounter ).set( "property_name", "PropDensityPhi" );
        tParameterList( 0 )( tPropCounter ).set( "function_parameters", tDensityPhi );
        tParameterList( 0 )( tPropCounter ).set( "value_function", "Func_Const" );
        tPropCounter++;

        tParameterList( 0 ).push_back( prm::create_property_parameter_list() );
        tParameterList( 0 )( tPropCounter ).set( "property_name", "PropCapacityPhi" );
        tParameterList( 0 )( tPropCounter ).set( "function_parameters", tCapacityPhi );
        tParameterList( 0 )( tPropCounter ).set( "value_function", "Func_Const" );
        tPropCounter++;

        tParameterList( 0 ).push_back( prm::create_property_parameter_list() );
        tParameterList( 0 )( tPropCounter ).set( "property_name", "PropPrescPhi" );
        tParameterList( 0 )( tPropCounter ).set( "function_parameters", tPrescPhi );
        tParameterList( 0 )( tPropCounter ).set( "value_function", "Func_Const" );
        tPropCounter++;

        tParameterList( 0 ).push_back( prm::create_property_parameter_list() );
        tParameterList( 0 )( tPropCounter ).set( "property_name", "PropEigenStrainPhi" );
        tParameterList( 0 )( tPropCounter ).set( "function_parameters", "1.0" );
        tParameterList( 0 )( tPropCounter ).set( "value_function", "Func_Const" );
        tPropCounter++;

        tParameterList( 0 ).push_back( prm::create_property_parameter_list() );
        tParameterList( 0 )( tPropCounter ) = prm::create_property_parameter_list();
        tParameterList( 0 )( tPropCounter ).set( "property_name", "PropLevelSetConst" );
        tParameterList( 0 )( tPropCounter ).set( "value_function", "Func_Const" );
        tParameterList( 0 )( tPropCounter ).set( "function_parameters", "1.0" );
        tPropCounter++;

        tParameterList( 0 ).push_back( prm::create_property_parameter_list() );
        tParameterList( 0 )( tPropCounter ) = prm::create_property_parameter_list();
        tParameterList( 0 )( tPropCounter ).set( "property_name", "PropLevelSetGradxConst" );
        tParameterList( 0 )( tPropCounter ).set( "value_function", "Func_Const" );
        tParameterList( 0 )( tPropCounter ).set( "function_parameters", tLevelSetGradxConstant );
        tPropCounter++;

        tParameterList( 0 ).push_back( prm::create_property_parameter_list() );
        tParameterList( 0 )( tPropCounter ) = prm::create_property_parameter_list();
        tParameterList( 0 )( tPropCounter ).set( "property_name", "PropLevelSet" );
        tParameterList( 0 )( tPropCounter ).set( "function_parameters", "1.0" );
        tParameterList( 0 )( tPropCounter ).set( "value_function", "tLevelSetFunc" );
        tParameterList( 0 )( tPropCounter ).set( "dv_derivative_functions", "tDerLevelSetFunc" );
        tParameterList( 0 )( tPropCounter ).set( "dv_dependencies", "LS1" );
        tPropCounter++;

        tParameterList( 0 ).push_back( prm::create_property_parameter_list() );
        tParameterList( 0 )( tPropCounter ) = prm::create_property_parameter_list();
        tParameterList( 0 )( tPropCounter ).set( "property_name", "PropLevelSetReal" );
        tParameterList( 0 )( tPropCounter ).set( "function_parameters", "1.0" );
        tParameterList( 0 )( tPropCounter ).set( "value_function", "tLevelSetFuncReal" );
        tParameterList( 0 )( tPropCounter ).set( "dv_derivative_functions", "tDerLevelSetFunc" );
        tParameterList( 0 )( tPropCounter ).set( "dv_dependencies", "LS1" );
        tPropCounter++;

        tParameterList( 0 ).push_back( prm::create_property_parameter_list() );
        tParameterList( 0 )( tPropCounter ) = prm::create_property_parameter_list();
        tParameterList( 0 )( tPropCounter ).set( "property_name", "PropLevelSetGradx" );
        tParameterList( 0 )( tPropCounter ).set( "function_parameters", "1.0" );
        tParameterList( 0 )( tPropCounter ).set( "value_function", "tLevelSetGradxFunc" );
        tParameterList( 0 )( tPropCounter ).set( "dv_derivative_functions", "tDerLevelSetGradxFunc" );
        tParameterList( 0 )( tPropCounter ).set( "dv_dependencies", "LS1" );
        tPropCounter++;

        // time continuity weights
        tParameterList( 0 ).push_back( prm::create_property_parameter_list() );
        tParameterList( 0 )( tPropCounter ).set( "property_name", "PropWeightCurrent" );
        tParameterList( 0 )( tPropCounter ).set( "function_parameters", "10.0" );
        tParameterList( 0 )( tPropCounter ).set( "value_function", "Func_Const" );
        tPropCounter++;

        tParameterList( 0 ).push_back( prm::create_property_parameter_list() );
        tParameterList( 0 )( tPropCounter ).set( "property_name", "PropWeightPrevious" );
        tParameterList( 0 )( tPropCounter ).set( "function_parameters", "10.0" );
        tParameterList( 0 )( tPropCounter ).set( "value_function", "Func_Const" );
        tPropCounter++;

        // initial condition
        tParameterList( 0 ).push_back( prm::create_property_parameter_list() );
        tParameterList( 0 )( tPropCounter ).set( "property_name", "PropInitialCondition" );
        tParameterList( 0 )( tPropCounter ).set( "function_parameters", "0.0" );
        tParameterList( 0 )( tPropCounter ).set( "value_function", "Func_Const" );
        tPropCounter++;

        //------------------------------------------------------------------------------
        // init CM counter
        uint tCMCounter = 0;

        // create parameter list for constitutive model 1
        tParameterList( 1 ).push_back( prm::create_constitutive_model_parameter_list() );
        tParameterList( 1 )( tCMCounter ).set( "constitutive_name", "CMStrucLinIso_Frame" );
        tParameterList( 1 )( tCMCounter ).set( "constitutive_type",  fem::Constitutive_Type::STRUC_LIN_ISO ) ;
        tParameterList( 1 )( tCMCounter ).set( "dof_dependencies", std::pair< std::string, std::string >( tDofStrg, "Displacement" ) );
        tParameterList( 1 )( tCMCounter ).set( "properties", "PropYoungs,YoungsModulus;PropPoisson,PoissonRatio" );
        tCMCounter++;

        // create parameter list for constitutive model 1
        tParameterList( 1 ).push_back( prm::create_constitutive_model_parameter_list() );
        tParameterList( 1 )( tCMCounter ).set( "constitutive_name", "CMStrucLinIso_Interior" );
        tParameterList( 1 )( tCMCounter ).set( "constitutive_type",  fem::Constitutive_Type::STRUC_LIN_ISO ) ;
        tParameterList( 1 )( tCMCounter ).set( "dof_dependencies", std::pair< std::string, std::string >( tDofStrg, "Displacement" ) );
        tParameterList( 1 )( tCMCounter ).set( "properties", "PropYoungs,YoungsModulus;PropPoisson,PoissonRatio" );
        tCMCounter++;

        // create parameter list for constitutive model - Theta problem
        tParameterList( 1 ).push_back( prm::create_constitutive_model_parameter_list() );
        tParameterList( 1 )( tCMCounter ).set( "constitutive_name", "CMDiffusionTheta" );
        tParameterList( 1 )( tCMCounter ).set( "constitutive_type",  fem::Constitutive_Type::DIFF_LIN_ISO ) ;
        tParameterList( 1 )( tCMCounter ).set( "dof_dependencies", std::pair< std::string, std::string >( "THETA", "Temperature" ) );
        tParameterList( 1 )( tCMCounter ).set( "properties",
                "PropConductivity      , Conductivity;"
                "PropDensityTheta      , Density;"
                "PropCapacityTheta     , HeatCapacity" );
        tCMCounter++;

        // create parameter list for constitutive model - Phi problem
        tParameterList( 1 ).push_back( prm::create_constitutive_model_parameter_list() );
        tParameterList( 1 )( tCMCounter ).set( "constitutive_name", "CMDiffusionPhi" );
        tParameterList( 1 )( tCMCounter ).set( "constitutive_type",  fem::Constitutive_Type::DIFF_LIN_ISO ) ;
        tParameterList( 1 )( tCMCounter ).set( "dof_dependencies", std::pair< std::string, std::string >( "PHID;THETA", "Temperature,Theta" ) );
        tParameterList( 1 )( tCMCounter ).set( "properties",
                "PropConductivity    , Conductivity;"
                "PropDensityPhi      , Density;"
                "PropCapacityPhi     , HeatCapacity;"
                "PropEigenStrainPhi  , EigenStrain" );
        tCMCounter++;

        //------------------------------------------------------------------------------
        // init SP counter
        uint tSPCounter = 0;

        // create parameter list for stabilization parameter 1
        tParameterList( 2 ).push_back( prm::create_stabilization_parameter_parameter_list() );
        tParameterList( 2 )( tSPCounter ).set( "stabilization_name", "SPNitscheDirichletBC" );
        tParameterList( 2 )( tSPCounter ).set( "stabilization_type",  fem::Stabilization_Type::DIRICHLET_NITSCHE ) ;
        tParameterList( 2 )( tSPCounter ).set( "function_parameters", "100.0" );
        tParameterList( 2 )( tSPCounter ).set( "leader_properties", "PropYoungs,Material" );
        tSPCounter++;

        tParameterList( 2 ).push_back( prm::create_stabilization_parameter_parameter_list() );
        tParameterList( 2 )( tSPCounter ).set( "stabilization_name", std::string( "SPNitscheFrameInteriorInterface" ) );
        tParameterList( 2 )( tSPCounter ).set( "stabilization_type",  fem::Stabilization_Type::NITSCHE_INTERFACE ) ;
        tParameterList( 2 )( tSPCounter ).set( "function_parameters", std::string( "100.0" ) );
        tParameterList( 2 )( tSPCounter ).set( "leader_properties", std::string( "PropYoungs,Material" ) );
        tParameterList( 2 )( tSPCounter ).set( "follower_properties", std::string( "PropYoungs,Material" ) );
        tSPCounter++;

        tParameterList( 2 ).push_back( prm::create_stabilization_parameter_parameter_list() );
        tParameterList( 2 )( tSPCounter ).set( "stabilization_name", std::string( "SPGhost_Frame" ) );
        tParameterList( 2 )( tSPCounter ).set( "stabilization_type",  fem::Stabilization_Type::GHOST_DISPL ) ;
        tParameterList( 2 )( tSPCounter ).set( "function_parameters", std::string( "0.005" ) );
        tParameterList( 2 )( tSPCounter ).set( "leader_properties", std::string( "PropYoungs,Material" ) );
        tParameterList( 2 )( tSPCounter ).set( "follower_properties", std::string( "PropYoungs,Material" ) );
        tSPCounter++;

        tParameterList( 2 ).push_back( prm::create_stabilization_parameter_parameter_list() );
        tParameterList( 2 )( tSPCounter ).set( "stabilization_name", std::string( "SPGhost_Interior" ) );
        tParameterList( 2 )( tSPCounter ).set( "stabilization_type",  fem::Stabilization_Type::GHOST_DISPL ) ;
        tParameterList( 2 )( tSPCounter ).set( "function_parameters", std::string( "0.005" ) );
        tParameterList( 2 )( tSPCounter ).set( "leader_properties", std::string( "PropYoungs,Material" ) );
        tParameterList( 2 )( tSPCounter ).set( "follower_properties", std::string( "PropYoungs,Material" ) );
        tSPCounter++;

        // create parameter list for ghost stabilization parameter for theta and phi problems
        tParameterList( 2 ).push_back( prm::create_stabilization_parameter_parameter_list() );
        tParameterList( 2 )( tSPCounter ).set( "stabilization_name", "SPGPTemp" );
        tParameterList( 2 )( tSPCounter ).set( "stabilization_type",  fem::Stabilization_Type::GHOST_DISPL ) ;
        tParameterList( 2 )( tSPCounter ).set( "function_parameters", "0.01" );
        tParameterList( 2 )( tSPCounter ).set( "leader_properties", "PropConductivity,Material" );
        tParameterList( 2 )( tSPCounter ).set( "follower_properties", "PropConductivity,Material" );
        tSPCounter++;

        // create parameter list for DBC on interface for theta problem
        tParameterList( 2 ).push_back( prm::create_stabilization_parameter_parameter_list() );
        tParameterList( 2 )( tSPCounter ).set( "stabilization_name", "SPNitscheTemp" );
        tParameterList( 2 )( tSPCounter ).set( "stabilization_type",  fem::Stabilization_Type::DIRICHLET_NITSCHE ) ;
        tParameterList( 2 )( tSPCounter ).set( "function_parameters", tNitschePenalty );
        tParameterList( 2 )( tSPCounter ).set( "leader_properties", "PropConductivity,Material" );
        tSPCounter++;

        //------------------------------------------------------------------------------
        // init IWG counter
        uint tIWGCounter = 0;

        // create IWG  - bulk diffusion
        tParameterList( 3 ).push_back( prm::create_IWG_parameter_list() );
<<<<<<< HEAD
        tParameterList( 3 )( tIWGCounter ).set( "IWG_name", "IWGDiffusionThetaBulkInterior" );
        tParameterList( 3 )( tIWGCounter ).set( "IWG_type", static_cast< uint >( fem::IWG_Type::SPATIALDIFF_BULK ) );
=======
        tParameterList( 3 )( tIWGCounter ).set( "IWG_name", "IWGDiffusionThetaBulk" );
        tParameterList( 3 )( tIWGCounter ).set( "IWG_type",  fem::IWG_Type::SPATIALDIFF_BULK ) ;
>>>>>>> 366d7939
        tParameterList( 3 )( tIWGCounter ).set( "dof_residual", "THETA" );
        tParameterList( 3 )( tIWGCounter ).set( "leader_dof_dependencies", tDofStrgAll );
        tParameterList( 3 )( tIWGCounter ).set( "leader_constitutive_models", "CMDiffusionTheta,Diffusion" );
        tParameterList( 3 )( tIWGCounter ).set( "mesh_set_names", tInteriorSets );
        tIWGCounter++;

        // create IWG  - bulk diffusion
        tParameterList( 3 ).push_back( prm::create_IWG_parameter_list() );
<<<<<<< HEAD
        tParameterList( 3 )( tIWGCounter ).set( "IWG_name", "IWGDiffusionThetaBulkVoid" );
        tParameterList( 3 )( tIWGCounter ).set( "IWG_type", static_cast< uint >( fem::IWG_Type::SPATIALDIFF_BULK ) );
=======
        tParameterList( 3 )( tIWGCounter ).set( "IWG_name", "IWGDiffusionThetaBulk" );
        tParameterList( 3 )( tIWGCounter ).set( "IWG_type",  fem::IWG_Type::SPATIALDIFF_BULK ) ;
>>>>>>> 366d7939
        tParameterList( 3 )( tIWGCounter ).set( "dof_residual", "THETA" );
        tParameterList( 3 )( tIWGCounter ).set( "leader_dof_dependencies", tHeatDofs );
        tParameterList( 3 )( tIWGCounter ).set( "leader_constitutive_models", "CMDiffusionTheta,Diffusion" );
        tParameterList( 3 )( tIWGCounter ).set( "mesh_set_names", tVoidSets );
        tIWGCounter++;

        // create parameter list for single side interface condition
        tParameterList( 3 ).push_back( prm::create_IWG_parameter_list() );
        tParameterList( 3 )( tIWGCounter ).set( "IWG_name", "IWGSurfaceInnerTheta" );
        tParameterList( 3 )( tIWGCounter ).set( "IWG_type",  fem::IWG_Type::SPATIALDIFF_DIRICHLET_UNSYMMETRIC_NITSCHE ) ;
        tParameterList( 3 )( tIWGCounter ).set( "dof_residual", "THETA" );
        tParameterList( 3 )( tIWGCounter ).set( "leader_dof_dependencies", tDofStrgAll );
        tParameterList( 3 )( tIWGCounter ).set( "leader_properties", "PropPrescTheta,Dirichlet" );
        tParameterList( 3 )( tIWGCounter ).set( "leader_constitutive_models", "CMDiffusionTheta,Diffusion" );
        tParameterList( 3 )( tIWGCounter ).set( "stabilization_parameters", "SPNitscheTemp,DirichletNitsche" );
        tParameterList( 3 )( tIWGCounter ).set( "mesh_set_names", tInterfaceVoidSSets3 );
        tIWGCounter++;

        // create parameter list for single side interface condition
        tParameterList( 3 ).push_back( prm::create_IWG_parameter_list() );
        tParameterList( 3 )( tIWGCounter ).set( "IWG_name", "IWGSurfaceOuterTheta" );
        tParameterList( 3 )( tIWGCounter ).set( "IWG_type",  fem::IWG_Type::SPATIALDIFF_DIRICHLET_UNSYMMETRIC_NITSCHE ) ;
        tParameterList( 3 )( tIWGCounter ).set( "dof_residual", "THETA" );
        tParameterList( 3 )( tIWGCounter ).set( "leader_dof_dependencies", tHeatDofs );
        tParameterList( 3 )( tIWGCounter ).set( "leader_properties", "PropPrescTheta,Dirichlet" );
        tParameterList( 3 )( tIWGCounter ).set( "leader_constitutive_models", "CMDiffusionTheta,Diffusion" );
        tParameterList( 3 )( tIWGCounter ).set( "stabilization_parameters", "SPNitscheTemp,DirichletNitsche" );
        tParameterList( 3 )( tIWGCounter ).set( "mesh_set_names", tInterfaceVoidSSets4 );
        tIWGCounter++;

        tParameterList( 3 ).push_back( prm::create_IWG_parameter_list() );
<<<<<<< HEAD
        tParameterList( 3 )( tIWGCounter ).set( "IWG_name", "IWGTimeContinuityThetaVoid" );
        tParameterList( 3 )( tIWGCounter ).set( "IWG_type", static_cast< uint >( fem::IWG_Type::TIME_CONTINUITY_DOF ) );
=======
        tParameterList( 3 )( tIWGCounter ).set( "IWG_name", "IWGTimeContinuityTheta" );
        tParameterList( 3 )( tIWGCounter ).set( "IWG_type",  fem::IWG_Type::TIME_CONTINUITY_DOF ) ;
>>>>>>> 366d7939
        tParameterList( 3 )( tIWGCounter ).set( "dof_residual", "THETA" );
        tParameterList( 3 )( tIWGCounter ).set( "leader_dof_dependencies", tHeatDofs );
        tParameterList( 3 )( tIWGCounter ).set( "leader_properties",
                "PropWeightCurrent,       WeightCurrent;"
                "PropWeightPrevious,      WeightPrevious;"
                "PropInitialCondition,    InitialCondition" );
        tParameterList( 3 )( tIWGCounter ).set( "mesh_set_names", tVoidSets );
        tParameterList( 3 )( tIWGCounter ).set( "time_continuity", true );
        tIWGCounter++;

        tParameterList( 3 ).push_back( prm::create_IWG_parameter_list() );
        tParameterList( 3 )( tIWGCounter ).set( "IWG_name", "IWGTimeContinuityTheta" );
        tParameterList( 3 )( tIWGCounter ).set( "IWG_type",  fem::IWG_Type::TIME_CONTINUITY_DOF ) ;
        tParameterList( 3 )( tIWGCounter ).set( "dof_residual", "THETA" );
        tParameterList( 3 )( tIWGCounter ).set( "leader_dof_dependencies", tDofStrgAll );
        tParameterList( 3 )( tIWGCounter ).set( "leader_properties",
                "PropWeightCurrent,       WeightCurrent;"
                "PropWeightPrevious,      WeightPrevious;"
                "PropInitialCondition,    InitialCondition" );
        tParameterList( 3 )( tIWGCounter ).set( "mesh_set_names", tInteriorSets );
        tParameterList( 3 )( tIWGCounter ).set( "time_continuity", true );
        tIWGCounter++;

        // create IWG - bulk diffusion
        tParameterList( 3 ).push_back( prm::create_IWG_parameter_list() );
<<<<<<< HEAD
        tParameterList( 3 )( tIWGCounter ).set( "IWG_name", "IWGDiffusionOuterBulkVoid" );
        tParameterList( 3 )( tIWGCounter ).set( "IWG_type", static_cast< uint >( fem::IWG_Type::SPATIALDIFF_BULK ) );
=======
        tParameterList( 3 )( tIWGCounter ).set( "IWG_name", "IWGDiffusionOuterBulk" );
        tParameterList( 3 )( tIWGCounter ).set( "IWG_type",  fem::IWG_Type::SPATIALDIFF_BULK ) ;
>>>>>>> 366d7939
        tParameterList( 3 )( tIWGCounter ).set( "dof_residual", "PHID" );
        tParameterList( 3 )( tIWGCounter ).set( "leader_dof_dependencies", tHeatDofs );
        tParameterList( 3 )( tIWGCounter ).set( "leader_constitutive_models", "CMDiffusionPhi,Diffusion" );
        tParameterList( 3 )( tIWGCounter ).set( "mesh_set_names", tVoidSets );
        tIWGCounter++;

        tParameterList( 3 ).push_back( prm::create_IWG_parameter_list() );
<<<<<<< HEAD
        tParameterList( 3 )( tIWGCounter ).set( "IWG_name", "IWGDiffusionOuterBulkInterior" );
        tParameterList( 3 )( tIWGCounter ).set( "IWG_type", static_cast< uint >( fem::IWG_Type::SPATIALDIFF_BULK ) );
=======
        tParameterList( 3 )( tIWGCounter ).set( "IWG_name", "IWGDiffusionOuterBulk" );
        tParameterList( 3 )( tIWGCounter ).set( "IWG_type",  fem::IWG_Type::SPATIALDIFF_BULK ) ;
>>>>>>> 366d7939
        tParameterList( 3 )( tIWGCounter ).set( "dof_residual", "PHID" );
        tParameterList( 3 )( tIWGCounter ).set( "leader_dof_dependencies", tDofStrgAll );
        tParameterList( 3 )( tIWGCounter ).set( "leader_constitutive_models", "CMDiffusionPhi,Diffusion" );
        tParameterList( 3 )( tIWGCounter ).set( "mesh_set_names", tInteriorSets );
        tIWGCounter++;

        // create parameter list for single side interface condition
        tParameterList( 3 ).push_back( prm::create_IWG_parameter_list() );
        tParameterList( 3 )( tIWGCounter ).set( "IWG_name", "IWGSurfaceInnerPhi" );
        tParameterList( 3 )( tIWGCounter ).set( "IWG_type",  fem::IWG_Type::SPATIALDIFF_DIRICHLET_UNSYMMETRIC_NITSCHE ) ;
        tParameterList( 3 )( tIWGCounter ).set( "dof_residual", "PHID" );
        tParameterList( 3 )( tIWGCounter ).set( "leader_dof_dependencies", tDofStrgAll );
        tParameterList( 3 )( tIWGCounter ).set( "leader_properties", "PropPrescPhi,Dirichlet" );
        tParameterList( 3 )( tIWGCounter ).set( "leader_constitutive_models", "CMDiffusionPhi,Diffusion" );
        tParameterList( 3 )( tIWGCounter ).set( "stabilization_parameters", "SPNitscheTemp,DirichletNitsche" );
        tParameterList( 3 )( tIWGCounter ).set( "mesh_set_names", tInterfaceVoidSSets3 );
        tIWGCounter++;

        // create parameter list for single side interface condition
        tParameterList( 3 ).push_back( prm::create_IWG_parameter_list() );
        tParameterList( 3 )( tIWGCounter ).set( "IWG_name", "IWGSurfaceOuterPhi" );
        tParameterList( 3 )( tIWGCounter ).set( "IWG_type",  fem::IWG_Type::SPATIALDIFF_DIRICHLET_UNSYMMETRIC_NITSCHE ) ;
        tParameterList( 3 )( tIWGCounter ).set( "dof_residual", "PHID" );
        tParameterList( 3 )( tIWGCounter ).set( "leader_dof_dependencies", tHeatDofs );
        tParameterList( 3 )( tIWGCounter ).set( "leader_properties", "PropPrescPhi,Dirichlet" );
        tParameterList( 3 )( tIWGCounter ).set( "leader_constitutive_models", "CMDiffusionPhi,Diffusion" );
        tParameterList( 3 )( tIWGCounter ).set( "stabilization_parameters", "SPNitscheTemp,DirichletNitsche" );
        tParameterList( 3 )( tIWGCounter ).set( "mesh_set_names", tInterfaceVoidSSets4 );
        tIWGCounter++;

        tParameterList( 3 ).push_back( prm::create_IWG_parameter_list() );
        tParameterList( 3 )( tIWGCounter ).set( "IWG_name", "IWGBulkU_Frame" );
        tParameterList( 3 )( tIWGCounter ).set( "IWG_type",  fem::IWG_Type::STRUC_LINEAR_BULK ) ;
        tParameterList( 3 )( tIWGCounter ).set( "dof_residual", tDofStrg );
        tParameterList( 3 )( tIWGCounter ).set( "leader_dof_dependencies", tDofStrg );
        tParameterList( 3 )( tIWGCounter ).set( "leader_constitutive_models", "CMStrucLinIso_Frame,ElastLinIso" );
        tParameterList( 3 )( tIWGCounter ).set( "leader_properties", "PropBedding,Bedding" );
        tParameterList( 3 )( tIWGCounter ).set( "mesh_set_names", tFrameSets );
        tIWGCounter++;

        tParameterList( 3 ).push_back( prm::create_IWG_parameter_list() );
<<<<<<< HEAD
        tParameterList( 3 )( tIWGCounter ).set( "IWG_name", "IWGBulkU_FrameInterior" );
        tParameterList( 3 )( tIWGCounter ).set( "IWG_type", static_cast< uint >( fem::IWG_Type::STRUC_LINEAR_BULK ) );
=======
        tParameterList( 3 )( tIWGCounter ).set( "IWG_name", "IWGBulkU_Frame" );
        tParameterList( 3 )( tIWGCounter ).set( "IWG_type",  fem::IWG_Type::STRUC_LINEAR_BULK ) ;
>>>>>>> 366d7939
        tParameterList( 3 )( tIWGCounter ).set( "dof_residual", tDofStrg );
        tParameterList( 3 )( tIWGCounter ).set( "leader_dof_dependencies", tDofStrgAll );
        tParameterList( 3 )( tIWGCounter ).set( "leader_constitutive_models", "CMStrucLinIso_Interior,ElastLinIso" );
        tParameterList( 3 )( tIWGCounter ).set( "leader_properties", "PropBedding,Bedding" );
        tParameterList( 3 )( tIWGCounter ).set( "mesh_set_names", tInteriorSets );
        tIWGCounter++;

        tParameterList( 3 ).push_back( prm::create_IWG_parameter_list() );
        tParameterList( 3 )( tIWGCounter ).set( "IWG_name", "IWGDirichletU" );
        tParameterList( 3 )( tIWGCounter ).set( "IWG_type",  fem::IWG_Type::STRUC_LINEAR_DIRICHLET_SYMMETRIC_NITSCHE ) ;
        tParameterList( 3 )( tIWGCounter ).set( "dof_residual", tDofStrg );
        tParameterList( 3 )( tIWGCounter ).set( "leader_dof_dependencies", tDofStrg );
        tParameterList( 3 )( tIWGCounter ).set( "leader_properties", "PropDirichletU,Dirichlet" );
        tParameterList( 3 )( tIWGCounter ).set( "leader_constitutive_models", "CMStrucLinIso_Frame,ElastLinIso" );
        tParameterList( 3 )( tIWGCounter ).set( "stabilization_parameters", "SPNitscheDirichletBC,DirichletNitsche" );
        tParameterList( 3 )( tIWGCounter ).set( "mesh_set_names", tFrameSupportSSets );
        tIWGCounter++;

        tParameterList( 3 ).push_back( prm::create_IWG_parameter_list() );
        tParameterList( 3 )( tIWGCounter ).set( "IWG_name", "IWGTraction" );
        tParameterList( 3 )( tIWGCounter ).set( "IWG_type",  fem::IWG_Type::STRUC_LINEAR_NEUMANN ) ;
        tParameterList( 3 )( tIWGCounter ).set( "dof_residual", tDofStrg );
        tParameterList( 3 )( tIWGCounter ).set( "leader_dof_dependencies", tDofStrg );
        tParameterList( 3 )( tIWGCounter ).set( "leader_properties", "PropTraction,Traction" );
        tParameterList( 3 )( tIWGCounter ).set( "mesh_set_names", tFrameLoadSSets );
        tIWGCounter++;

        tParameterList( 3 ).push_back( prm::create_IWG_parameter_list() );
        tParameterList( 3 )( tIWGCounter ).set( "IWG_name", std::string( "IWGFrameInteriorInterface" ) );
        tParameterList( 3 )( tIWGCounter ).set( "IWG_type",  fem::IWG_Type::STRUC_LINEAR_INTERFACE_UNSYMMETRIC_NITSCHE ) ;
        tParameterList( 3 )( tIWGCounter ).set( "dof_residual", tDofStrg );
        tParameterList( 3 )( tIWGCounter ).set( "leader_dof_dependencies", tDofStrgAll );
        tParameterList( 3 )( tIWGCounter ).set( "follower_dof_dependencies", tDofStrg );
        tParameterList( 3 )( tIWGCounter ).set( "leader_constitutive_models", std::string( "CMStrucLinIso_Frame,ElastLinIso" ) );
        tParameterList( 3 )( tIWGCounter ).set( "follower_constitutive_models", std::string( "CMStrucLinIso_Interior,ElastLinIso" ) );
        tParameterList( 3 )( tIWGCounter ).set( "stabilization_parameters", std::string( "SPNitscheFrameInteriorInterface,NitscheInterface" ) );
        tParameterList( 3 )( tIWGCounter ).set( "mesh_set_names", tFrameInteriorDSets );
        tIWGCounter++;

        if ( tUseGhost )
        {
            tParameterList( 3 ).push_back( prm::create_IWG_parameter_list() );
            tParameterList( 3 )( tIWGCounter ).set( "IWG_name", std::string( "IWGGhostFrame" ) );
            tParameterList( 3 )( tIWGCounter ).set( "IWG_type",  fem::IWG_Type::GHOST_NORMAL_FIELD ) ;
            tParameterList( 3 )( tIWGCounter ).set( "dof_residual", tDofStrg );
            tParameterList( 3 )( tIWGCounter ).set( "leader_dof_dependencies", tDofStrg );
            tParameterList( 3 )( tIWGCounter ).set( "follower_dof_dependencies", tDofStrg );
            tParameterList( 3 )( tIWGCounter ).set( "stabilization_parameters", std::string( "SPGhost_Frame,GhostSP" ) );
            tParameterList( 3 )( tIWGCounter ).set( "ghost_order", (uint)tDispOrder );
            tParameterList( 3 )( tIWGCounter ).set( "mesh_set_names", tFrameGhost );
            tIWGCounter++;

            tParameterList( 3 ).push_back( prm::create_IWG_parameter_list() );
            tParameterList( 3 )( tIWGCounter ).set( "IWG_name", std::string( "IWGGhostInterior" ) );
            tParameterList( 3 )( tIWGCounter ).set( "IWG_type",  fem::IWG_Type::GHOST_NORMAL_FIELD ) ;
            tParameterList( 3 )( tIWGCounter ).set( "dof_residual", tDofStrg );
            tParameterList( 3 )( tIWGCounter ).set( "leader_dof_dependencies", tDofStrgAll );
            tParameterList( 3 )( tIWGCounter ).set( "follower_dof_dependencies", tDofStrgAll );
            tParameterList( 3 )( tIWGCounter ).set( "stabilization_parameters", std::string( "SPGhost_Interior,GhostSP" ) );
            tParameterList( 3 )( tIWGCounter ).set( "ghost_order", (uint)tDispOrder );
            tParameterList( 3 )( tIWGCounter ).set( "mesh_set_names", tInteriorGhost );
            tIWGCounter++;
        }

        //------------------------------------------------------------------------------
        // init IQI counter
        uint tIQICounter = 0;

        tParameterList( 4 ).push_back( prm::create_IQI_parameter_list() );
        tParameterList( 4 )( tIQICounter ).set( "IQI_name", "IQIBulkUX" );
        tParameterList( 4 )( tIQICounter ).set( "IQI_type",  fem::IQI_Type::DOF ) ;
        tParameterList( 4 )( tIQICounter ).set( "dof_quantity", tDofStrg );
        tParameterList( 4 )( tIQICounter ).set( "leader_dof_dependencies", tDofStrg );
        tParameterList( 4 )( tIQICounter ).set( "vectorial_field_index", 0 );
        tParameterList( 4 )( tIQICounter ).set( "mesh_set_names", tTotalDomainSets );
        tIQICounter++;

        tParameterList( 4 ).push_back( prm::create_IQI_parameter_list() );
        tParameterList( 4 )( tIQICounter ).set( "IQI_name", "IQIBulkUY" );
        tParameterList( 4 )( tIQICounter ).set( "IQI_type",  fem::IQI_Type::DOF ) ;
        tParameterList( 4 )( tIQICounter ).set( "leader_dof_dependencies", tDofStrg );
        tParameterList( 4 )( tIQICounter ).set( "dof_quantity", tDofStrg );
        tParameterList( 4 )( tIQICounter ).set( "vectorial_field_index", 1 );
        tParameterList( 4 )( tIQICounter ).set( "mesh_set_names", tTotalDomainSets );
        tIQICounter++;

        if ( tIs3D )
        {
            tParameterList( 4 ).push_back( prm::create_IQI_parameter_list() );
            tParameterList( 4 )( tIQICounter ).set( "IQI_name", "IQIBulkUZ" );
            tParameterList( 4 )( tIQICounter ).set( "IQI_type",  fem::IQI_Type::DOF ) ;
            tParameterList( 4 )( tIQICounter ).set( "leader_dof_dependencies", tDofStrg );
            tParameterList( 4 )( tIQICounter ).set( "dof_quantity", tDofStrg );
            tParameterList( 4 )( tIQICounter ).set( "vectorial_field_index", 2 );
            tParameterList( 4 )( tIQICounter ).set( "mesh_set_names", tTotalDomainSets );
            tIQICounter++;
        }

        tParameterList( 4 ).push_back( prm::create_IQI_parameter_list() );
        tParameterList( 4 )( tIQICounter ).set( "IQI_name", "IQIBulkStrainEnergy_Frame" );
        tParameterList( 4 )( tIQICounter ).set( "IQI_type",  fem::IQI_Type::STRAIN_ENERGY ) ;
        tParameterList( 4 )( tIQICounter ).set( "leader_dof_dependencies", tDofStrg );
        tParameterList( 4 )( tIQICounter ).set( "leader_constitutive_models", "CMStrucLinIso_Frame,Elast" );
        tParameterList( 4 )( tIQICounter ).set( "mesh_set_names", tFrameSets );
        tIQICounter++;

        tParameterList( 4 ).push_back( prm::create_IQI_parameter_list() );
        tParameterList( 4 )( tIQICounter ).set( "IQI_name", "IQIBulkStrainEnergy_Interior" );
        tParameterList( 4 )( tIQICounter ).set( "IQI_type",  fem::IQI_Type::STRAIN_ENERGY ) ;
        tParameterList( 4 )( tIQICounter ).set( "leader_dof_dependencies", tDofStrg );
        tParameterList( 4 )( tIQICounter ).set( "leader_constitutive_models", "CMStrucLinIso_Interior,Elast" );
        tParameterList( 4 )( tIQICounter ).set( "mesh_set_names", tInteriorSets );
        tIQICounter++;

        tParameterList( 4 ).push_back( prm::create_IQI_parameter_list() );
        tParameterList( 4 )( tIQICounter ).set( "IQI_name", "IQIBulkVolume_Frame" );
        tParameterList( 4 )( tIQICounter ).set( "IQI_type",  fem::IQI_Type::VOLUME ) ;
        tParameterList( 4 )( tIQICounter ).set( "leader_properties", "PropDensity,Density" );
        tParameterList( 4 )( tIQICounter ).set( "mesh_set_names", tFrameSets );
        tIQICounter++;

        tParameterList( 4 ).push_back( prm::create_IQI_parameter_list() );
        tParameterList( 4 )( tIQICounter ).set( "IQI_name", "IQIBulkVolume_Interior" );
        tParameterList( 4 )( tIQICounter ).set( "IQI_type",  fem::IQI_Type::VOLUME ) ;
        tParameterList( 4 )( tIQICounter ).set( "leader_properties", "PropDensity,Density" );
        tParameterList( 4 )( tIQICounter ).set( "mesh_set_names", tInteriorSets );
        tIQICounter++;

        tParameterList( 4 ).push_back( prm::create_IQI_parameter_list() );
        tParameterList( 4 )( tIQICounter ).set( "IQI_name", "IQIPerimeter_InterfaceVoid" );
        tParameterList( 4 )( tIQICounter ).set( "IQI_type",  fem::IQI_Type::VOLUME ) ;
        tParameterList( 4 )( tIQICounter ).set( "leader_dof_dependencies", tDofStrg );
        tParameterList( 4 )( tIQICounter ).set( "mesh_set_names", tInterfaceVoidSSets );
        tIQICounter++;

        tParameterList( 4 ).push_back( prm::create_IQI_parameter_list() );
        tParameterList( 4 )( tIQICounter ).set( "IQI_name", "IQIBulkTHETA" );
        tParameterList( 4 )( tIQICounter ).set( "IQI_type",  fem::IQI_Type::DOF ) ;
        tParameterList( 4 )( tIQICounter ).set( "dof_quantity", "THETA" );
        tParameterList( 4 )( tIQICounter ).set( "leader_dof_dependencies", "THETA" );
        tParameterList( 4 )( tIQICounter ).set( "vectorial_field_index", 0 );
        tParameterList( 4 )( tIQICounter ).set( "mesh_set_names", tTotalDomain );
        tIQICounter++;

        // Nodal PHID IQI
        tParameterList( 4 ).push_back( prm::create_IQI_parameter_list() );
        tParameterList( 4 )( tIQICounter ).set( "IQI_name", "IQIBulkPHID" );
        tParameterList( 4 )( tIQICounter ).set( "IQI_type",  fem::IQI_Type::DOF ) ;
        tParameterList( 4 )( tIQICounter ).set( "dof_quantity", "PHID" );
        tParameterList( 4 )( tIQICounter ).set( "leader_dof_dependencies", "PHID" );
        tParameterList( 4 )( tIQICounter ).set( "vectorial_field_index", 0 );
        tParameterList( 4 )( tIQICounter ).set( "mesh_set_names", tTotalDomain );
        tIQICounter++;

        // H1 Error if reference is constant
        tParameterList( 4 ).push_back( prm::create_IQI_parameter_list() );
        tParameterList( 4 )( tIQICounter ).set( "IQI_name", "IQIH1ErrorConst" );
        tParameterList( 4 )( tIQICounter ).set( "IQI_type",  fem::IQI_Type::H1_ERROR ) ;
        tParameterList( 4 )( tIQICounter ).set( "dof_quantity", "PHID" );
        tParameterList( 4 )( tIQICounter ).set( "leader_dof_dependencies", "THETA;PHID" );
        tParameterList( 4 )( tIQICounter ).set( "vectorial_field_index", 0 );
        tParameterList( 4 )( tIQICounter ).set( "leader_properties", "PropLevelSetConst,L2_Reference;PropLevelSetGradxConst,H1S_Reference" );
        tParameterList( 4 )( tIQICounter ).set( "function_parameters", "1.0 / 1.0 / 1.0" );
        tParameterList( 4 )( tIQICounter ).set( "mesh_set_names", tTotalDomain );
        tIQICounter++;

        // H1 Error if reference is design dependent
        tParameterList( 4 ).push_back( prm::create_IQI_parameter_list() );
        tParameterList( 4 )( tIQICounter ).set( "IQI_name", "IQIH1Error" );
        tParameterList( 4 )( tIQICounter ).set( "IQI_type",  fem::IQI_Type::H1_ERROR ) ;
        tParameterList( 4 )( tIQICounter ).set( "dof_quantity", "PHID" );
        tParameterList( 4 )( tIQICounter ).set( "leader_dof_dependencies", "THETA;PHID" );
        tParameterList( 4 )( tIQICounter ).set( "vectorial_field_index", 0 );
        tParameterList( 4 )( tIQICounter ).set( "leader_properties", "PropLevelSet,L2_Reference;PropLevelSetGradx,H1S_Reference" );
        tParameterList( 4 )( tIQICounter ).set( "function_parameters", "1.0 / 1.0 / 1.0" );
        tParameterList( 4 )( tIQICounter ).set( "mesh_set_names", tTotalDomain );
        tIQICounter++;

        // H1 Error if reference is design dependent
        tParameterList( 4 ).push_back( prm::create_IQI_parameter_list() );
        tParameterList( 4 )( tIQICounter ).set( "IQI_name", "IQIHeatMethodPenalty" );
        tParameterList( 4 )( tIQICounter ).set( "IQI_type",  fem::IQI_Type::HEAT_METHOD_PENALTY ) ;
        tParameterList( 4 )( tIQICounter ).set( "dof_quantity", "PHID" );
        tParameterList( 4 )( tIQICounter ).set( "leader_dof_dependencies", "THETA;PHID" );
        tParameterList( 4 )( tIQICounter ).set( "vectorial_field_index", 0 );
        tParameterList( 4 )( tIQICounter ).set( "leader_properties", "PropLevelSet,L2_Reference;PropLevelSetGradx,H1S_Reference" );
        tParameterList( 4 )( tIQICounter ).set( "function_parameters", "1.6 / 1.0 / 36.0 / 0.2 / 0.2 / 0.333 / 0.333 " );
        tParameterList( 4 )( tIQICounter ).set( "mesh_set_names", tTotalDomain );
        tIQICounter++;

        // Design level set function
        tParameterList( 4 ).push_back( prm::create_IQI_parameter_list() );
        tParameterList( 4 )( tIQICounter ).set( "IQI_name", "IQILevelSet" );
        tParameterList( 4 )( tIQICounter ).set( "IQI_type",  fem::IQI_Type::PROPERTY ) ;
        tParameterList( 4 )( tIQICounter ).set( "leader_properties", "PropLevelSetReal,Property" );
        tParameterList( 4 )( tIQICounter ).set( "mesh_set_names", tTotalDomain1 );
        tIQICounter++;

        // create computation  parameter list
        tParameterList( 5 ).resize( 1 );
        tParameterList( 5 )( 0 ) = prm::create_computation_parameter_list();
    }

    //--------------------------------------------------------------------------------------------------------------

    void
    SOLParameterList( Vector< Vector< Parameter_List > >& tParameterlist )
    {
        tParameterlist.resize( 8 );
        for ( uint Ik = 0; Ik < 8; Ik++ )
        {
            tParameterlist( Ik ).resize( 1 );
        }

        tParameterlist( 0 )( 0 ) = moris::prm::create_linear_algorithm_parameter_list( sol::SolverType::AMESOS_IMPL );
        tParameterlist( 0 )( 0 ).set( "Solver_Type", "Amesos_Umfpack" );

        tParameterlist( 1 )( 0 ) = moris::prm::create_linear_solver_parameter_list();

        tParameterlist( 2 ).resize( 4 );
        tParameterlist( 2 )( 0 ) = moris::prm::create_nonlinear_algorithm_parameter_list();    // nonlinear algorithm index 0
        tParameterlist( 2 )( 0 ).set( "NLA_Solver_Implementation",  moris::NLA::NonlinearSolverType::NEWTON_SOLVER ) ;
        tParameterlist( 2 )( 0 ).set( "NLA_rel_res_norm_drop", 1.0e-9 );
        tParameterlist( 2 )( 0 ).set( "NLA_relaxation_parameter", 1.0 );
        tParameterlist( 2 )( 0 ).set( "NLA_max_iter", 1 );

        tParameterlist( 2 )( 1 ) = moris::prm::create_nonlinear_algorithm_parameter_list();    // nonlinear algorithm index 0
        tParameterlist( 2 )( 1 ).set( "NLA_Solver_Implementation",  moris::NLA::NonlinearSolverType::NEWTON_SOLVER ) ;
        tParameterlist( 2 )( 1 ).set( "NLA_rel_res_norm_drop", 1.0e-9 );
        tParameterlist( 2 )( 1 ).set( "NLA_relaxation_parameter", 1.0 );
        tParameterlist( 2 )( 1 ).set( "NLA_max_iter", 1 );

        tParameterlist( 2 )( 2 ) = moris::prm::create_nonlinear_algorithm_parameter_list();    // nonlinear algorithm index 1
        tParameterlist( 2 )( 2 ).set( "NLA_Solver_Implementation",  moris::NLA::NonlinearSolverType::NLBGS_SOLVER ) ;
        tParameterlist( 2 )( 2 ).set( "NLA_rel_res_norm_drop", 1.0e-9 );
        tParameterlist( 2 )( 2 ).set( "NLA_max_iter", 1 );

        tParameterlist( 2 )( 3 ) = moris::prm::create_nonlinear_algorithm_parameter_list();
        tParameterlist( 2 )( 3 ).set( "NLA_Solver_Implementation",  moris::NLA::NonlinearSolverType::NEWTON_SOLVER ) ;
        tParameterlist( 2 )( 3 ).set( "NLA_rel_res_norm_drop", 1.0e-9 );
        tParameterlist( 2 )( 3 ).set( "NLA_relaxation_parameter", 1.0 );
        tParameterlist( 2 )( 3 ).set( "NLA_max_iter", 1 );

        //------------------------------------------------------------------------------

        tParameterlist( 3 ).resize( 4 );
        tParameterlist( 3 )( 0 ) = moris::prm::create_nonlinear_solver_parameter_list();    // nonlinear solver index 0
        tParameterlist( 3 )( 0 ).set( "NLA_Solver_Implementation",  moris::NLA::NonlinearSolverType::NEWTON_SOLVER ) ;
        tParameterlist( 3 )( 0 ).set( "NLA_Nonlinear_solver_algorithms", "0" );             // set nonlinear algorithm with index 0
        tParameterlist( 3 )( 0 ).set( "NLA_DofTypes", "THETA" );
        tParameterlist( 3 )( 0 ).set( "NLA_Secondary_DofTypes", "" );

        tParameterlist( 3 )( 1 ) = moris::prm::create_nonlinear_solver_parameter_list();    // nonlinear solver index 1
        tParameterlist( 3 )( 1 ).set( "NLA_Solver_Implementation",  moris::NLA::NonlinearSolverType::NEWTON_SOLVER ) ;
        tParameterlist( 3 )( 1 ).set( "NLA_Nonlinear_solver_algorithms", "1" );             // set nonlinear algorithm with index 0
        tParameterlist( 3 )( 1 ).set( "NLA_DofTypes", "PHID" );
        tParameterlist( 3 )( 1 ).set( "NLA_Secondary_DofTypes", "" );

        tParameterlist( 3 )( 2 ) = moris::prm::create_nonlinear_solver_parameter_list();
        tParameterlist( 3 )( 2 ).set( "NLA_Solver_Implementation",  moris::NLA::NonlinearSolverType::NEWTON_SOLVER ) ;
        tParameterlist( 3 )( 2 ).set( "NLA_Nonlinear_solver_algorithms", "3" );    // set nonlinear algorithm with index 0
        tParameterlist( 3 )( 2 ).set( "NLA_DofTypes", "UX,UY" );

        tParameterlist( 3 )( 3 ) = moris::prm::create_nonlinear_solver_parameter_list();    // nonlinear solver index 2
        tParameterlist( 3 )( 3 ).set( "NLA_Solver_Implementation",  moris::NLA::NonlinearSolverType::NLBGS_SOLVER ) ;
        tParameterlist( 3 )( 3 ).set( "NLA_Nonlinear_solver_algorithms", "2" );             // set nonlinear algorithm with index 1.
        tParameterlist( 3 )( 3 ).set( "NLA_Sub_Nonlinear_Solver", "0,1,2" );                // set sub nonlinear solvers with index 0 and 1
        tParameterlist( 3 )( 3 ).set( "NLA_DofTypes", "THETA;PHID;UX,UY" );

        tParameterlist( 4 )( 0 ) = moris::prm::create_time_solver_algorithm_parameter_list();
        tParameterlist( 4 )( 0 ).set( "TSA_Nonlinear_solver", 3 );

        tParameterlist( 5 )( 0 ) = moris::prm::create_time_solver_parameter_list();
        tParameterlist( 5 )( 0 ).set( "TSA_DofTypes", "THETA;PHID;UX,UY" );
        tParameterlist( 5 )( 0 ).set( "TSA_Output_Indices", "0" );
        tParameterlist( 5 )( 0 ).set( "TSA_Output_Criteria", "Output_Criterion" );

        tParameterlist( 6 )( 0 ) = moris::prm::create_solver_warehouse_parameterlist();

        tParameterlist( 7 )( 0 ) = moris::prm::create_preconditioner_parameter_list( sol::PreconditionerType::NONE );
    }

    //--------------------------------------------------------------------------------------------------------------

    void
    MSIParameterList( Vector< Vector< Parameter_List > >& tParameterlist )
    {
        tParameterlist.resize( 1 );
        tParameterlist( 0 ).resize( 1 );

        tParameterlist( 0 )( 0 ) = prm::create_msi_parameter_list();
        tParameterlist( 0 )( 0 ).set( "UX", 0 );
        tParameterlist( 0 )( 0 ).set( "UY", 0 );
        if ( tIs3D )
        {
            tParameterlist( 0 )( 0 ).set( "UZ", 0 );
        }

        tParameterlist( 0 )( 0 ).set( "THETA", 1 );
        tParameterlist( 0 )( 0 ).set( "PHID", 1 );
    }

    //--------------------------------------------------------------------------------------------------------------

    void
    VISParameterList( Vector< Vector< Parameter_List > >& tParameterlist )
    {
        tParameterlist.resize( 1 );
        tParameterlist( 0 ).resize( 1 );

        tParameterlist( 0 )( 0 ) = prm::create_vis_parameter_list();
        tParameterlist( 0 )( 0 ).set( "File_Name", std::pair< std::string, std::string >( "./", tOutputFileName ) );
        tParameterlist( 0 )( 0 ).set( "Mesh_Type",  vis::VIS_Mesh_Type::STANDARD ) ;
        // tParameterlist( 0 )( 0 ).set( "Set_Names"  , tTotalDomain );

        if ( tIs3D )
        {
            tParameterlist( 0 )( 0 ).set( "Field_Names", std::string( "UX,UY,UZ,StrainEnergyFrame,StrainEnergyInterior,VolumeInterior,PerimeterInteriorVoid" ) );
            tParameterlist( 0 )( 0 ).set( "Field_Type", std::string( "NODAL,NODAL,NODAL,GLOBAL,GLOBAL,GLOBAL,GLOBAL" ) );
            tParameterlist( 0 )( 0 ).set( "IQI_Names", std::string( "IQIBulkUX,IQIBulkUY,IQIBulkUZ,IQIBulkStrainEnergy_Frame,IQIBulkStrainEnergy_Interior,"
                                                                    "IQIBulkVolume_Interior,IQIPerimeter_InterfaceVoid" ) );
        }
        else
        {

            tParameterlist( 0 )( 0 ).set( "Set_Names", tTotalDomain1 );
            tParameterlist( 0 )( 0 ).set( "Field_Names", std::string( "UX,UY,PHID,THETA,LEVELSET" ) );
            tParameterlist( 0 )( 0 ).set( "Field_Type", std::string( "NODAL,NODAL,NODAL,NODAL,NODAL" ) );
            tParameterlist( 0 )( 0 ).set( "IQI_Names", std::string( "IQIBulkUX,IQIBulkUY,IQIBulkPHID,IQIBulkTHETA,IQILevelSet" ) );

            // tParameterlist( 0 )( 0 ).set( "Field_Names", std::string("THETA,PHID") );
            // tParameterlist( 0 )( 0 ).set( "Field_Type" , std::string("NODAL,NODAL") );
            // tParameterlist( 0 )( 0 ).set( "IQI_Names"  , std::string("IQIBulkTHETA,IQIBulkPHID") );
        }

        tParameterlist( 0 )( 0 ).set( "Save_Frequency", 1 );
        tParameterlist( 0 )( 0 ).set( "Time_Offset", 10.0 );
    }

    //--------------------------------------------------------------------------------------------------------------

    void
    MORISGENERALParameterList( Vector< Vector< Parameter_List > >& tParameterlist )
    {
        tParameterlist.resize( 3 );
        tParameterlist( 0 ).resize( 1 );

        prm::create_remeshing_parameterlist( tParameterlist( 0 )( 0 ) );
        tParameterlist( 0 )( 0 ).set( "mode", "ab_initio" );
        tParameterlist( 0 )( 0 ).set( "remeshing_field_names", "Box,Level_Set_Field" );
        tParameterlist( 0 )( 0 ).set( "remeshing_levels_of_refinement", "2,1;2,1" );
        tParameterlist( 0 )( 0 ).set( "remeshing_refinement_pattern", "0,1;0,1" );
    }

    //--------------------------------------------------------------------------------------------------------------
}    // namespace moris

//--------------------------------------------------------------------------------------------------------------
#ifdef __cplusplus
}
#endif<|MERGE_RESOLUTION|>--- conflicted
+++ resolved
@@ -954,13 +954,8 @@
 
         // create IWG  - bulk diffusion
         tParameterList( 3 ).push_back( prm::create_IWG_parameter_list() );
-<<<<<<< HEAD
         tParameterList( 3 )( tIWGCounter ).set( "IWG_name", "IWGDiffusionThetaBulkInterior" );
-        tParameterList( 3 )( tIWGCounter ).set( "IWG_type", static_cast< uint >( fem::IWG_Type::SPATIALDIFF_BULK ) );
-=======
-        tParameterList( 3 )( tIWGCounter ).set( "IWG_name", "IWGDiffusionThetaBulk" );
         tParameterList( 3 )( tIWGCounter ).set( "IWG_type",  fem::IWG_Type::SPATIALDIFF_BULK ) ;
->>>>>>> 366d7939
         tParameterList( 3 )( tIWGCounter ).set( "dof_residual", "THETA" );
         tParameterList( 3 )( tIWGCounter ).set( "leader_dof_dependencies", tDofStrgAll );
         tParameterList( 3 )( tIWGCounter ).set( "leader_constitutive_models", "CMDiffusionTheta,Diffusion" );
@@ -969,13 +964,8 @@
 
         // create IWG  - bulk diffusion
         tParameterList( 3 ).push_back( prm::create_IWG_parameter_list() );
-<<<<<<< HEAD
         tParameterList( 3 )( tIWGCounter ).set( "IWG_name", "IWGDiffusionThetaBulkVoid" );
-        tParameterList( 3 )( tIWGCounter ).set( "IWG_type", static_cast< uint >( fem::IWG_Type::SPATIALDIFF_BULK ) );
-=======
-        tParameterList( 3 )( tIWGCounter ).set( "IWG_name", "IWGDiffusionThetaBulk" );
         tParameterList( 3 )( tIWGCounter ).set( "IWG_type",  fem::IWG_Type::SPATIALDIFF_BULK ) ;
->>>>>>> 366d7939
         tParameterList( 3 )( tIWGCounter ).set( "dof_residual", "THETA" );
         tParameterList( 3 )( tIWGCounter ).set( "leader_dof_dependencies", tHeatDofs );
         tParameterList( 3 )( tIWGCounter ).set( "leader_constitutive_models", "CMDiffusionTheta,Diffusion" );
@@ -1007,13 +997,8 @@
         tIWGCounter++;
 
         tParameterList( 3 ).push_back( prm::create_IWG_parameter_list() );
-<<<<<<< HEAD
         tParameterList( 3 )( tIWGCounter ).set( "IWG_name", "IWGTimeContinuityThetaVoid" );
-        tParameterList( 3 )( tIWGCounter ).set( "IWG_type", static_cast< uint >( fem::IWG_Type::TIME_CONTINUITY_DOF ) );
-=======
-        tParameterList( 3 )( tIWGCounter ).set( "IWG_name", "IWGTimeContinuityTheta" );
         tParameterList( 3 )( tIWGCounter ).set( "IWG_type",  fem::IWG_Type::TIME_CONTINUITY_DOF ) ;
->>>>>>> 366d7939
         tParameterList( 3 )( tIWGCounter ).set( "dof_residual", "THETA" );
         tParameterList( 3 )( tIWGCounter ).set( "leader_dof_dependencies", tHeatDofs );
         tParameterList( 3 )( tIWGCounter ).set( "leader_properties",
@@ -1039,13 +1024,8 @@
 
         // create IWG - bulk diffusion
         tParameterList( 3 ).push_back( prm::create_IWG_parameter_list() );
-<<<<<<< HEAD
         tParameterList( 3 )( tIWGCounter ).set( "IWG_name", "IWGDiffusionOuterBulkVoid" );
-        tParameterList( 3 )( tIWGCounter ).set( "IWG_type", static_cast< uint >( fem::IWG_Type::SPATIALDIFF_BULK ) );
-=======
-        tParameterList( 3 )( tIWGCounter ).set( "IWG_name", "IWGDiffusionOuterBulk" );
         tParameterList( 3 )( tIWGCounter ).set( "IWG_type",  fem::IWG_Type::SPATIALDIFF_BULK ) ;
->>>>>>> 366d7939
         tParameterList( 3 )( tIWGCounter ).set( "dof_residual", "PHID" );
         tParameterList( 3 )( tIWGCounter ).set( "leader_dof_dependencies", tHeatDofs );
         tParameterList( 3 )( tIWGCounter ).set( "leader_constitutive_models", "CMDiffusionPhi,Diffusion" );
@@ -1053,13 +1033,8 @@
         tIWGCounter++;
 
         tParameterList( 3 ).push_back( prm::create_IWG_parameter_list() );
-<<<<<<< HEAD
         tParameterList( 3 )( tIWGCounter ).set( "IWG_name", "IWGDiffusionOuterBulkInterior" );
-        tParameterList( 3 )( tIWGCounter ).set( "IWG_type", static_cast< uint >( fem::IWG_Type::SPATIALDIFF_BULK ) );
-=======
-        tParameterList( 3 )( tIWGCounter ).set( "IWG_name", "IWGDiffusionOuterBulk" );
         tParameterList( 3 )( tIWGCounter ).set( "IWG_type",  fem::IWG_Type::SPATIALDIFF_BULK ) ;
->>>>>>> 366d7939
         tParameterList( 3 )( tIWGCounter ).set( "dof_residual", "PHID" );
         tParameterList( 3 )( tIWGCounter ).set( "leader_dof_dependencies", tDofStrgAll );
         tParameterList( 3 )( tIWGCounter ).set( "leader_constitutive_models", "CMDiffusionPhi,Diffusion" );
@@ -1101,13 +1076,8 @@
         tIWGCounter++;
 
         tParameterList( 3 ).push_back( prm::create_IWG_parameter_list() );
-<<<<<<< HEAD
         tParameterList( 3 )( tIWGCounter ).set( "IWG_name", "IWGBulkU_FrameInterior" );
-        tParameterList( 3 )( tIWGCounter ).set( "IWG_type", static_cast< uint >( fem::IWG_Type::STRUC_LINEAR_BULK ) );
-=======
-        tParameterList( 3 )( tIWGCounter ).set( "IWG_name", "IWGBulkU_Frame" );
         tParameterList( 3 )( tIWGCounter ).set( "IWG_type",  fem::IWG_Type::STRUC_LINEAR_BULK ) ;
->>>>>>> 366d7939
         tParameterList( 3 )( tIWGCounter ).set( "dof_residual", tDofStrg );
         tParameterList( 3 )( tIWGCounter ).set( "leader_dof_dependencies", tDofStrgAll );
         tParameterList( 3 )( tIWGCounter ).set( "leader_constitutive_models", "CMStrucLinIso_Interior,ElastLinIso" );
