--- conflicted
+++ resolved
@@ -339,11 +339,6 @@
     {
         aParameterLists.set( "number_of_elements_per_dimension", tNumElementsPerDir );
         aParameterLists.set( "domain_dimensions", tDimensions );
-<<<<<<< HEAD
-        aParameterLists.set( "domain_offset", tOffSet );
-        aParameterLists.set( "domain_sidesets", tSideSets );
-=======
->>>>>>> f5361e1f
         aParameterLists.set( "lagrange_output_meshes", "0" );
 
         aParameterLists.set( "lagrange_orders", tLagrangeOrder );
@@ -352,29 +347,13 @@
         aParameterLists.set( "bspline_orders", tBsplineOrder );
         aParameterLists.set( "bspline_pattern", "0,1" );
 
-<<<<<<< HEAD
-        aParameterLists.set( "initial_refinement", tInitialRef );
-        aParameterLists.set( "initial_refinement_pattern", "0,1" );
-=======
         aParameterLists.set( "pattern_initial_refinement", tLevelsetInitialRef, tDispInitialRef );
->>>>>>> f5361e1f
         aParameterLists.set( "use_advanced_T_matrix_scheme", 1 );
 
         aParameterLists.set( "lagrange_to_bspline", "0,1" );
 
-<<<<<<< HEAD
-        aParameterLists.set( "truncate_bsplines", 1 );
         aParameterLists.set( "refinement_buffer", tRefineBuffer );
         aParameterLists.set( "staircase_buffer", tRefineBuffer );
-
-        aParameterLists.set( "use_number_aura", 1 );
-
-        aParameterLists.set( "use_multigrid", 0 );
-        aParameterLists.set( "severity_level", 0 );
-=======
-        aParameterLists.set( "refinement_buffer", tRefineBuffer );
-        aParameterLists.set( "staircase_buffer", tRefineBuffer );
->>>>>>> f5361e1f
     }
 
     //--------------------------------------------------------------------------------------------------------------
@@ -384,11 +363,6 @@
     {
         aParameterLists.set( "decompose", true );
         aParameterLists.set( "decomposition_type", "conformal" );
-<<<<<<< HEAD
-        aParameterLists.set( "enrich", true );
-        aParameterLists.set( "basis_rank", "bspline" );
-=======
->>>>>>> f5361e1f
         aParameterLists.set( "enrich_mesh_indices", "0,1" );
         aParameterLists.set( "multigrid", false );
         aParameterLists.set( "verbose", true );
@@ -464,11 +438,7 @@
             aParameterLists.set( "dependencies", "ADVfield" );
             aParameterLists.set( "scaling_factor", 1.0 );
             aParameterLists.set( "pdv_type", "LS1" );
-<<<<<<< HEAD
-            aParameterLists.set( "pdv_mesh_set_names", tTotalDomainSets );
-=======
             aParameterLists.set( "pdv_mesh_set_names", "HMR_dummy_n_p2", "HMR_dummy_c_p2", "HMR_dummy_n_p1", "HMR_dummy_c_p1" );
->>>>>>> f5361e1f
         }
         else
         {
@@ -484,11 +454,7 @@
             aParameterLists.set( "name", "LevelsetField" );
             aParameterLists.set( "constant", 1.0 );
             aParameterLists.set( "pdv_type", "LS1" );
-<<<<<<< HEAD
-            aParameterLists.set( "pdv_mesh_set_names", tTotalDomainSets );
-=======
             aParameterLists.set( "pdv_mesh_set_names", "HMR_dummy_n_p2", "HMR_dummy_c_p2", "HMR_dummy_n_p1", "HMR_dummy_c_p1" );
->>>>>>> f5361e1f
 
             if ( tIsOpt )
             {
