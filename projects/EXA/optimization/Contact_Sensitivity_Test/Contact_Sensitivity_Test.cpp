/*
 * Copyright (c) 2022 University of Colorado
 * Licensed under the MIT license. See LICENSE.txt file in the MORIS root for details.
 *
 *------------------------------------------------------------------------------------
 *
 * Contact_Sensitivity_Test.cpp
 *
 */

#include <string>
#include <iostream>
#include "moris_typedefs.hpp"
#include "cl_Matrix.hpp"
#include "linalg_typedefs.hpp"
#include "cl_FEM_Field_Interpolator_Manager.hpp"
#include "cl_MSI_Equation_Object.hpp"
#include "cl_TSA_Time_Solver.hpp"
#include "cl_DLA_Solver_Interface.hpp"
#include "cl_DLA_Linear_Solver_Aztec.hpp"
#include "parameters.hpp"
#include "cl_HMR_Element.hpp"
#include "fn_equal_to.hpp"
#include "fn_stringify_matrix.hpp"

#include "AztecOO.h"
#include "BelosConfigDefs.hpp"
#include "BelosLinearProblem.hpp"
#include "BelosEpetraAdapter.hpp"
#include "BelosBlockGmresSolMgr.hpp"

// global variable for interpolation order
extern moris::uint gLevelSetInterpolationOrder;
extern moris::uint gFEMInterpolationOrder;
extern moris::uint gLagrMeshInterpolationOrder;

// problem dimension: 2D or 3D
extern moris::uint gDim;

// use Bspline parameterization or primitives
extern bool gUseBspline;

// test case index
extern moris::uint gTestCaseIndex;

/* To visualize results in paraview and check continuity of normal displacements use
 * calculator in paraview with:
 *
 *                    U_X*sin(75*3.142/180)+U_Y*cos(75*3.142/180)
 */

#ifdef __cplusplus
extern "C" {
#endif

//------------------------------------------------------------------------------

namespace moris
{
    //------------------------------------------------------------------------------

    // Main problem parameters

    std::string tName = "Contact_Sensitivity_Test";

    bool tIs3D     = gDim == 3 ? true : false;
    bool tIsOpt    = true;
    bool tUseGhost = true;

    // x-position of interface
    real tInterfaceX = 0.638;

    // hole radius
    real tHoleRadius = 0.166;

    // Nitsche interface penalty
    real tNitschePenalty = 10.0;

    // Prescribed load or displacement
    bool tPrescribedTraction = false;

    // use Contact
    bool tUseContact = true;

    // subset of ADVs for FD check
    std::string tAdvIndicesForFD = gUseBspline ? ( gDim == 3 ? "7,15,21" : "3,4,5" ) : "1";

    // FD in adjoint
    real tFEMFdEpsilon = 1.0e-5;

    // FD step size in sweep
    std::string tFDsweep = "1.0e-5";

    // Number of constraints
    uint tNumConstraints = 4;

    // background mesh parameters
    std::string tNumElementsPerDir = tIs3D ? "1,1,1" : "1,1";
    std::string tDimensions        = tIs3D ? "1,1,1" : "1,1";
    std::string tOffSet            = tIs3D ? "0.0,0.0,0.0" : "0.0,0.0";

    bool tUseBsplineForLevelset = gUseBspline;    // use simple plane to define intersection
    real tPlaneTilde            = 75;             // tilde of plane in degree; 90 being straight up
    bool tUseMultiLinear        = false;          // use multi linear intersection computation

    int tLevelsetOrder = gLevelSetInterpolationOrder;
    int tDispOrder     = gFEMInterpolationOrder;
    int tLagMeshOrder  = gLagrMeshInterpolationOrder;

    int tLevelsetInitialRef = 1;
    int tDispInitialRef     = 3;

    int tRefineBuffer = 0;

    // note: pattern 0 - Levelset field  pattern 1 - displacement field
    std::string tLagrangeOrder   = std::to_string( tLagMeshOrder );
    std::string tBsplineOrder    = std::to_string( tLevelsetOrder ) + "," + std::to_string( tDispOrder );
    std::string tInitialRef      = std::to_string( tLevelsetInitialRef ) + "," + std::to_string( tDispInitialRef );
    std::string tLagrangePattern = tLevelsetInitialRef > tDispInitialRef ? "0" : "1";

    //------------------------------------------------------------------------------
    // Derived problem parameters

    std::string tProblemConfig = "_" + std::to_string( gTestCaseIndex );

    std::string tOutputFileName = tName + tProblemConfig + ".exo";
    std::string tLibraryName    = tName + ".so";
    std::string tGENOutputFile  = tLagMeshOrder == 3 ? "" : tName + tProblemConfig + "_GEN" + ".exo";
    std::string tHDF5FileName   = tName + tProblemConfig + "_SEN" + ".hdf5";

    std::string tMaterial1Sets = "HMR_dummy_n_p2,HMR_dummy_c_p2";
    std::string tMaterial2Sets = "HMR_dummy_n_p1,HMR_dummy_c_p1";

    std::string tTotalDomainSets = tMaterial1Sets + "," + tMaterial2Sets;

    std::string tMaterial1Ghost = "ghost_p2";
    std::string tMaterial2Ghost = "ghost_p1";

    std::string tLoadSSsets   = "SideSet_2_n_p1,SideSet_2_c_p1";
    std::string tSupportSSets = "SideSet_4_n_p2,SideSet_4_c_p2";

    std::string tMaterial12SSets = "iside_b0_2_b1_1";

    std::string tMaterial12DSets = "dbl_iside_p0_2_p1_1";    // watch:from Material 1 (p2) to Material 2 (p1)

    std::string tInterfaces = tLoadSSsets + "," + tSupportSSets + "," + tMaterial12SSets + "," + tMaterial12DSets;

    std::string tDofStrg = tIs3D ? "UX,UY,UZ" : "UX,UY";

    std::string tDirichletStr = tIs3D ? "0.0;0.0;0.0" : "0.0;0.0";

    std::string tDirichletLoadStr = tIs3D ? "-0.1;0.0;0.0" : "-0.1;0.0";

    std::string tNeumannStr = tIs3D ? "1.0;0.0;0.0" : "1.0;0.0";

    //------------------------------------------------------------------------------

    // Hole pattern
    real
    Plane_2D3D(
            const Matrix< DDRMat >& aCoordinates,
            const Vector< real >&    aGeometryParameters )
    {
        real tLSval = aCoordinates( 0 ) - tInterfaceX;

        // clean return value to return non-zero value
        return -tLSval;
    }

    //------------------------------------------------------------------------------

    void
    tLevelSetFunc(
            moris::Matrix< moris::DDRMat >&                aPropMatrix,
            Vector< moris::Matrix< moris::DDRMat > >& aParameters,
            moris::fem::Field_Interpolator_Manager*        aFIManager )
    {
        aPropMatrix = aFIManager->get_field_interpolators_for_type( gen::PDV_Type::LS1 )->val()( 0 );
    }

    void
    tDerLevelSetFunc(
            moris::Matrix< moris::DDRMat >&                aPropMatrix,
            Vector< moris::Matrix< moris::DDRMat > >& aParameters,
            moris::fem::Field_Interpolator_Manager*        aFIManager )
    {
        aPropMatrix = aFIManager->get_field_interpolators_for_type( gen::PDV_Type::LS1 )->N();
    }

    //------------------------------------------------------------------------------

    // Constant function for properties
    void
    Func_Const(
            moris::Matrix< moris::DDRMat >&                aPropMatrix,
            Vector< moris::Matrix< moris::DDRMat > >& aParameters,
            moris::fem::Field_Interpolator_Manager*        aFIManager )
    {
        aPropMatrix = aParameters( 0 );
    }

    //------------------------------------------------------------------------------

    bool
    Output_Criterion( moris::tsa::Time_Solver* aTimeSolver )
    {
        return true;
    }

    //--------------------------------------------------------------------------------------------------------------

    Matrix< DDSMat >
    get_constraint_types()
    {
        Matrix< DDSMat > tConstraintTypes( tNumConstraints, 1, 1 );

        return tConstraintTypes;
    }

    //--------------------------------------------------------------------------------------------------------------

    Matrix< DDRMat >
    compute_objectives( const Vector< real >& aADVs, const Vector< real >& aCriteria )
    {
        Matrix< DDRMat > tObjectives( 1, 1 );

        real obj0 = aCriteria( 0 );
        real obj1 = aCriteria( 1 );
        real obj2 = aCriteria( 2 );
        real obj3 = aCriteria( 3 );

        tObjectives( 0, 0 ) = obj0 + obj1 + obj2 + obj3;

        std::cout << "% --------------------------------- % \n";
        std::cout << "Objective                 = " << tObjectives( 0, 0 ) << " \n";
        std::cout << "Strain Energy (Material1) = " << aCriteria( 0 ) << " ( " << obj0 / tObjectives( 0, 0 ) << " )\n";
        std::cout << "Strain Energy (Material2) = " << aCriteria( 1 ) << " ( " << obj1 / tObjectives( 0, 0 ) << " )\n";
        std::cout << "Volume                    = " << aCriteria( 2 ) << " ( " << obj2 / tObjectives( 0, 0 ) << " )\n";
        std::cout << "Perimeter of Material 1-2 = " << aCriteria( 3 ) << " ( " << obj3 / tObjectives( 0, 0 ) << " )\n";
        std::cout << " \n";

        return tObjectives;
    }

    //--------------------------------------------------------------------------------------------------------------

    Matrix< DDRMat >
    compute_constraints( const Vector< real >& aADVs, const Vector< real >& aCriteria )
    {
        Matrix< DDRMat > tConstraints( 1, tNumConstraints );

        tConstraints( 0 ) = aCriteria( 0 );
        tConstraints( 1 ) = aCriteria( 1 );
        tConstraints( 2 ) = aCriteria( 2 );
        tConstraints( 3 ) = aCriteria( 3 );

        return tConstraints;
    }

    //--------------------------------------------------------------------------------------------------------------

    Matrix< DDRMat >
    compute_dobjective_dadv( const Vector< real >& aADVs, const Vector< real >& aCriteria )
    {
        Matrix< DDRMat > tDObjectiveDADV( 1, aADVs.size(), 0.0 );

        return tDObjectiveDADV;
    }

    //--------------------------------------------------------------------------------------------------------------

    Matrix< DDRMat >
    compute_dobjective_dcriteria(
            const Vector< real >& aADVs,
            const Vector< real >& aCriteria )
    {
        Matrix< DDRMat > tDObjectiveDCriteria( 1, aCriteria.size(), 0.0 );

        tDObjectiveDCriteria( 0 ) = 1.0;
        tDObjectiveDCriteria( 1 ) = 1.0;
        tDObjectiveDCriteria( 2 ) = 1.0;
        tDObjectiveDCriteria( 3 ) = 1.0;

        return tDObjectiveDCriteria;
    }

    //--------------------------------------------------------------------------------------------------------------

    Matrix< DDRMat >
    compute_dconstraint_dadv(
            const Vector< real >& aADVs,
            const Vector< real >& aCriteria )
    {
        Matrix< DDRMat > tDConstraintDADV( tNumConstraints, aADVs.size(), 0.0 );

        return tDConstraintDADV;
    }

    //--------------------------------------------------------------------------------------------------------------

    Matrix< DDRMat >
    compute_dconstraint_dcriteria(
            const Vector< real >& aADVs,
            const Vector< real >& aCriteria )
    {
        Matrix< DDRMat > tDConstraintDCriteria( tNumConstraints, aCriteria.size(), 0.0 );

        tDConstraintDCriteria( 0, 0 ) = 1.0;

        tDConstraintDCriteria( 1, 1 ) = 1.0;

        tDConstraintDCriteria( 2, 2 ) = 1.0;

        tDConstraintDCriteria( 3, 3 ) = 1.0;

        return tDConstraintDCriteria;
    }

    //--------------------------------------------------------------------------------------------------------------

    void
    OPTParameterList( Module_Parameter_Lists& aParameterLists )
    {
        aParameterLists.set( "is_optimization_problem", tIsOpt );
        aParameterLists.set( "problem", "user_defined" );
        aParameterLists.set( "library", tLibraryName );
        aParameterLists.set( "restart_file", "" );

        aParameterLists( OPT::ALGORITHMS ).add_parameter_list( opt::Optimization_Algorithm_Type::SWEEP );
        aParameterLists.set( "hdf5_path", tHDF5FileName );
        aParameterLists.set( "num_evaluations_per_adv", "1" );
        aParameterLists.set( "finite_difference_type", "all" );
        aParameterLists.set( "finite_difference_epsilons", tFDsweep );
        aParameterLists.set( "finite_difference_adv_indices", tAdvIndicesForFD );
    }

    //--------------------------------------------------------------------------------------------------------------

    void
    HMRParameterList( Module_Parameter_Lists& aParameterLists )
    {
        aParameterLists.set( "number_of_elements_per_dimension", tNumElementsPerDir );
        aParameterLists.set( "domain_dimensions", tDimensions );
        aParameterLists.set( "domain_offset", tOffSet );
        aParameterLists.set( "domain_sidesets", tSideSets );
        aParameterLists.set( "lagrange_output_meshes", "0" );

        aParameterLists.set( "lagrange_orders", tLagrangeOrder );
        aParameterLists.set( "lagrange_pattern", tLagrangePattern );

<<<<<<< HEAD
        tParameterlist( 0 )( 0 ).set( "number_of_elements_per_dimension", tNumElementsPerDir );
        tParameterlist( 0 )( 0 ).set( "domain_dimensions", tDimensions );
        tParameterlist( 0 )( 0 ).set( "domain_offset", tOffSet );
        tParameterlist( 0 )( 0 ).set( "lagrange_output_meshes", "0" );
=======
        aParameterLists.set( "bspline_orders", tBsplineOrder );
        aParameterLists.set( "bspline_pattern", "0,1" );
>>>>>>> f74fe5e8

        aParameterLists.set( "initial_refinement", tInitialRef );
        aParameterLists.set( "initial_refinement_pattern", "0,1" );
        aParameterLists.set( "use_advanced_T_matrix_scheme", 1 );

        aParameterLists.set( "lagrange_to_bspline", "0,1" );

        aParameterLists.set( "truncate_bsplines", 1 );
        aParameterLists.set( "refinement_buffer", tRefineBuffer );
        aParameterLists.set( "staircase_buffer", tRefineBuffer );

        aParameterLists.set( "use_number_aura", 1 );

        aParameterLists.set( "use_multigrid", 0 );
        aParameterLists.set( "severity_level", 0 );
    }

    //--------------------------------------------------------------------------------------------------------------

    void
    XTKParameterList( Module_Parameter_Lists& aParameterLists )
    {
        aParameterLists.set( "decompose", true );
        aParameterLists.set( "decomposition_type", "conformal" );
        aParameterLists.set( "enrich", true );
        aParameterLists.set( "basis_rank", "bspline" );
        aParameterLists.set( "enrich_mesh_indices", "0,1" );
        aParameterLists.set( "multigrid", false );
        aParameterLists.set( "verbose", true );
        aParameterLists.set( "print_enriched_ig_mesh", false );

        aParameterLists.set( "ghost_stab", tUseGhost );
        aParameterLists.set( "visualize_ghost", tUseGhost );

        aParameterLists.set( "exodus_output_XTK_ig_mesh", true );
        aParameterLists.set( "high_to_low_dbl_side_sets", true );
    }

    //--------------------------------------------------------------------------------------------------------------

    void
    GENParameterList( Module_Parameter_Lists& aParameterLists )
    {

        aParameterLists.set( "IQI_types",
                "IQIBulkStrainEnergy_Material1", "IQIBulkStrainEnergy_Material2", "IQIBulkVolume_Material1", "IQIPerimeter_InterfaceMaterial12" );
        aParameterLists.set( "output_mesh_file", tGENOutputFile );
        aParameterLists.set( "time_offset", 10.0 );

        Matrix< DDUMat > tPhaseMap( 4, 1, 0 );
        tPhaseMap( 0 ) = 0;
        tPhaseMap( 1 ) = 0;
        tPhaseMap( 2 ) = 1;
        tPhaseMap( 3 ) = 2;
        aParameterLists.set( "phase_table", moris::ios::stringify( tPhaseMap ) );

        aParameterLists.set( "print_phase_table", true );

        const real pi = std::acos( -1 );

        if ( tIs3D )
        {
            aParameterLists( GEN::GEOMETRIES ).add_parameter_list( prm::create_level_set_geometry_parameter_list( gen::Field_Type::SPHERE ) );
            aParameterLists.set( "center_x", 0.5 );
            aParameterLists.set( "center_y", 0.5 );
            aParameterLists.set( "center_z", 0.5 );
            aParameterLists.set( "radius", tHoleRadius );
        }
        else
        {
            aParameterLists( GEN::GEOMETRIES ).add_parameter_list( prm::create_level_set_geometry_parameter_list( gen::Field_Type::CIRCLE ) );
            aParameterLists.set( "center_x", 0.5 );
            aParameterLists.set( "center_y", 0.5 );
            aParameterLists.set( "radius", tHoleRadius );
        }

        // initialize geometry
        if ( tUseBsplineForLevelset )
        {
            aParameterLists( GEN::GEOMETRIES ).add_parameter_list( prm::create_level_set_geometry_parameter_list( gen::Field_Type::LINE ) );
            aParameterLists.set( "name", "ADVfield" );
            aParameterLists.set( "center_x", tInterfaceX );
            aParameterLists.set( "center_y", 0.0 );
            aParameterLists.set( "normal_x", -1.0 * std::sin( tPlaneTilde / 180.0 * pi ) );
            aParameterLists.set( "normal_y", -1.0 * std::cos( tPlaneTilde / 180.0 * pi ) );
            aParameterLists.set( "use_multilinear_interpolation", tUseMultiLinear );

            if ( tIsOpt )
            {
                aParameterLists.set( "discretization_mesh_index", 0 );
                aParameterLists.set( "discretization_lower_bound", -2.0 );
                aParameterLists.set( "discretization_upper_bound", 2.0 );
            }

            // Levelset property
            aParameterLists( GEN::PROPERTIES ).add_parameter_list( gen::Field_Type::SCALED_FIELD );

            aParameterLists.set( "name", "LevelsetField" );
            aParameterLists.set( "dependencies", "ADVfield" );
            aParameterLists.set( "scaling_factor", 1.0 );
            aParameterLists.set( "pdv_type", "LS1" );
            aParameterLists.set( "pdv_mesh_set_names", tTotalDomainSets );
        }
        else
        {
            aParameterLists( GEN::GEOMETRIES ).add_parameter_list( prm::create_level_set_geometry_parameter_list( gen::Field_Type::LINE ) );
            aParameterLists.set( "center_x", tInterfaceX * 0.5, tInterfaceX, tInterfaceX / 0.5 );
            aParameterLists.set( "center_y", 0.0 );
            aParameterLists.set( "normal_x", -1.0 * std::sin( tPlaneTilde / 180.0 * pi ) );
            aParameterLists.set( "normal_y", -1.0 * std::cos( tPlaneTilde / 180.0 * pi ) );

            // Levelset property
            aParameterLists( GEN::PROPERTIES ).add_parameter_list( gen::Field_Type::CONSTANT );

            aParameterLists.set( "name", "LevelsetField" );
            aParameterLists.set( "constant", 1.0 );
            aParameterLists.set( "pdv_type", "LS1" );
            aParameterLists.set( "pdv_mesh_set_names", tTotalDomainSets );

            if ( tIsOpt )
            {
                aParameterLists.set( "discretization_mesh_index", 0 );
                aParameterLists.set( "discretization_lower_bound", -2.0 );
                aParameterLists.set( "discretization_upper_bound", 2.0 );
            }
        }
    }

    //--------------------------------------------------------------------------------------------------------------

    void
    FEMParameterList( Module_Parameter_Lists& aParameterLists )
    {
        aParameterLists.hack_for_legacy_fem();
        // create a cell of cell of parameter list for fem

        //------------------------------------------------------------------------------

        // create parameter list for property 1
        aParameterLists( FEM::PROPERTIES ).add_parameter_list();
        aParameterLists.set( "property_name", "PropDensity" );
        aParameterLists.set( "function_parameters", "1.0" );
        aParameterLists.set( "value_function", "Func_Const" );

        // create parameter list for property 2
        aParameterLists( FEM::PROPERTIES ).add_parameter_list();
        aParameterLists.set( "property_name", "PropYoungs1" );
        aParameterLists.set( "function_parameters", "2.0" );
        aParameterLists.set( "value_function", "Func_Const" );

        // create parameter list for property 2
        aParameterLists( FEM::PROPERTIES ).add_parameter_list();
        aParameterLists.set( "property_name", "PropYoungs2" );
        aParameterLists.set( "function_parameters", "1.0" );
        aParameterLists.set( "value_function", "Func_Const" );

        // create parameter list for property 2
        aParameterLists( FEM::PROPERTIES ).add_parameter_list();
        aParameterLists.set( "property_name", "PropBedding" );
        aParameterLists.set( "function_parameters", "1.0e-6" );
        aParameterLists.set( "value_function", "Func_Const" );

        // create parameter list for property 4
        aParameterLists( FEM::PROPERTIES ).add_parameter_list();
        aParameterLists.set( "property_name", "PropDirichletU" );
        aParameterLists.set( "function_parameters", tDirichletStr );
        aParameterLists.set( "value_function", "Func_Const" );

        // create parameter list for property 4
        aParameterLists( FEM::PROPERTIES ).add_parameter_list();
        aParameterLists.set( "property_name", "PropDirichletULoad" );
        aParameterLists.set( "function_parameters", tDirichletLoadStr );
        aParameterLists.set( "value_function", "Func_Const" );

        // create parameter list for property 10
        aParameterLists( FEM::PROPERTIES ).add_parameter_list();
        aParameterLists.set( "property_name", "PropTraction" );
        aParameterLists.set( "function_parameters", tNeumannStr );
        aParameterLists.set( "value_function", "Func_Const" );

        // create parameter list for property 7
        aParameterLists( FEM::PROPERTIES ).add_parameter_list();
        aParameterLists.set( "property_name", "PropPoisson1" );
        aParameterLists.set( "function_parameters", "0.0" );
        aParameterLists.set( "value_function", "Func_Const" );

        aParameterLists( FEM::PROPERTIES ).add_parameter_list();
        aParameterLists.set( "property_name", "PropPoisson2" );
        aParameterLists.set( "function_parameters", "0.3" );
        aParameterLists.set( "value_function", "Func_Const" );

        aParameterLists( FEM::PROPERTIES ).add_parameter_list();
        aParameterLists.set( "property_name", "PropLevelSet" );
        aParameterLists.set( "function_parameters", "1.0" );
        aParameterLists.set( "value_function", "tLevelSetFunc" );
        aParameterLists.set( "dv_derivative_functions", "tDerLevelSetFunc" );
        aParameterLists.set( "dv_dependencies", "LS1" );

        //------------------------------------------------------------------------------

        // create parameter list for constitutive model 1
        aParameterLists( FEM::CONSTITUTIVE_MODELS ).add_parameter_list();
        aParameterLists.set( "constitutive_name", "CMStrucLinIso_Material1" );
        aParameterLists.set( "constitutive_type",  fem::Constitutive_Type::STRUC_LIN_ISO ) ;
        aParameterLists.set( "dof_dependencies", std::pair< std::string, std::string >( tDofStrg, "Displacement" ) );
        aParameterLists.set( "properties", "PropYoungs1,YoungsModulus;PropPoisson1,PoissonRatio" );

        // create parameter list for constitutive model 1
        aParameterLists( FEM::CONSTITUTIVE_MODELS ).add_parameter_list();
        aParameterLists.set( "constitutive_name", "CMStrucLinIso_Material2" );
        aParameterLists.set( "constitutive_type",  fem::Constitutive_Type::STRUC_LIN_ISO ) ;
        aParameterLists.set( "dof_dependencies", std::pair< std::string, std::string >( tDofStrg, "Displacement" ) );
        aParameterLists.set( "properties", "PropYoungs2,YoungsModulus;PropPoisson2,PoissonRatio" );

        //------------------------------------------------------------------------------

        // create parameter list for stabilization parameter 1
        aParameterLists( FEM::STABILIZATION ).add_parameter_list();
        aParameterLists.set( "stabilization_name", "SPNitscheDirichletBC" );
        aParameterLists.set( "stabilization_type",  fem::Stabilization_Type::DIRICHLET_NITSCHE ) ;
        aParameterLists.set( "function_parameters", std::to_string( tNitschePenalty ) );
        aParameterLists.set( "leader_properties", "PropYoungs1,Material" );

        aParameterLists( FEM::STABILIZATION ).add_parameter_list();
        aParameterLists.set( "stabilization_name", std::string( "SPNitscheMaterial12Interface" ) );
        aParameterLists.set( "stabilization_type",  fem::Stabilization_Type::NITSCHE_INTERFACE ) ;
        aParameterLists.set( "function_parameters", std::to_string( tNitschePenalty ) );
        aParameterLists.set( "leader_properties", std::string( "PropYoungs1,Material" ) );
        aParameterLists.set( "follower_properties", std::string( "PropYoungs2,Material" ) );

        aParameterLists( FEM::STABILIZATION ).add_parameter_list();
        aParameterLists.set( "stabilization_name", std::string( "SPGhost_Material1" ) );
        aParameterLists.set( "stabilization_type",  fem::Stabilization_Type::GHOST_DISPL ) ;
        aParameterLists.set( "function_parameters", std::string( "0.005" ) );
        aParameterLists.set( "leader_properties", std::string( "PropYoungs1,Material" ) );

        aParameterLists( FEM::STABILIZATION ).add_parameter_list();
        aParameterLists.set( "stabilization_name", std::string( "SPGhost_Material2" ) );
        aParameterLists.set( "stabilization_type",  fem::Stabilization_Type::GHOST_DISPL ) ;
        aParameterLists.set( "function_parameters", std::string( "0.005" ) );
        aParameterLists.set( "leader_properties", std::string( "PropYoungs1,Material" ) );

        //------------------------------------------------------------------------------
        aParameterLists( FEM::IWG ).add_parameter_list();
        aParameterLists.set( "IWG_name", "IWGBulkU_Material1" );
        aParameterLists.set( "IWG_type",  fem::IWG_Type::STRUC_LINEAR_BULK ) ;
        aParameterLists.set( "dof_residual", tDofStrg );
        aParameterLists.set( "leader_dof_dependencies", tDofStrg );
        aParameterLists.set( "leader_constitutive_models", "CMStrucLinIso_Material1,ElastLinIso" );
        aParameterLists.set( "leader_properties", "PropBedding,Bedding" );
        aParameterLists.set( "mesh_set_names", tMaterial1Sets );

        aParameterLists( FEM::IWG ).add_parameter_list();
        aParameterLists.set( "IWG_name", "IWGBulkU_Material2" );
        aParameterLists.set( "IWG_type",  fem::IWG_Type::STRUC_LINEAR_BULK ) ;
        aParameterLists.set( "dof_residual", tDofStrg );
        aParameterLists.set( "leader_dof_dependencies", tDofStrg );
        aParameterLists.set( "leader_constitutive_models", "CMStrucLinIso_Material2,ElastLinIso" );
        aParameterLists.set( "leader_properties", "PropBedding,Bedding" );
        aParameterLists.set( "mesh_set_names", tMaterial2Sets );

        aParameterLists( FEM::IWG ).add_parameter_list();
        aParameterLists.set( "IWG_name", "IWGDirichletU" );
        aParameterLists.set( "IWG_type",  fem::IWG_Type::STRUC_LINEAR_DIRICHLET_UNSYMMETRIC_NITSCHE ) ;
        aParameterLists.set( "dof_residual", tDofStrg );
        aParameterLists.set( "leader_dof_dependencies", tDofStrg );
        aParameterLists.set( "leader_properties", "PropDirichletU,Dirichlet" );
        aParameterLists.set( "leader_constitutive_models", "CMStrucLinIso_Material1,ElastLinIso" );
        aParameterLists.set( "stabilization_parameters", "SPNitscheDirichletBC,DirichletNitsche" );
        aParameterLists.set( "mesh_set_names", tSupportSSets );

        if ( tPrescribedTraction )
        {
            aParameterLists( FEM::IWG ).add_parameter_list();
            aParameterLists.set( "IWG_name", "IWGTraction" );
            aParameterLists.set( "IWG_type",  fem::IWG_Type::STRUC_LINEAR_NEUMANN ) ;
            aParameterLists.set( "dof_residual", tDofStrg );
            aParameterLists.set( "leader_dof_dependencies", tDofStrg );
            aParameterLists.set( "leader_properties", "PropTraction,Traction" );
            aParameterLists.set( "mesh_set_names", tLoadSSsets );
            }
        else
        {
            aParameterLists( FEM::IWG ).add_parameter_list();
            aParameterLists.set( "IWG_name", "IWGDirichletULoad" );
            aParameterLists.set( "IWG_type",  fem::IWG_Type::STRUC_LINEAR_DIRICHLET_UNSYMMETRIC_NITSCHE ) ;
            aParameterLists.set( "dof_residual", tDofStrg );
            aParameterLists.set( "leader_dof_dependencies", tDofStrg );
            aParameterLists.set( "leader_properties", "PropDirichletULoad,Dirichlet" );
            aParameterLists.set( "leader_constitutive_models", "CMStrucLinIso_Material1,ElastLinIso" );
            aParameterLists.set( "stabilization_parameters", "SPNitscheDirichletBC,DirichletNitsche" );
            aParameterLists.set( "mesh_set_names", tLoadSSsets );
            }

        if ( tUseContact )
        {
            aParameterLists( FEM::IWG ).add_parameter_list();
            aParameterLists.set( "IWG_name", std::string( "IWGMaterial12Interface" ) );
            aParameterLists.set( "IWG_type",  fem::IWG_Type::STRUC_LINEAR_CONTACT_UNSYMMETRIC_NITSCHE ) ;
            aParameterLists.set( "dof_residual", tDofStrg );
            aParameterLists.set( "leader_dof_dependencies", tDofStrg );
            aParameterLists.set( "follower_dof_dependencies", tDofStrg );
            aParameterLists.set( "leader_constitutive_models", std::string( "CMStrucLinIso_Material1,ElastLinIso" ) );
            aParameterLists.set( "follower_constitutive_models", std::string( "CMStrucLinIso_Material2,ElastLinIso" ) );
            aParameterLists.set( "stabilization_parameters", std::string( "SPNitscheMaterial12Interface,NitscheInterface" ) );
            aParameterLists.set( "mesh_set_names", tMaterial12DSets );
            }
        else
        {
            aParameterLists( FEM::IWG ).add_parameter_list();
            aParameterLists.set( "IWG_name", std::string( "IWGMaterial12Interface" ) );
            aParameterLists.set( "IWG_type",  fem::IWG_Type::STRUC_LINEAR_INTERFACE_UNSYMMETRIC_NITSCHE ) ;
            aParameterLists.set( "dof_residual", tDofStrg );
            aParameterLists.set( "leader_dof_dependencies", tDofStrg );
            aParameterLists.set( "follower_dof_dependencies", tDofStrg );
            aParameterLists.set( "leader_constitutive_models", std::string( "CMStrucLinIso_Material1,ElastLinIso" ) );
            aParameterLists.set( "follower_constitutive_models", std::string( "CMStrucLinIso_Material2,ElastLinIso" ) );
            aParameterLists.set( "stabilization_parameters", std::string( "SPNitscheMaterial12Interface,NitscheInterface" ) );
            aParameterLists.set( "mesh_set_names", tMaterial12DSets );
            }

        if ( tUseGhost )
        {
            aParameterLists( FEM::IWG ).add_parameter_list();
            aParameterLists.set( "IWG_name", std::string( "IWGGhostMaterial1" ) );
            aParameterLists.set( "IWG_type",  fem::IWG_Type::GHOST_NORMAL_FIELD ) ;
            aParameterLists.set( "dof_residual", tDofStrg );
            aParameterLists.set( "leader_dof_dependencies", tDofStrg );
            aParameterLists.set( "follower_dof_dependencies", tDofStrg );
            aParameterLists.set( "stabilization_parameters", std::string( "SPGhost_Material1,GhostSP" ) );
            aParameterLists.set( "ghost_order", (uint)tDispOrder );
            aParameterLists.set( "mesh_set_names", tMaterial1Ghost );

            aParameterLists( FEM::IWG ).add_parameter_list();
            aParameterLists.set( "IWG_name", std::string( "IWGGhostMaterial2" ) );
            aParameterLists.set( "IWG_type",  fem::IWG_Type::GHOST_NORMAL_FIELD ) ;
            aParameterLists.set( "dof_residual", tDofStrg );
            aParameterLists.set( "leader_dof_dependencies", tDofStrg );
            aParameterLists.set( "follower_dof_dependencies", tDofStrg );
            aParameterLists.set( "stabilization_parameters", std::string( "SPGhost_Material2,GhostSP" ) );
            aParameterLists.set( "ghost_order", (uint)tDispOrder );
            aParameterLists.set( "mesh_set_names", tMaterial2Ghost );
            }

        //------------------------------------------------------------------------------
        aParameterLists( FEM::IQI ).add_parameter_list();
        aParameterLists.set( "IQI_name", "IQIBulkUX" );
        aParameterLists.set( "IQI_type",  fem::IQI_Type::DOF ) ;
        aParameterLists.set( "dof_quantity", tDofStrg );
        aParameterLists.set( "leader_dof_dependencies", tDofStrg );
        aParameterLists.set( "vectorial_field_index", 0 );
        aParameterLists.set( "mesh_set_names", tTotalDomainSets );

        aParameterLists( FEM::IQI ).add_parameter_list();
        aParameterLists.set( "IQI_name", "IQIBulkUY" );
        aParameterLists.set( "IQI_type",  fem::IQI_Type::DOF ) ;
        aParameterLists.set( "leader_dof_dependencies", tDofStrg );
        aParameterLists.set( "dof_quantity", tDofStrg );
        aParameterLists.set( "vectorial_field_index", 1 );
        aParameterLists.set( "mesh_set_names", tTotalDomainSets );

        if ( tIs3D )
        {
            aParameterLists( FEM::IQI ).add_parameter_list();
            aParameterLists.set( "IQI_name", "IQIBulkUZ" );
            aParameterLists.set( "IQI_type",  fem::IQI_Type::DOF ) ;
            aParameterLists.set( "leader_dof_dependencies", tDofStrg );
            aParameterLists.set( "dof_quantity", tDofStrg );
            aParameterLists.set( "vectorial_field_index", 2 );
            aParameterLists.set( "mesh_set_names", tTotalDomainSets );
            }

        aParameterLists( FEM::IQI ).add_parameter_list();
        aParameterLists.set( "IQI_name", "IQILevelSet" );
        aParameterLists.set( "IQI_type",  fem::IQI_Type::PROPERTY ) ;
        aParameterLists.set( "leader_properties", "PropLevelSet,Property" );
        aParameterLists.set( "mesh_set_names", tTotalDomainSets );

        aParameterLists( FEM::IQI ).add_parameter_list();
        aParameterLists.set( "IQI_name", "IQIBulkStrainEnergy_Material1" );
        aParameterLists.set( "IQI_type",  fem::IQI_Type::STRAIN_ENERGY ) ;
        aParameterLists.set( "leader_dof_dependencies", tDofStrg );
        aParameterLists.set( "leader_constitutive_models", "CMStrucLinIso_Material1,Elast" );
        aParameterLists.set( "mesh_set_names", tMaterial1Sets );

        aParameterLists( FEM::IQI ).add_parameter_list();
        aParameterLists.set( "IQI_name", "IQIBulkStrainEnergy_Material2" );
        aParameterLists.set( "IQI_type",  fem::IQI_Type::STRAIN_ENERGY ) ;
        aParameterLists.set( "leader_dof_dependencies", tDofStrg );
        aParameterLists.set( "leader_constitutive_models", "CMStrucLinIso_Material2,Elast" );
        aParameterLists.set( "mesh_set_names", tMaterial2Sets );

        aParameterLists( FEM::IQI ).add_parameter_list();
        aParameterLists.set( "IQI_name", "IQIBulkVolume_Material1" );
        aParameterLists.set( "IQI_type",  fem::IQI_Type::VOLUME ) ;
        aParameterLists.set( "leader_properties", "PropLevelSet,Density" );
        aParameterLists.set( "mesh_set_names", tMaterial1Sets );

        aParameterLists( FEM::IQI ).add_parameter_list();
        aParameterLists.set( "IQI_name", "IQIBulkVolume_Material2" );
        aParameterLists.set( "IQI_type",  fem::IQI_Type::VOLUME ) ;
        aParameterLists.set( "leader_properties", "PropLevelSet,Density" );
        aParameterLists.set( "mesh_set_names", tMaterial2Sets );

        aParameterLists( FEM::IQI ).add_parameter_list();
        aParameterLists.set( "IQI_name", "IQIPerimeter_InterfaceMaterial12" );
        aParameterLists.set( "IQI_type",  fem::IQI_Type::VOLUME ) ;
        aParameterLists.set( "leader_dof_dependencies", tDofStrg );
        aParameterLists.set( "mesh_set_names", tMaterial12SSets );

        // create computation  parameter list
        aParameterLists( FEM::COMPUTATION );
        aParameterLists.set( "print_physics_model", false );

        aParameterLists.set( "finite_difference_scheme", fem::FDScheme_Type::POINT_3_CENTRAL );
        aParameterLists.set( "finite_difference_perturbation_size", tFEMFdEpsilon );
    }

    //--------------------------------------------------------------------------------------------------------------

    void
    SOLParameterList( Module_Parameter_Lists& aParameterLists )
    {

        ///*
        aParameterLists( SOL::LINEAR_ALGORITHMS ).add_parameter_list( sol::SolverType::AMESOS_IMPL );

#ifdef MORIS_USE_MUMPS
        aParameterLists.set( "Solver_Type", "Amesos_Mumps" );
#else
        aParameterLists.set( "Solver_Type", "Amesos_Superludist" );
#endif

        //*/

        /*
        aParameterLists( 0 ).push_back( add_parameter_list( sol::SolverType::BELOS_IMPL ) );

        // Solver type: GMRES, Flexible GMRES, Block CG , PseudoBlockCG, Stochastic CG, Recycling GMRES, Recycling CG, MINRES, LSQR, TFQMR
        //              Pseudoblock TFQMR, Seed GMRES, Seed CG
        aParameterLists.set( "Solver Type" ,  "GMRES" );

        // Diagnostics: Belos::Errors + Belos::Warnings + Belos::TimingDetails + Belos::StatusTestDetails
        sint tVerbosity = Belos::Errors; // + Belos::Warnings + Belos::TimingDetails + Belos::StatusTestDetails;
        aParameterLists.set( "Verbosity" , tVerbosity );

        // Maximum number of blocks in Krylov factorization
        aParameterLists.set( "Num Blocks", 500   );

        // Block size to be used by iterative solver
        aParameterLists.set( "Block Size", 1   );

        // Allowable Belos solver iterations
        aParameterLists.set( "Maximum Iterations" , 500 );

        // Allowable Belos solver iterations
        //aParameterLists.set( "Maximum Restarts" ,  );

        // Convergence criteria
        aParameterLists.set( "Convergence Tolerance" ,  1e-12 );

        // Preconditioner
        //aParameterLists.set( "ifpack_prec_type",  "ILU");
        //aParameterLists.set( "fact: level-of-fill",  3 );

        //aParameterLists.set( "ifpack_prec_type",  "ILUT");
        //aParameterLists.set( "fact: ilut level-of-fill", 1.0 );
        //aParameterLists.set( "fact: drop tolerance", 1e-1 );

        //aParameterLists.set( "ifpack_prec_type",  "Amesos");
        //aParameterLists.set( "amesos: solver type", "Amesos_Umfpack");

        aParameterLists.set( "ml_prec_type",  "NSSA");
         */

        /*
        aParameterLists( 0 ).push_back( add_parameter_list( sol::SolverType::AZTEC_IMPL ) );

        //options are: AZ_gmres, AZ_gmres_condnum, AZ_cg, AZ_cg_condnum, AZ_cgs, AZ_tfqmr, AZ_bicgstab
        aParameterLists.set( "AZ_solver" ,  AZ_gmres );

            // Allowable Aztec solver iterations
        aParameterLists.set( "AZ_max_iter", 500   );

            // Allowable Aztec iterative residual
        aParameterLists.set( "rel_residual" , 1e-08 );

        // set Az_conv -convergence criteria
        // options are AZ_r0, AZ_rhs, AZ_Anorm, AZ_noscaled, AZ_sol
        aParameterLists.set( "AZ_conv" ,  AZ_r0 );

        // set Az_diagnostic parameters
        // Set whether or not diagnostics for every linear iteration are printed or not. options are AZ_all, AZ_none
        aParameterLists.set( "AZ_diagnostics" ,  AZ_all );

        // set AZ_output options
        // options are AZ_all, AZ_none, AZ_warnings, AZ_last, AZ_summary
        aParameterLists.set( "AZ_output" ,  AZ_all );

        // Determines the submatrices factored with the domain decomposition algorithms
        // Option to specify with how many rows from other processors each processor\u2019s local submatrix is augmented.
        aParameterLists.set( "AZ_overlap" , 1 );

        // Determines how overlapping subdomain results are combined when different processors have computed different values for the same unknown.
        // Options are AZ_standard, AZ_symmetric
        aParameterLists.set( "AZ_type_overlap" , AZ_standard );

        // Determines whether RCM reordering will be done in conjunction with domain decomposition incomplete factorizations.
        // Option to enable (=1) or disable (=0) the Reverse Cuthill\u2013McKee (RCM) algorithm to reorder system equations for smaller bandwidth
        aParameterLists.set( "AZ_reorder" , 1 );

        // Use preconditioner from a previous Iterate() call
        // Option are AZ_calc, AZ_recalc, AZ_reuse
        aParameterLists.set( "AZ_pre_calc" , AZ_calc );

        // Determines  whether  matrix  factorization  information will be kept after this solve
        // for example for preconditioner_recalculation
        aParameterLists.set( "AZ_keep_info" , 0 );

        //--------------------------GMRES specific solver parameters--------------------------------------------------------------------------
        // Set AZ_kspace
        // Krylov subspace size for restarted GMRES
        // Setting mKrylovSpace larger improves the robustness, decreases iteration count, but increases memory consumption.
        // For very difficult problems, set it equal to the maximum number of iterations.
        aParameterLists.set( "AZ_kspace" ,500 );

        // Set AZ_orthog
        //AZ_classic or AZ_modified
        aParameterLists.set( "AZ_orthog" , AZ_classic );

        // Set AZ_rthresh
        // Parameter used to modify the relative magnitude of the diagonal entries of the matrix that is used to compute
        // any of the incomplete factorization preconditioners
        aParameterLists.set( "AZ_rthresh" ,  0.0 );

        // Set AZ_athresh
        // Parameter used to modify the absolute magnitude of the diagonal entries of the matrix that is used to compute
        // any of the incomplete factorization preconditioners
        aParameterLists.set( "AZ_athresh" ,  0.0 );

        //--------------------------Preconsitioner specific parameters--------------------------------------------------------------------------
        // Determine which preconditioner is used
        // Options are AZ_none, AZ_Jacobi, AZ_sym_GS, AZ_Neumann, AZ_ls, AZ_dom_decomp,
        aParameterLists.set( "AZ_precond" ,  AZ_dom_decomp );

        // Set preconditioner subdomain solve - direct solve or incomplete
        // Options are AZ_lu, AZ_ilut, , AZ_rilu, AZ_bilu, AZ_icc
        aParameterLists.set( "AZ_subdomain_solve" ,  AZ_ilut );

        // Set preconditioner polynomial order - polynomial preconditioning, Gauss-Seidel, Jacobi
        aParameterLists.set( "AZ_poly_ord" ,  3 );

        // Set drop tolerance - for LU, ILUT
        aParameterLists.set(  "AZ_drop" ,  1.0e-12 );

        // Set level of graph fill in - for ilu(k), icc(k), bilu(k)
        aParameterLists.set( "AZ_graph_fill" ,  3 );

        // Set ilut fill
        aParameterLists.set( "AZ_ilut_fill" ,  5.0 );

        // Set Damping or relaxation parameter used for RILU
        aParameterLists.set( "AZ_omega" ,  1.0 );

        // Set external preconditioner
        aParameterLists.set( "ifpack_prec_type",  "ILU");
        aParameterLists.set( "fact: level-of-fill",  3 );

        aParameterLists.set( "prec_reuse" ,     false );
         */

        aParameterLists( SOL::LINEAR_SOLVERS ).add_parameter_list();

        aParameterLists( SOL::NONLINEAR_ALGORITHMS ).add_parameter_list();
        aParameterLists.set( "NLA_combined_res_jac_assembly", true );
        aParameterLists.set( "NLA_rel_res_norm_drop", 1e-9 );
        aParameterLists.set( "NLA_relaxation_parameter", 1.00 );
        aParameterLists.set( "NLA_max_iter", 20 );

        aParameterLists( SOL::NONLINEAR_SOLVERS ).add_parameter_list();
        aParameterLists.set( "NLA_DofTypes", tDofStrg );

        aParameterLists( SOL::TIME_SOLVER_ALGORITHMS ).add_parameter_list();

        aParameterLists( SOL::TIME_SOLVERS ).add_parameter_list();
        aParameterLists.set( "TSA_DofTypes", tDofStrg );
        aParameterLists.set( "TSA_Output_Indices", "0" );
        aParameterLists.set( "TSA_Output_Criteria", "Output_Criterion" );

        aParameterLists( SOL::PRECONDITIONERS ).add_parameter_list(  sol::PreconditionerType::NONE );
    }

    //--------------------------------------------------------------------------------------------------------------

    void
    MSIParameterList( Module_Parameter_Lists& aParameterLists )
    {
        aParameterLists.set( "UX", 1 );
        aParameterLists.set( "UY", 1 );
        if ( tIs3D )
        {
            aParameterLists.set( "UZ", 1 );
        }
    }

    //--------------------------------------------------------------------------------------------------------------

    void
    VISParameterList( Module_Parameter_Lists& aParameterLists )
    {
        aParameterLists.set( "File_Name", std::pair< std::string, std::string >( "./", tOutputFileName ) );
        aParameterLists.set( "Mesh_Type",  vis::VIS_Mesh_Type::STANDARD ) ;
        aParameterLists.set( "Set_Names", tTotalDomainSets + "," + tInterfaces );

        if ( tIs3D )
        {
            aParameterLists.set( "Field_Names", std::string( "UX,UY,UZ,StrainEnergyMaterial1,StrainEnergyMaterial2,VolumeMaterial2,PerimeterMaterial12" ) );
            aParameterLists.set( "Field_Type", std::string( "NODAL,NODAL,NODAL,GLOBAL,GLOBAL,GLOBAL,GLOBAL" ) );
            aParameterLists.set( "IQI_Names", std::string( "IQIBulkUX,IQIBulkUY,IQIBulkUZ,IQIBulkStrainEnergy_Material1,IQIBulkStrainEnergy_Material2,"
                                                                    "IQIBulkVolume_Material1,IQIPerimeter_InterfaceMaterial12" ) );
        }
        else
        {
            aParameterLists.set( "Field_Names", std::string( "UX,UY,,Levelset,StrainEnergyMaterial1,StrainEnergyMaterial2,VolumeMaterial2,PerimeterMaterial12" ) );
            aParameterLists.set( "Field_Type", std::string( "NODAL,NODAL,NODAL,GLOBAL,GLOBAL,GLOBAL,GLOBAL" ) );
            aParameterLists.set( "IQI_Names", std::string( "IQIBulkUX,IQIBulkUY,IQILevelSet,IQIBulkStrainEnergy_Material1,IQIBulkStrainEnergy_Material2,"
                                                                    "IQIBulkVolume_Material1,IQIPerimeter_InterfaceMaterial12" ) );
        }

        aParameterLists.set( "Save_Frequency", 1 );
        aParameterLists.set( "Time_Offset", 10.0 );
    }

    void
    MORISGENERALParameterList( Module_Parameter_Lists& aParameterLists )
    {
    }

    //--------------------------------------------------------------------------------------------------------------
}    // namespace moris

//--------------------------------------------------------------------------------------------------------------
#ifdef __cplusplus
}
#endif<|MERGE_RESOLUTION|>--- conflicted
+++ resolved
@@ -98,6 +98,7 @@
     std::string tNumElementsPerDir = tIs3D ? "1,1,1" : "1,1";
     std::string tDimensions        = tIs3D ? "1,1,1" : "1,1";
     std::string tOffSet            = tIs3D ? "0.0,0.0,0.0" : "0.0,0.0";
+    std::string tSideSets          = tIs3D ? "1,2,3,4,5,6" : "1,2,3,4";
 
     bool tUseBsplineForLevelset = gUseBspline;    // use simple plane to define intersection
     real tPlaneTilde            = 75;             // tilde of plane in degree; 90 being straight up
@@ -348,15 +349,8 @@
         aParameterLists.set( "lagrange_orders", tLagrangeOrder );
         aParameterLists.set( "lagrange_pattern", tLagrangePattern );
 
-<<<<<<< HEAD
-        tParameterlist( 0 )( 0 ).set( "number_of_elements_per_dimension", tNumElementsPerDir );
-        tParameterlist( 0 )( 0 ).set( "domain_dimensions", tDimensions );
-        tParameterlist( 0 )( 0 ).set( "domain_offset", tOffSet );
-        tParameterlist( 0 )( 0 ).set( "lagrange_output_meshes", "0" );
-=======
         aParameterLists.set( "bspline_orders", tBsplineOrder );
         aParameterLists.set( "bspline_pattern", "0,1" );
->>>>>>> f74fe5e8
 
         aParameterLists.set( "initial_refinement", tInitialRef );
         aParameterLists.set( "initial_refinement_pattern", "0,1" );
