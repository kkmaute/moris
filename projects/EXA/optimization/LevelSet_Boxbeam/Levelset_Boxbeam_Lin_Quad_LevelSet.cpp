--- conflicted
+++ resolved
@@ -50,6 +50,7 @@
     std::string tNumElementsPerDir = tIs3D ? "45,15,15" : "15,5";
     std::string tDimensions        = tIs3D ? "3,1,1" : "3,1";
     std::string tOffSet            = tIs3D ? "0.0,0.0,0.0" : "0.0,0.0";
+    std::string tSideSets          = tIs3D ? "1,2,3,4,5,6" : "1,2,3,4";
 
     int tLevelsetOrder = 2;
     int tDispOrder     = 1;
@@ -403,15 +404,8 @@
         aParameterLists.set( "domain_sidesets", tSideSets );
         aParameterLists.set( "lagrange_output_meshes", "0" );
 
-<<<<<<< HEAD
-        tParameterlist( 0 )( 0 ).set( "number_of_elements_per_dimension", tNumElementsPerDir );
-        tParameterlist( 0 )( 0 ).set( "domain_dimensions", tDimensions );
-        tParameterlist( 0 )( 0 ).set( "domain_offset", tOffSet );
-        tParameterlist( 0 )( 0 ).set( "lagrange_output_meshes", "0" );
-=======
         aParameterLists.set( "lagrange_orders", tLagrangeOrder );
         aParameterLists.set( "lagrange_pattern", tLagrangePattern );
->>>>>>> f74fe5e8
 
         aParameterLists.set( "bspline_orders", tBsplineOrder );
         aParameterLists.set( "bspline_pattern", "0,1" );
