/*
 * Copyright (c) 2022 University of Colorado
 * Licensed under the MIT license. See LICENSE.txt file in the MORIS root for details.
 *
 *------------------------------------------------------------------------------------
 *
 * Levelset_Boxbeam.cpp
 *
 */

#include <string>
#include <iostream>
#include "moris_typedefs.hpp"
#include "cl_Matrix.hpp"
#include "linalg_typedefs.hpp"
#include "cl_FEM_Field_Interpolator_Manager.hpp"
#include "cl_MSI_Equation_Object.hpp"
#include "cl_TSA_Time_Solver.hpp"
#include "cl_DLA_Solver_Interface.hpp"
#include "cl_DLA_Linear_Solver_Aztec.hpp"
#include "parameters.hpp"
#include "cl_HMR_Element.hpp"
#include "fn_equal_to.hpp"
#include "fn_stringify_matrix.hpp"

#include "AztecOO.h"

#ifdef __cplusplus
extern "C" {
#endif

//------------------------------------------------------------------------------

namespace moris
{
    //------------------------------------------------------------------------------
    // Main problem parameters

    real tInitialStrainEnergy = 3.26439;
    real tInitialPerimeter    = 29.0669;
    real tPerimeterPenalty    = 0.2;

    real tMaxMass = 1.0;

    real tMMAPenalty  = 5.0;
    real tMMAStepSize = 0.01;
    int  tMMAMaxIter  = 2;

    int tInitialRef    = 2;

    real tElementEdgeLength = 1.0 / 15.0 / pow( 2, tInitialRef );
    real tLoadLimitY        = std::floor( 0.2 / tElementEdgeLength ) * tElementEdgeLength;

    int  tNumHoleX     = 15;
    int  tNumHoleY     = 5;
    real tHoleDiameter = 0.065;

    real tWallThickness = 0.05;

    real tBsplineLimit = 0.06;

    bool tIsOpt    = true;
    bool tUseGhost = true;

    std::string tName = "Levelset_Boxbeam";

    //------------------------------------------------------------------------------
    // Derived problem paramters

    std::string tOutputFileName = tName + ".exo";
    std::string tLibraryName    = tName + ".so";
    std::string tGENOutputFile  = "GEN_" + tName + ".exo";

    std::string tFrameSets    = "HMR_dummy_n_p2,HMR_dummy_c_p2";
    std::string tInteriorSets = "HMR_dummy_n_p1,HMR_dummy_c_p1";

    std::string tTotalDomainSets = tFrameSets + "," + tInteriorSets;

    std::string tFrameGhost    = "ghost_p2";
    std::string tInteriorGhost = "ghost_p1";

    std::string tFrameLoadSSets    = "SideSet_2_n_p2,SideSet_2_c_p2";
    std::string tFrameSupportSSets = "SideSet_4_n_p2,SideSet_4_c_p2";
    std::string tFrameFreeSSets =
            "SideSet_1_n_p2,SideSet_1_c_p2"
            "SideSet_3_n_p2,SideSet_3_c_p2";

    std::string tInterfaceVoidSSets = "iside_b0_2_b1_0,iside_b0_1_b1_0";

    std::string tFrameInteriorDSets = "dbl_iside_p0_1_p1_2";

    //------------------------------------------------------------------------------
    // Constant function for properties
    void
    Func_Const(
            moris::Matrix< moris::DDRMat >&                aPropMatrix,
            Vector< moris::Matrix< moris::DDRMat > >& aParameters,
            moris::fem::Field_Interpolator_Manager*        aFIManager )
    {
        aPropMatrix = aParameters( 0 );
    }

    //------------------------------------------------------------------------------

    bool
    Output_Criterion( moris::tsa::Time_Solver* aTimeSolver )
    {
        return true;
    }

    //--------------------------------------------------------------------------------------------------------------

    Matrix< DDSMat >
    get_constraint_types()
    {
        Matrix< DDSMat > tConstraintTypes( 1, 1, 1 );

        return tConstraintTypes;
    }

    //--------------------------------------------------------------------------------------------------------------

    Matrix< DDRMat >
    compute_objectives( const Vector< real >& aADVs, const Vector< real >& aCriteria )
    {
        Matrix< DDRMat > tObjectives( 1, 1 );

        real obj1 = aCriteria( 0 ) / tInitialStrainEnergy;
        real obj2 = aCriteria( 1 ) / tInitialStrainEnergy;
        real obj3 = tPerimeterPenalty * aCriteria( 3 ) / tInitialPerimeter;

        tObjectives( 0, 0 ) = obj1 + obj2 + obj3;

        std::cout << "% --------------------------------- % \n";
        std::cout << "Objective                = " << tObjectives( 0, 0 ) << " \n";
        std::cout << "Strain Energy (Frame)    = " << aCriteria( 0 ) << " ( " << obj1 / tObjectives( 0, 0 ) << " )\n";
        std::cout << "Strain Energy (Interior) = " << aCriteria( 1 ) << " ( " << obj2 / tObjectives( 0, 0 ) << " )\n";
        std::cout << "Perimeter                = " << aCriteria( 3 ) << " ( " << obj3 / tObjectives( 0, 0 ) << " )\n";
        std::cout << " \n";

        std::cout << "min ADV                  = " << aADVs.min() << " \n";
        std::cout << "max ADV                  = " << aADVs.max() << " \n"
                  << std::flush;

        return tObjectives;
    }

    //--------------------------------------------------------------------------------------------------------------

    Matrix< DDRMat >
    compute_constraints( const Vector< real >& aADVs, const Vector< real >& aCriteria )
    {
        Matrix< DDRMat > tConstraints( 1, 1 );
        tConstraints( 0 ) = aCriteria( 2 ) / tMaxMass - 1.0;

        std::cout << "Volume     = " << aCriteria( 2 ) << " \n";
        std::cout << "Constraint = " << tConstraints( 0 ) << " \n";
        std::cout << "% --------------------------------- % \n"
                  << std::flush;

        return tConstraints;
    }

    //--------------------------------------------------------------------------------------------------------------

    Matrix< DDRMat >
    compute_dobjective_dadv( const Vector< real >& aADVs, const Vector< real >& aCriteria )
    {
        Matrix< DDRMat > tDObjectiveDADV( 1, aADVs.size(), 0.0 );

        return tDObjectiveDADV;
    }

    //--------------------------------------------------------------------------------------------------------------

    Matrix< DDRMat >
    compute_dobjective_dcriteria(
            const Vector< real >& aADVs,
            const Vector< real >& aCriteria )
    {
        Matrix< DDRMat > tDObjectiveDCriteria( 1, aCriteria.size(), 0.0 );

        tDObjectiveDCriteria( 0 ) = 1.0 / tInitialStrainEnergy;
        tDObjectiveDCriteria( 1 ) = 1.0 / tInitialStrainEnergy;
        tDObjectiveDCriteria( 3 ) = tPerimeterPenalty / tInitialPerimeter;

        return tDObjectiveDCriteria;
    }

    //--------------------------------------------------------------------------------------------------------------

    Matrix< DDRMat >
    compute_dconstraint_dadv(
            const Vector< real >& aADVs,
            const Vector< real >& aCriteria )
    {
        Matrix< DDRMat > tDConstraintDADV( 1, aADVs.size(), 0.0 );

        return tDConstraintDADV;
    }

    //--------------------------------------------------------------------------------------------------------------

    Matrix< DDRMat >
    compute_dconstraint_dcriteria(
            const Vector< real >& aADVs,
            const Vector< real >& aCriteria )
    {
        Matrix< DDRMat > tDConstraintDCriteria( 1, aCriteria.size(), 0.0 );

        tDConstraintDCriteria( 2 ) = 1.0 / tMaxMass;

        return tDConstraintDCriteria;
    }

    //--------------------------------------------------------------------------------------------------------------

    void
    Func_Neumann_U(
            moris::Matrix< moris::DDRMat >&                aPropMatrix,
            Vector< moris::Matrix< moris::DDRMat > >& aParameters,
            moris::fem::Field_Interpolator_Manager*        aFIManager )
    {
        if ( aFIManager->get_IG_geometry_interpolator()->valx()( 1 ) < tLoadLimitY )
        {
            aPropMatrix = { { 0.0 }, { aParameters( 0 )( 0 ) } };
        }
        else
        {
            aPropMatrix = { { 0.0 }, { 0.0 } };
        }
    }

    //--------------------------------------------------------------------------------------------------------------

    void
    OPTParameterList( Module_Parameter_Lists& aParameterLists )
    {
        aParameterLists.set( "is_optimization_problem", tIsOpt );
        aParameterLists.set( "problem", "user_defined" );
        aParameterLists.set( "library", tLibraryName );
        aParameterLists.set( "restart_file", "" );

        aParameterLists( OPT::ALGORITHMS ).add_parameter_list( opt::Optimization_Algorithm_Type::GCMMA );
        aParameterLists.set( "step_size", tMMAStepSize );
        aParameterLists.set( "penalty", tMMAPenalty );
        aParameterLists.set( "max_its", tMMAMaxIter );    // Maximum number of iterations
    }

    //--------------------------------------------------------------------------------------------------------------

    void
    HMRParameterList( Module_Parameter_Lists& aParameterLists )
    {
<<<<<<< HEAD
        aParameterLists.set( "number_of_elements_per_dimension", "45,15" );
        aParameterLists.set( "domain_dimensions", "3,1" );
        aParameterLists.set( "domain_offset", "0.0,0.0" );
        aParameterLists.set( "domain_sidesets", "1,2,3,4" );
        aParameterLists.set( "lagrange_output_meshes", "0" );

        aParameterLists.set( "lagrange_orders", tLagrangeOrder );
        aParameterLists.set( "lagrange_pattern", "0" );
        aParameterLists.set( "bspline_orders", tBsplineOrder );
        aParameterLists.set( "bspline_pattern", "0,0" );

        aParameterLists.set( "lagrange_to_bspline", "0,1" );

        aParameterLists.set( "truncate_bsplines", 1 );
        aParameterLists.set( "refinement_buffer", 3 );
        aParameterLists.set( "staircase_buffer", 3 );
        aParameterLists.set( "initial_refinement", std::to_string( tInitialRef ) );

        aParameterLists.set( "use_multigrid", 0 );
        aParameterLists.set( "severity_level", 0 );
=======
        aParameterLists.set( "number_of_elements_per_dimension", 45, 15 );
        aParameterLists.set( "domain_dimensions", 3.0, 1.0 );

        aParameterLists.set( "refinement_buffer", 3 );
        aParameterLists.set( "staircase_buffer", 3 );
        aParameterLists.set( "pattern_initial_refinement", tInitialRef );

        aParameterLists( HMR::LAGRANGE_MESHES ).add_parameter_list();
        aParameterLists.set( "order", 1 );

        aParameterLists( HMR::BSPLINE_MESHES ).add_parameter_list();
        aParameterLists.set( "orders", 1 );

        aParameterLists( HMR::BSPLINE_MESHES ).add_parameter_list();
        aParameterLists.set( "orders", 1 );
>>>>>>> f5361e1f
    }

    //--------------------------------------------------------------------------------------------------------------

    void
    XTKParameterList( Module_Parameter_Lists& aParameterLists )
    {
        aParameterLists.set( "decompose", true );
        aParameterLists.set( "decomposition_type", "conformal" );
<<<<<<< HEAD
        aParameterLists.set( "enrich", true );
        aParameterLists.set( "basis_rank", "bspline" );
=======
>>>>>>> f5361e1f
        aParameterLists.set( "enrich_mesh_indices", "0,1" );
        aParameterLists.set( "ghost_stab", tUseGhost );
        aParameterLists.set( "multigrid", false );
        aParameterLists.set( "verbose", false );
        aParameterLists.set( "print_enriched_ig_mesh", false );
        aParameterLists.set( "exodus_output_XTK_ig_mesh", true );
        aParameterLists.set( "high_to_low_dbl_side_sets", true );
    }

    //--------------------------------------------------------------------------------------------------------------

    void
    GENParameterList( Module_Parameter_Lists& aParameterLists )
    {

        aParameterLists.set( "IQI_types", "IQIBulkStrainEnergy_Frame", "IQIBulkStrainEnergy_Interior", "IQIBulkVolume_Interior", "IQIPerimeter_InterfaceVoid" );
        aParameterLists.set( "output_mesh_file", tGENOutputFile );

        Matrix< DDUMat > tPhaseMap( 4, 1, 0 );
        tPhaseMap( 1 ) = 1;
        tPhaseMap( 2 ) = 2;
        tPhaseMap( 3 ) = 2;
        aParameterLists.set( "phase_table", moris::ios::stringify( tPhaseMap ) );

        aParameterLists.set( "print_phase_table", true );

        // outer frame
        aParameterLists( GEN::GEOMETRIES ).add_parameter_list( prm::create_level_set_geometry_parameter_list( gen::Field_Type::SUPERELLIPSE ) );
        aParameterLists.set( "center_x", 1.5 );
        aParameterLists.set( "center_y", 0.5 );
        aParameterLists.set( "semidiameter_x", 1.5 - tWallThickness );
        aParameterLists.set( "semidiameter_y", 0.5 - tWallThickness );
        aParameterLists.set( "exponent", 24.0 );

        // Geometry parameter lists
        aParameterLists( GEN::GEOMETRIES ).add_parameter_list( prm::create_field_array_parameter_list( gen::Field_Type::SUPERELLIPSE ) );
        aParameterLists.set( "semidiameter_x", tHoleDiameter );
        aParameterLists.set( "semidiameter_y", tHoleDiameter );
        aParameterLists.set( "exponent", 8.0 );
        aParameterLists.set( "lower_bound_x", 0.12 );
        aParameterLists.set( "upper_bound_x", 2.88 );
        aParameterLists.set( "lower_bound_y", 0.12 );
        aParameterLists.set( "upper_bound_y", 0.88 );
        aParameterLists.set( "number_of_fields_x", tNumHoleX );
        aParameterLists.set( "number_of_fields_y", tNumHoleY );

        if ( tIsOpt )
        {
            aParameterLists.set( "discretization_mesh_index", 0 );
            aParameterLists.set( "discretization_lower_bound", -tBsplineLimit );
            aParameterLists.set( "discretization_upper_bound", tBsplineLimit );
            }
    }

    //--------------------------------------------------------------------------------------------------------------

    void
    FEMParameterList( Module_Parameter_Lists& aParameterLists )
    {
        aParameterLists.hack_for_legacy_fem();
        // create a cell of cell of parameter list for fem

        //------------------------------------------------------------------------------

        // create parameter list for property 1
        aParameterLists( FEM::PROPERTIES ).add_parameter_list();
        aParameterLists.set( "property_name", "PropDensity" );
        aParameterLists.set( "function_parameters", "1.0" );
        aParameterLists.set( "value_function", "Func_Const" );

        // create parameter list for property 2
        aParameterLists( FEM::PROPERTIES ).add_parameter_list();
        aParameterLists.set( "property_name", "PropYoungs" );
        aParameterLists.set( "function_parameters", "1.0" );
        aParameterLists.set( "value_function", "Func_Const" );

        // create parameter list for property 2
        aParameterLists( FEM::PROPERTIES ).add_parameter_list();
        aParameterLists.set( "property_name", "PropBedding" );
        aParameterLists.set( "function_parameters", "1.0e-6" );
        aParameterLists.set( "value_function", "Func_Const" );

        // create parameter list for property 5
        aParameterLists( FEM::PROPERTIES ).add_parameter_list();
        aParameterLists.set( "property_name", "PropFlux" );
        aParameterLists.set( "function_parameters", "10.0" );
        aParameterLists.set( "value_function", "Func_Const" );

        // create parameter list for property 4
        aParameterLists( FEM::PROPERTIES ).add_parameter_list();
        aParameterLists.set( "property_name", "PropDirichletU" );
        aParameterLists.set( "function_parameters", "0.0;0.0" );
        aParameterLists.set( "value_function", "Func_Const" );

        // create parameter list for property 10
        aParameterLists( FEM::PROPERTIES ).add_parameter_list();
        aParameterLists.set( "property_name", "PropTraction" );
        aParameterLists.set( "function_parameters", "1.0" );
        aParameterLists.set( "value_function", "Func_Neumann_U" );

        // create parameter list for property 7
        aParameterLists( FEM::PROPERTIES ).add_parameter_list();
        aParameterLists.set( "property_name", "PropPoisson" );
        aParameterLists.set( "function_parameters", "0.0" );
        aParameterLists.set( "value_function", "Func_Const" );

        //------------------------------------------------------------------------------

        // create parameter list for constitutive model 1
        aParameterLists( FEM::CONSTITUTIVE_MODELS ).add_parameter_list();
        aParameterLists.set( "constitutive_name", "CMStrucLinIso_Frame" );
        aParameterLists.set( "constitutive_type",  fem::Constitutive_Type::STRUC_LIN_ISO ) ;
        aParameterLists.set( "dof_dependencies", std::pair< std::string, std::string >( "UX,UY", "Displacement" ) );
        aParameterLists.set( "properties", "PropYoungs,YoungsModulus;PropPoisson,PoissonRatio" );

        // create parameter list for constitutive model 1
        aParameterLists( FEM::CONSTITUTIVE_MODELS ).add_parameter_list();
        aParameterLists.set( "constitutive_name", "CMStrucLinIso_Interior" );
        aParameterLists.set( "constitutive_type",  fem::Constitutive_Type::STRUC_LIN_ISO ) ;
        aParameterLists.set( "dof_dependencies", std::pair< std::string, std::string >( "UX,UY", "Displacement" ) );
        aParameterLists.set( "properties", "PropYoungs,YoungsModulus;PropPoisson,PoissonRatio" );

        //------------------------------------------------------------------------------

        // create parameter list for stabilization parameter 1
        aParameterLists( FEM::STABILIZATION ).add_parameter_list();
        aParameterLists.set( "stabilization_name", "SPNitscheDirichletBC" );
        aParameterLists.set( "stabilization_type",  fem::Stabilization_Type::DIRICHLET_NITSCHE ) ;
        aParameterLists.set( "function_parameters", "100.0" );
        aParameterLists.set( "leader_properties", "PropYoungs,Material" );

        aParameterLists( FEM::STABILIZATION ).add_parameter_list();
        aParameterLists.set( "stabilization_name", "SPNitscheFrameInteriorInterface" );
        aParameterLists.set( "stabilization_type",  fem::Stabilization_Type::NITSCHE_INTERFACE ) ;
        aParameterLists.set( "function_parameters", "100.0" );
        aParameterLists.set( "leader_properties", "PropYoungs,Material" );
        aParameterLists.set( "follower_properties", "PropYoungs,Material" );

        aParameterLists( FEM::STABILIZATION ).add_parameter_list();
        aParameterLists.set( "stabilization_name", "SPGhost_Frame" );
        aParameterLists.set( "stabilization_type",  fem::Stabilization_Type::GHOST_DISPL ) ;
        aParameterLists.set( "function_parameters", "0.01" );
        aParameterLists.set( "leader_properties", "PropYoungs,Material" );

        aParameterLists( FEM::STABILIZATION ).add_parameter_list();
        aParameterLists.set( "stabilization_name", "SPGhost_Interior" );
        aParameterLists.set( "stabilization_type",  fem::Stabilization_Type::GHOST_DISPL ) ;
        aParameterLists.set( "function_parameters", "0.01" );
        aParameterLists.set( "leader_properties", "PropYoungs,Material" );

        //------------------------------------------------------------------------------
        aParameterLists( FEM::IWG ).add_parameter_list();
        aParameterLists.set( "IWG_name", "IWGBulkU_Frame" );
        aParameterLists.set( "IWG_type",  fem::IWG_Type::STRUC_LINEAR_BULK ) ;
        aParameterLists.set( "dof_residual", "UX,UY" );
        aParameterLists.set( "leader_dof_dependencies", "UX,UY" );
        aParameterLists.set( "leader_constitutive_models", "CMStrucLinIso_Frame,ElastLinIso" );
        aParameterLists.set( "leader_properties", "PropBedding,Bedding" );
        aParameterLists.set( "mesh_set_names", tFrameSets );

        aParameterLists( FEM::IWG ).add_parameter_list();
        aParameterLists.set( "IWG_name", "IWGBulkU_Frame" );
        aParameterLists.set( "IWG_type",  fem::IWG_Type::STRUC_LINEAR_BULK ) ;
        aParameterLists.set( "dof_residual", "UX,UY" );
        aParameterLists.set( "leader_dof_dependencies", "UX,UY" );
        aParameterLists.set( "leader_constitutive_models", "CMStrucLinIso_Interior,ElastLinIso" );
        aParameterLists.set( "leader_properties", "PropBedding,Bedding" );
        aParameterLists.set( "mesh_set_names", tInteriorSets );

        aParameterLists( FEM::IWG ).add_parameter_list();
        aParameterLists.set( "IWG_name", "IWGDirichletU" );
        aParameterLists.set( "IWG_type",  fem::IWG_Type::STRUC_LINEAR_DIRICHLET_SYMMETRIC_NITSCHE ) ;
        aParameterLists.set( "dof_residual", "UX,UY" );
        aParameterLists.set( "leader_dof_dependencies", "UX,UY" );
        aParameterLists.set( "leader_properties", "PropDirichletU,Dirichlet" );
        aParameterLists.set( "leader_constitutive_models", "CMStrucLinIso_Frame,ElastLinIso" );
        aParameterLists.set( "stabilization_parameters", "SPNitscheDirichletBC,DirichletNitsche" );
        aParameterLists.set( "mesh_set_names", tFrameSupportSSets );

        aParameterLists( FEM::IWG ).add_parameter_list();
        aParameterLists.set( "IWG_name", "IWGTraction" );
        aParameterLists.set( "IWG_type",  fem::IWG_Type::STRUC_LINEAR_NEUMANN ) ;
        aParameterLists.set( "dof_residual", "UX,UY" );
        aParameterLists.set( "leader_dof_dependencies", "UX,UY" );
        aParameterLists.set( "leader_properties", "PropTraction,Traction" );
        aParameterLists.set( "mesh_set_names", tFrameLoadSSets );

        aParameterLists( FEM::IWG ).add_parameter_list();
        aParameterLists.set( "IWG_name", "IWGFrameInteriorInterface" );
        aParameterLists.set( "IWG_type",  fem::IWG_Type::STRUC_LINEAR_INTERFACE_UNSYMMETRIC_NITSCHE ) ;
        aParameterLists.set( "dof_residual", "UX,UY" );
        aParameterLists.set( "leader_dof_dependencies", "UX,UY" );
        aParameterLists.set( "follower_dof_dependencies", "UX,UY" );
        aParameterLists.set( "leader_constitutive_models", "CMStrucLinIso_Frame,ElastLinIso" );
        aParameterLists.set( "follower_constitutive_models", "CMStrucLinIso_Interior,ElastLinIso" );
        aParameterLists.set( "stabilization_parameters", "SPNitscheFrameInteriorInterface,NitscheInterface" );
        aParameterLists.set( "mesh_set_names", tFrameInteriorDSets );

        if ( tUseGhost )
        {
            aParameterLists( FEM::IWG ).add_parameter_list();
            aParameterLists.set( "IWG_name", "IWGGhostFrame" );
            aParameterLists.set( "IWG_type",  fem::IWG_Type::GHOST_NORMAL_FIELD ) ;
            aParameterLists.set( "dof_residual", "UX,UY" );
            aParameterLists.set( "leader_dof_dependencies", "UX,UY" );
            aParameterLists.set( "follower_dof_dependencies", "UX,UY" );
            aParameterLists.set( "stabilization_parameters", "SPGhost_Frame,GhostSP" );
            aParameterLists.set( "mesh_set_names", tFrameGhost );

            aParameterLists( FEM::IWG ).add_parameter_list();
            aParameterLists.set( "IWG_name", "IWGGhostInterior" );
            aParameterLists.set( "IWG_type",  fem::IWG_Type::GHOST_NORMAL_FIELD ) ;
            aParameterLists.set( "dof_residual", "UX,UY" );
            aParameterLists.set( "leader_dof_dependencies", "UX,UY" );
            aParameterLists.set( "follower_dof_dependencies", "UX,UY" );
            aParameterLists.set( "stabilization_parameters", "SPGhost_Interior,GhostSP" );
            aParameterLists.set( "mesh_set_names", tInteriorGhost );
        }
        //------------------------------------------------------------------------------
        aParameterLists( FEM::IQI ).add_parameter_list();
        aParameterLists.set( "IQI_name", "IQIBulkUX" );
        aParameterLists.set( "IQI_type",  fem::IQI_Type::DOF ) ;
        aParameterLists.set( "dof_quantity", "UX,UY" );
        aParameterLists.set( "leader_dof_dependencies", "UX,UY" );
        aParameterLists.set( "vectorial_field_index", 0 );
        aParameterLists.set( "mesh_set_names", tTotalDomainSets );

        aParameterLists( FEM::IQI ).add_parameter_list();
        aParameterLists.set( "IQI_name", "IQIBulkUY" );
        aParameterLists.set( "IQI_type",  fem::IQI_Type::DOF ) ;
        aParameterLists.set( "leader_dof_dependencies", "UX,UY" );
        aParameterLists.set( "dof_quantity", "UX,UY" );
        aParameterLists.set( "vectorial_field_index", 1 );
        aParameterLists.set( "mesh_set_names", tTotalDomainSets );

        aParameterLists( FEM::IQI ).add_parameter_list();
        aParameterLists.set( "IQI_name", "IQIBulkStrainEnergy_Frame" );
        aParameterLists.set( "IQI_type",  fem::IQI_Type::STRAIN_ENERGY ) ;
        aParameterLists.set( "leader_dof_dependencies", "UX,UY" );
        aParameterLists.set( "leader_constitutive_models", "CMStrucLinIso_Frame,Elast" );
        aParameterLists.set( "mesh_set_names", tFrameSets );

        aParameterLists( FEM::IQI ).add_parameter_list();
        aParameterLists.set( "IQI_name", "IQIBulkStrainEnergy_Interior" );
        aParameterLists.set( "IQI_type",  fem::IQI_Type::STRAIN_ENERGY ) ;
        aParameterLists.set( "leader_dof_dependencies", "UX,UY" );
        aParameterLists.set( "leader_constitutive_models", "CMStrucLinIso_Interior,Elast" );
        aParameterLists.set( "mesh_set_names", tInteriorSets );

        aParameterLists( FEM::IQI ).add_parameter_list();
        aParameterLists.set( "IQI_name", "IQIBulkVolume_Frame" );
        aParameterLists.set( "IQI_type",  fem::IQI_Type::VOLUME ) ;
        aParameterLists.set( "leader_properties", "PropDensity,Density" );
        aParameterLists.set( "mesh_set_names", tFrameSets );

        aParameterLists( FEM::IQI ).add_parameter_list();
        aParameterLists.set( "IQI_name", "IQIBulkVolume_Interior" );
        aParameterLists.set( "IQI_type",  fem::IQI_Type::VOLUME ) ;
        aParameterLists.set( "leader_properties", "PropDensity,Density" );
        aParameterLists.set( "mesh_set_names", tInteriorSets );

        aParameterLists( FEM::IQI ).add_parameter_list();
        aParameterLists.set( "IQI_name", "IQIPerimeter_InterfaceVoid" );
        aParameterLists.set( "IQI_type",  fem::IQI_Type::VOLUME ) ;
        aParameterLists.set( "leader_dof_dependencies", "UX,UY" );
        aParameterLists.set( "mesh_set_names", tInterfaceVoidSSets );

        // create computation  parameter list
        aParameterLists( FEM::COMPUTATION );
    }

    //--------------------------------------------------------------------------------------------------------------

    void
    SOLParameterList( Module_Parameter_Lists& aParameterLists )
    {

        aParameterLists( SOL::LINEAR_ALGORITHMS ).add_parameter_list( sol::SolverType::AMESOS_IMPL );

        aParameterLists( SOL::LINEAR_SOLVERS ).add_parameter_list();

        aParameterLists( SOL::NONLINEAR_ALGORITHMS ).add_parameter_list();
        aParameterLists.set( "NLA_combined_res_jac_assembly", true );
        aParameterLists.set( "NLA_rel_res_norm_drop", 1.00 );
        aParameterLists.set( "NLA_relaxation_parameter", 1.00 );
        aParameterLists.set( "NLA_max_iter", 1 );

        aParameterLists( SOL::NONLINEAR_SOLVERS ).add_parameter_list();
        aParameterLists.set( "NLA_DofTypes", "UX,UY" );

        aParameterLists( SOL::TIME_SOLVER_ALGORITHMS ).add_parameter_list();
        aParameterLists.set( "TSA_Num_Time_Steps", 1 );
        aParameterLists.set( "TSA_Time_Frame", 1.0 );

        aParameterLists( SOL::TIME_SOLVERS ).add_parameter_list();
        aParameterLists.set( "TSA_DofTypes", "UX,UY" );
        aParameterLists.set( "TSA_Output_Indices", "0" );
        aParameterLists.set( "TSA_Output_Criteria", "Output_Criterion" );

        aParameterLists( SOL::PRECONDITIONERS ).add_parameter_list(  sol::PreconditionerType::NONE );
    }

    //--------------------------------------------------------------------------------------------------------------

    void
    MSIParameterList( Module_Parameter_Lists& aParameterLists )
    {
        aParameterLists.set( "UX", 1 );
        aParameterLists.set( "UY", 1 );
    }

    //--------------------------------------------------------------------------------------------------------------

    void
    VISParameterList( Module_Parameter_Lists& aParameterLists )
    {
        aParameterLists.set( "File_Name", std::pair< std::string, std::string >( "./", tOutputFileName ) );
        aParameterLists.set( "Mesh_Type",  vis::VIS_Mesh_Type::STANDARD ) ;
        aParameterLists.set( "Set_Names", tTotalDomainSets );
        aParameterLists.set( "Field_Names", "UX,UY" );
        aParameterLists.set( "Field_Type", "NODAL,NODAL" );
        aParameterLists.set( "IQI_Names", "IQIBulkUX,IQIBulkUY" );
        aParameterLists.set( "Save_Frequency", 1 );
        aParameterLists.set( "Time_Offset", 10.0 );
    }

    void
    MORISGENERALParameterList( Module_Parameter_Lists& aParameterLists )
    {
    }

    //--------------------------------------------------------------------------------------------------------------
}    // namespace moris

//--------------------------------------------------------------------------------------------------------------
#ifdef __cplusplus
}
#endif<|MERGE_RESOLUTION|>--- conflicted
+++ resolved
@@ -252,28 +252,6 @@
     void
     HMRParameterList( Module_Parameter_Lists& aParameterLists )
     {
-<<<<<<< HEAD
-        aParameterLists.set( "number_of_elements_per_dimension", "45,15" );
-        aParameterLists.set( "domain_dimensions", "3,1" );
-        aParameterLists.set( "domain_offset", "0.0,0.0" );
-        aParameterLists.set( "domain_sidesets", "1,2,3,4" );
-        aParameterLists.set( "lagrange_output_meshes", "0" );
-
-        aParameterLists.set( "lagrange_orders", tLagrangeOrder );
-        aParameterLists.set( "lagrange_pattern", "0" );
-        aParameterLists.set( "bspline_orders", tBsplineOrder );
-        aParameterLists.set( "bspline_pattern", "0,0" );
-
-        aParameterLists.set( "lagrange_to_bspline", "0,1" );
-
-        aParameterLists.set( "truncate_bsplines", 1 );
-        aParameterLists.set( "refinement_buffer", 3 );
-        aParameterLists.set( "staircase_buffer", 3 );
-        aParameterLists.set( "initial_refinement", std::to_string( tInitialRef ) );
-
-        aParameterLists.set( "use_multigrid", 0 );
-        aParameterLists.set( "severity_level", 0 );
-=======
         aParameterLists.set( "number_of_elements_per_dimension", 45, 15 );
         aParameterLists.set( "domain_dimensions", 3.0, 1.0 );
 
@@ -289,7 +267,6 @@
 
         aParameterLists( HMR::BSPLINE_MESHES ).add_parameter_list();
         aParameterLists.set( "orders", 1 );
->>>>>>> f5361e1f
     }
 
     //--------------------------------------------------------------------------------------------------------------
@@ -299,11 +276,6 @@
     {
         aParameterLists.set( "decompose", true );
         aParameterLists.set( "decomposition_type", "conformal" );
-<<<<<<< HEAD
-        aParameterLists.set( "enrich", true );
-        aParameterLists.set( "basis_rank", "bspline" );
-=======
->>>>>>> f5361e1f
         aParameterLists.set( "enrich_mesh_indices", "0,1" );
         aParameterLists.set( "ghost_stab", tUseGhost );
         aParameterLists.set( "multigrid", false );
