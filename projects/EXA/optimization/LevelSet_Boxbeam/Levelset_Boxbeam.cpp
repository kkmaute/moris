--- conflicted
+++ resolved
@@ -254,32 +254,6 @@
     void
     HMRParameterList( Module_Parameter_Lists& aParameterLists )
     {
-<<<<<<< HEAD
-        tParameterlist.resize( 1 );
-        tParameterlist( 0 ).resize( 1 );
-
-        tParameterlist( 0 )( 0 ) = prm::create_hmr_parameter_list();
-
-        tParameterlist( 0 )( 0 ).set( "number_of_elements_per_dimension", "45,15" );
-        tParameterlist( 0 )( 0 ).set( "domain_dimensions", "3,1" );
-        tParameterlist( 0 )( 0 ).set( "domain_offset", "0.0,0.0" );
-        tParameterlist( 0 )( 0 ).set( "lagrange_output_meshes", "0" );
-
-        tParameterlist( 0 )( 0 ).set( "lagrange_orders", tLagrangeOrder );
-        tParameterlist( 0 )( 0 ).set( "lagrange_pattern", "0" );
-        tParameterlist( 0 )( 0 ).set( "bspline_orders", tBsplineOrder );
-        tParameterlist( 0 )( 0 ).set( "bspline_pattern", "0,0" );
-
-        tParameterlist( 0 )( 0 ).set( "lagrange_to_bspline", "0,1" );
-
-        tParameterlist( 0 )( 0 ).set( "truncate_bsplines", 1 );
-        tParameterlist( 0 )( 0 ).set( "refinement_buffer", 3 );
-        tParameterlist( 0 )( 0 ).set( "staircase_buffer", 3 );
-        tParameterlist( 0 )( 0 ).set( "initial_refinement", std::to_string( tInitialRef ) );
-
-        tParameterlist( 0 )( 0 ).set( "use_multigrid", 0 );
-        tParameterlist( 0 )( 0 ).set( "severity_level", 0 );
-=======
         aParameterLists.set( "number_of_elements_per_dimension", "45,15" );
         aParameterLists.set( "domain_dimensions", "3,1" );
         aParameterLists.set( "domain_offset", "0.0,0.0" );
@@ -300,7 +274,6 @@
 
         aParameterLists.set( "use_multigrid", 0 );
         aParameterLists.set( "severity_level", 0 );
->>>>>>> f74fe5e8
     }
 
     //--------------------------------------------------------------------------------------------------------------
