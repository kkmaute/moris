--- conflicted
+++ resolved
@@ -455,37 +455,6 @@
     void
     HMRParameterList( Module_Parameter_Lists& aParameterLists )
     {
-<<<<<<< HEAD
-
-        aParameterLists( 0 ).push_back( prm::create_hmr_parameter_list() );
-
-        aParameterLists.set( "number_of_elements_per_dimension", tNumElemsPerDim );
-        aParameterLists.set( "domain_dimensions", tDomainDims );
-        aParameterLists.set( "domain_offset", tDomainOffset );
-        aParameterLists.set( "domain_sidesets", tDomainSidesets );
-
-        aParameterLists.set( "lagrange_output_meshes", "0" );
-
-        aParameterLists.set( "lagrange_orders", tLagrangeOrder );
-        aParameterLists.set( "lagrange_pattern", tLagrangePattern );
-
-        aParameterLists.set( "bspline_orders", tBsplineOrder );
-        aParameterLists.set( "bspline_pattern", "0,1" );
-
-        aParameterLists.set( "lagrange_to_bspline", "0,1" );
-
-        aParameterLists.set( "truncate_bsplines", 1 );
-        aParameterLists.set( "refinement_buffer", tRefineBuffer );
-        aParameterLists.set( "staircase_buffer", tRefineBuffer );
-
-        aParameterLists.set( "initial_refinement", tInitialRef );
-        aParameterLists.set( "initial_refinement_pattern", "0,1" );
-
-        aParameterLists.set( "use_number_aura", 1 );
-
-        aParameterLists.set( "use_multigrid", 0 );
-        aParameterLists.set( "severity_level", 0 );
-=======
 
         aParameterLists( 0 ).push_back( prm::create_hmr_parameter_list() );
 
@@ -507,7 +476,6 @@
         aParameterLists.set( "staircase_buffer", tRefineBuffer );
 
         aParameterLists.set( "pattern_initial_refinement", tLevelsetInitialRef, tDispInitialRef );
->>>>>>> f5361e1f
     }
 
     /* ------------------------------------------------------------------------ */
@@ -518,11 +486,6 @@
         aParameterLists( 0 ).push_back( prm::create_xtk_parameter_list() );
         aParameterLists.set( "decompose", true );
         aParameterLists.set( "decomposition_type", "conformal" );
-<<<<<<< HEAD
-        aParameterLists.set( "enrich", true );
-        aParameterLists.set( "basis_rank", "bspline" );
-=======
->>>>>>> f5361e1f
         aParameterLists.set( "enrich_mesh_indices", "0,1" );
         aParameterLists.set( "ghost_stab", tUseGhost );
         aParameterLists.set( "multigrid", false );
@@ -1276,13 +1239,8 @@
     void
     SOLParameterList( Module_Parameter_Lists& aParameterLists )
     {
-<<<<<<< HEAD
-
-
-=======
-
-
->>>>>>> f5361e1f
+
+
         aParameterLists( 0 ).push_back( add_parameter_list( sol::SolverType::AMESOS_IMPL ) );
         aParameterLists( 0 ).push_back( add_parameter_list( sol::SolverType::AMESOS_IMPL ) );
 
