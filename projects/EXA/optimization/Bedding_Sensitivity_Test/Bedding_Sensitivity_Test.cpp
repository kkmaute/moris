--- conflicted
+++ resolved
@@ -252,11 +252,6 @@
     {
         aParameterLists.set( "number_of_elements_per_dimension", tNumElementsPerDir );
         aParameterLists.set( "domain_dimensions", tDimensions );
-<<<<<<< HEAD
-        aParameterLists.set( "domain_offset", tOffSet );
-        aParameterLists.set( "domain_sidesets", tSideSets );
-=======
->>>>>>> f5361e1f
         aParameterLists.set( "lagrange_output_meshes", "0" );
 
         aParameterLists.set( "lagrange_orders", tLagrangeOrder );
@@ -265,29 +260,14 @@
         aParameterLists.set( "bspline_orders", tBsplineOrder );
         aParameterLists.set( "bspline_pattern", "0" );
 
-<<<<<<< HEAD
-        aParameterLists.set( "initial_refinement", tInitialRef );
-        aParameterLists.set( "initial_refinement_pattern", "0" );
-=======
         aParameterLists.set( "pattern_initial_refinement", 1 );
->>>>>>> f5361e1f
         aParameterLists.set( "use_advanced_T_matrix_scheme", 1 );
 
         aParameterLists.set( "lagrange_to_bspline", "0" );
 
-<<<<<<< HEAD
-        aParameterLists.set( "truncate_bsplines", 1 );
         aParameterLists.set( "refinement_buffer", tRefineBuffer );
         aParameterLists.set( "staircase_buffer", tRefineBuffer );
 
-        aParameterLists.set( "use_number_aura", 1 );
-
-        aParameterLists.set( "use_multigrid", 0 );
-=======
-        aParameterLists.set( "refinement_buffer", tRefineBuffer );
-        aParameterLists.set( "staircase_buffer", tRefineBuffer );
-
->>>>>>> f5361e1f
         aParameterLists.set( "severity_level", 0 );
     }
 
@@ -298,11 +278,6 @@
     {
         aParameterLists.set( "decompose", true );
         aParameterLists.set( "decomposition_type", "conformal" );
-<<<<<<< HEAD
-        aParameterLists.set( "enrich", true );
-        aParameterLists.set( "basis_rank", "bspline" );
-=======
->>>>>>> f5361e1f
         aParameterLists.set( "enrich_mesh_indices", "0" );
         aParameterLists.set( "multigrid", false );
         aParameterLists.set( "verbose", true );
@@ -459,11 +434,7 @@
             aParameterLists.set( "stabilization_parameters", std::string( "SPGhost_Material,GhostSP" ) );
             aParameterLists.set( "ghost_order", (uint)tDispOrder );
             aParameterLists.set( "mesh_set_names", tMaterialGhost );
-<<<<<<< HEAD
-            }
-=======
         }
->>>>>>> f5361e1f
 
         //------------------------------------------------------------------------------
         aParameterLists( FEM::IQI ).add_parameter_list();
@@ -491,11 +462,7 @@
             aParameterLists.set( "dof_quantity", tDofStrg );
             aParameterLists.set( "vectorial_field_index", 2 );
             aParameterLists.set( "mesh_set_names", tTotalDomainSets );
-<<<<<<< HEAD
-            }
-=======
         }
->>>>>>> f5361e1f
 
         aParameterLists( FEM::IQI ).add_parameter_list();
         aParameterLists.set( "IQI_name", "IQIBulkStrainEnergy" );
@@ -531,7 +498,6 @@
     void
     SOLParameterList( Module_Parameter_Lists& aParameterLists )
     {
-<<<<<<< HEAD
 
         ( gTestCaseIndex == 21 ) ? create_petsc_parameter_list( aParameterLists ) : create_trilinos_parameter_list( aParameterLists );
 
@@ -548,24 +514,6 @@
 
         aParameterLists( SOL::TIME_SOLVER_ALGORITHMS ).add_parameter_list();
 
-=======
-
-        ( gTestCaseIndex == 21 ) ? create_petsc_parameter_list( aParameterLists ) : create_trilinos_parameter_list( aParameterLists );
-
-        aParameterLists( SOL::LINEAR_SOLVERS ).add_parameter_list();
-
-        aParameterLists( SOL::NONLINEAR_ALGORITHMS ).add_parameter_list();
-        aParameterLists.set( "NLA_combined_res_jac_assembly", true );
-        aParameterLists.set( "NLA_rel_res_norm_drop", 1e-9 );
-        aParameterLists.set( "NLA_relaxation_parameter", 1.00 );
-        aParameterLists.set( "NLA_max_iter", 1 );
-
-        aParameterLists( SOL::NONLINEAR_SOLVERS ).add_parameter_list();
-        aParameterLists.set( "NLA_DofTypes", tDofStrg );
-
-        aParameterLists( SOL::TIME_SOLVER_ALGORITHMS ).add_parameter_list();
-
->>>>>>> f5361e1f
         aParameterLists( SOL::TIME_SOLVERS ).add_parameter_list();
         aParameterLists.set( "TSA_DofTypes", tDofStrg );
         aParameterLists.set( "TSA_Output_Indices", "0" );
@@ -599,22 +547,14 @@
             aParameterLists.set( "Field_Names", std::string( "UX,UY,UZ,StrainEnergy,StrainEnergyWithBedding,Volume" ) );
             aParameterLists.set( "Field_Type", std::string( "NODAL,NODAL,NODAL,GLOBAL,GLOBAL,GLOBAL" ) );
             aParameterLists.set( "IQI_Names", std::string( "IQIBulkUX,IQIBulkUY,IQIBulkUZ,IQIBulkStrainEnergy,"
-<<<<<<< HEAD
-                                                                    "IQIBulkStrainEnergyWithBedding,IQIBulkVolume" ) );
-=======
                                                            "IQIBulkStrainEnergyWithBedding,IQIBulkVolume" ) );
->>>>>>> f5361e1f
         }
         else
         {
             aParameterLists.set( "Field_Names", std::string( "UX,UY,StrainEnergy,StrainEnergyWithBedding,Volume" ) );
             aParameterLists.set( "Field_Type", std::string( "NODAL,NODAL,GLOBAL,GLOBAL,GLOBAL" ) );
             aParameterLists.set( "IQI_Names", std::string( "IQIBulkUX,IQIBulkUY,IQIBulkStrainEnergy,"
-<<<<<<< HEAD
-                                                                    "IQIBulkStrainEnergyWithBedding,IQIBulkVolume" ) );
-=======
                                                            "IQIBulkStrainEnergyWithBedding,IQIBulkVolume" ) );
->>>>>>> f5361e1f
         }
 
         aParameterLists.set( "Save_Frequency", 1 );
@@ -629,11 +569,7 @@
     }
 
     //--------------------------------------------------------------------------------------------------------------
-<<<<<<< HEAD
-    void create_petsc_parameter_list( Module_Parameter_Lists & aParameterLists )
-=======
     void create_petsc_parameter_list( Module_Parameter_Lists& aParameterLists )
->>>>>>> f5361e1f
     {
 
         aParameterLists( SOL::LINEAR_ALGORITHMS ).add_parameter_list( sol::SolverType::PETSC );
@@ -644,29 +580,17 @@
         aParameterLists( SOL::SOLVER_WAREHOUSE ).set( "SOL_TPL_Type", sol::MapType::Petsc );
         // aParameterLists.set( "SOL_save_operator_to_matlab", "jacc_par" );
 
-<<<<<<< HEAD
-        aParameterLists( SOL::PRECONDITIONERS ).add_parameter_list(  sol::PreconditionerType::PETSC );
-=======
         aParameterLists( SOL::PRECONDITIONERS ).add_parameter_list( sol::PreconditionerType::PETSC );
->>>>>>> f5361e1f
         aParameterLists.set( "PCType", "mumps" );
     }
 
     //--------------------------------------------------------------------------------------------------------------
 
-<<<<<<< HEAD
-    void create_trilinos_parameter_list( Module_Parameter_Lists & aParameterLists )
+    void create_trilinos_parameter_list( Module_Parameter_Lists& aParameterLists )
     {
         aParameterLists( SOL::LINEAR_ALGORITHMS ).add_parameter_list( sol::SolverType::AMESOS_IMPL );
 
-        aParameterLists( SOL::PRECONDITIONERS ).add_parameter_list(  sol::PreconditionerType::NONE );
-=======
-    void create_trilinos_parameter_list( Module_Parameter_Lists& aParameterLists )
-    {
-        aParameterLists( SOL::LINEAR_ALGORITHMS ).add_parameter_list( sol::SolverType::AMESOS_IMPL );
-
         aParameterLists( SOL::PRECONDITIONERS ).add_parameter_list( sol::PreconditionerType::NONE );
->>>>>>> f5361e1f
     }
 
     //--------------------------------------------------------------------------------------------------------------
