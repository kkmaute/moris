/*
 * Copyright (c) 2022 University of Colorado
 * Licensed under the MIT license. See LICENSE.txt file in the MORIS root for details.
 *
 *------------------------------------------------------------------------------------
 *
 * Bedding_Sensitivity_Test.cpp
 *
 */

#include <string>
#include <iostream>
#include "moris_typedefs.hpp"
#include "cl_Matrix.hpp"
#include "linalg_typedefs.hpp"
#include "cl_FEM_Field_Interpolator_Manager.hpp"
#include "cl_MSI_Equation_Object.hpp"
#include "cl_TSA_Time_Solver.hpp"
#include "cl_DLA_Solver_Interface.hpp"
#include "cl_DLA_Linear_Solver_Aztec.hpp"
#include "parameters.hpp"
#include "cl_HMR_Element.hpp"
#include "fn_equal_to.hpp"
#include "fn_stringify_matrix.hpp"

#include "AztecOO.h"
#include "BelosConfigDefs.hpp"
#include "BelosLinearProblem.hpp"
#include "BelosEpetraAdapter.hpp"
#include "BelosBlockGmresSolMgr.hpp"

// problem dimension: 2D or 3D
extern moris::uint gDim;

// test case index
extern moris::uint gTestCaseIndex;

#ifdef __cplusplus
extern "C" {
#endif

//------------------------------------------------------------------------------

namespace moris
{
    // forward declare the funtions for petsc and trilinos
    void create_trilinos_parameter_list( Module_Parameter_Lists& ), create_petsc_parameter_list( Module_Parameter_Lists& );
    //------------------------------------------------------------------------------
    // Main problem parameters

    std::string tName = "Bedding_Sensitivity_Test";

    bool tIs3D     = gDim == 3 ? true : false;
    bool tIsOpt    = true;
    bool tUseGhost = true;

    // hole radius
    real tOuterRadius = 0.3;
    real tInnerRadius = 0.1;

    // Nitsche interface penalty
    real tNitschePenalty = 10.0;

    // FD in adjoint
    real tFEMFdEpsilon = 1.0e-5;

    // FD step size in sweep
    std::string tFDsweep = "1.0e-5";

    // Number of constraints
    uint tNumConstraints = 3;

    // background mesh parameters
    std::string tNumElementsPerDir = tIs3D ? "4,4,4" : "4,4";
    std::string tDimensions        = tIs3D ? "1,1,1" : "1,1";
    std::string tOffSet            = tIs3D ? "0.0,0.0,0.0" : "0.0,0.0";
    std::string tSideSets          = tIs3D ? "1,2,3,4,5,6" : "1,2,3,4";

    int tRefineBuffer = 0;

    // note: pattern 0 - Levelset field  pattern 1 - displacement field
    std::string tLagrangeOrder   = "1";
    std::string tBsplineOrder    = "1";
    std::string tInitialRef      = "1";
    std::string tLagrangePattern = "0";

    int tDispOrder = 1;

    //------------------------------------------------------------------------------
    // Derived problem parameters

    std::string tProblemConfig = "_" + std::to_string( gTestCaseIndex );

    std::string tOutputFileName = tName + tProblemConfig + ".exo";
    std::string tLibraryName    = tName + ".so";
    std::string tGENOutputFile  = tName + tProblemConfig + "_GEN" + ".exo";
    std::string tHDF5FileName   = tName + tProblemConfig + "_SEN" + ".hdf5";

    std::string tMaterialSets = "HMR_dummy_n_p1,HMR_dummy_c_p1";

    std::string tTotalDomainSets = tMaterialSets;

    std::string tMaterialGhost = "ghost_p1";

    std::string tSupportSSets = "SideSet_4_n_p1,SideSet_4_c_p1";

    std::string tDofStrg = tIs3D ? "UX,UY,UZ" : "UX,UY";

    std::string tDirichletStr = tIs3D ? "0.0;0.0;0.0" : "0.0;0.0";

    std::string tBodyLoadStr = tIs3D ? "1;0.0;0.0" : "1;0.0";

    //------------------------------------------------------------------------------

    // Constant function for properties
    void
    Func_Const(
            moris::Matrix< moris::DDRMat >&           aPropMatrix,
            Vector< moris::Matrix< moris::DDRMat > >& aParameters,
            moris::fem::Field_Interpolator_Manager*   aFIManager )
    {
        aPropMatrix = aParameters( 0 );
    }

    //------------------------------------------------------------------------------

    bool
    Output_Criterion( moris::tsa::Time_Solver* aTimeSolver )
    {
        return true;
    }

    //--------------------------------------------------------------------------------------------------------------

    Matrix< DDSMat >
    get_constraint_types()
    {
        Matrix< DDSMat > tConstraintTypes( tNumConstraints, 1, 1 );

        return tConstraintTypes;
    }

    //--------------------------------------------------------------------------------------------------------------

    Matrix< DDRMat >
    compute_objectives( const Vector< real >& aADVs, const Vector< real >& aCriteria )
    {
        Matrix< DDRMat > tObjectives( 1, 1 );

        real obj0 = aCriteria( 0 );
        real obj1 = aCriteria( 1 );
        real obj2 = aCriteria( 2 );

        tObjectives( 0, 0 ) = obj0 + obj1 + obj2;

        std::cout << "% --------------------------------- % \n";
        std::cout << "Objective                   = " << tObjectives( 0, 0 ) << " \n";
        std::cout << "Strain Energy               = " << aCriteria( 0 ) << " ( " << obj0 / tObjectives( 0, 0 ) << " )\n";
        std::cout << "Strain Energy with Bedding  = " << aCriteria( 1 ) << " ( " << obj1 / tObjectives( 0, 0 ) << " )\n";
        std::cout << "Volume                      = " << aCriteria( 2 ) << " ( " << obj2 / tObjectives( 0, 0 ) << " )\n";
        std::cout << " \n";

        return tObjectives;
    }

    //--------------------------------------------------------------------------------------------------------------

    Matrix< DDRMat >
    compute_constraints( const Vector< real >& aADVs, const Vector< real >& aCriteria )
    {
        Matrix< DDRMat > tConstraints( 1, tNumConstraints );

        tConstraints( 0 ) = aCriteria( 0 );
        tConstraints( 1 ) = aCriteria( 1 );
        tConstraints( 2 ) = aCriteria( 2 );

        return tConstraints;
    }

    //--------------------------------------------------------------------------------------------------------------

    Matrix< DDRMat >
    compute_dobjective_dadv( const Vector< real >& aADVs, const Vector< real >& aCriteria )
    {
        Matrix< DDRMat > tDObjectiveDADV( 1, aADVs.size(), 0.0 );

        return tDObjectiveDADV;
    }

    //--------------------------------------------------------------------------------------------------------------

    Matrix< DDRMat >
    compute_dobjective_dcriteria(
            const Vector< real >& aADVs,
            const Vector< real >& aCriteria )
    {
        Matrix< DDRMat > tDObjectiveDCriteria( 1, aCriteria.size(), 0.0 );

        tDObjectiveDCriteria( 0 ) = 1.0;
        tDObjectiveDCriteria( 1 ) = 1.0;
        tDObjectiveDCriteria( 2 ) = 1.0;

        return tDObjectiveDCriteria;
    }

    //--------------------------------------------------------------------------------------------------------------

    Matrix< DDRMat >
    compute_dconstraint_dadv(
            const Vector< real >& aADVs,
            const Vector< real >& aCriteria )
    {
        Matrix< DDRMat > tDConstraintDADV( tNumConstraints, aADVs.size(), 0.0 );

        return tDConstraintDADV;
    }

    //--------------------------------------------------------------------------------------------------------------

    Matrix< DDRMat >
    compute_dconstraint_dcriteria(
            const Vector< real >& aADVs,
            const Vector< real >& aCriteria )
    {
        Matrix< DDRMat > tDConstraintDCriteria( tNumConstraints, aCriteria.size(), 0.0 );

        tDConstraintDCriteria( 0, 0 ) = 1.0;
        tDConstraintDCriteria( 1, 1 ) = 1.0;
        tDConstraintDCriteria( 2, 2 ) = 1.0;

        return tDConstraintDCriteria;
    }

    //--------------------------------------------------------------------------------------------------------------

    void
    OPTParameterList( Module_Parameter_Lists& aParameterLists )
    {
        aParameterLists.set( "is_optimization_problem", tIsOpt );
        aParameterLists.set( "problem", "user_defined" );
        aParameterLists.set( "library", tLibraryName );
        aParameterLists.set( "restart_file", "" );

        aParameterLists( OPT::ALGORITHMS ).add_parameter_list( opt::Optimization_Algorithm_Type::SWEEP );
        aParameterLists.set( "hdf5_path", tHDF5FileName );
        aParameterLists.set( "num_evaluations_per_adv", "1" );
        aParameterLists.set( "finite_difference_type", "all" );
        aParameterLists.set( "finite_difference_epsilons", tFDsweep );
    }

    //--------------------------------------------------------------------------------------------------------------

    void
    HMRParameterList( Module_Parameter_Lists& aParameterLists )
    {
        aParameterLists.set( "number_of_elements_per_dimension", tNumElementsPerDir );
        aParameterLists.set( "domain_dimensions", tDimensions );
        aParameterLists.set( "domain_offset", tOffSet );
        aParameterLists.set( "domain_sidesets", tSideSets );
        aParameterLists.set( "lagrange_output_meshes", "0" );

        aParameterLists.set( "lagrange_orders", tLagrangeOrder );
        aParameterLists.set( "lagrange_pattern", "0" );

        aParameterLists.set( "bspline_orders", tBsplineOrder );
        aParameterLists.set( "bspline_pattern", "0" );

        aParameterLists.set( "initial_refinement", tInitialRef );
        aParameterLists.set( "initial_refinement_pattern", "0" );
        aParameterLists.set( "use_advanced_T_matrix_scheme", 1 );

        aParameterLists.set( "lagrange_to_bspline", "0" );

        aParameterLists.set( "truncate_bsplines", 1 );
        aParameterLists.set( "refinement_buffer", tRefineBuffer );
        aParameterLists.set( "staircase_buffer", tRefineBuffer );

        aParameterLists.set( "use_number_aura", 1 );

        aParameterLists.set( "use_multigrid", 0 );
        aParameterLists.set( "severity_level", 0 );
    }

    //--------------------------------------------------------------------------------------------------------------

    void
    XTKParameterList( Module_Parameter_Lists& aParameterLists )
    {
        aParameterLists.set( "decompose", true );
        aParameterLists.set( "decomposition_type", "conformal" );
        aParameterLists.set( "enrich", true );
        aParameterLists.set( "basis_rank", "bspline" );
        aParameterLists.set( "enrich_mesh_indices", "0" );
        aParameterLists.set( "multigrid", false );
        aParameterLists.set( "verbose", true );
        aParameterLists.set( "print_enriched_ig_mesh", false );

        aParameterLists.set( "ghost_stab", tUseGhost );

        aParameterLists.set( "exodus_output_XTK_ig_mesh", true );
        aParameterLists.set( "high_to_low_dbl_side_sets", true );
    }

    //--------------------------------------------------------------------------------------------------------------

    void
    GENParameterList( Module_Parameter_Lists& aParameterLists )
    {

        aParameterLists.set(    //
                "IQI_types",
                "IQIBulkStrainEnergy",
                "IQIBulkStrainEnergyWithBedding",
                "IQIBulkVolume" );

        aParameterLists.set( "output_mesh_file", tGENOutputFile );
        aParameterLists.set( "time_offset", 10.0 );

        Matrix< DDUMat > tPhaseMap( 4, 1, 0 );
        tPhaseMap( 0 ) = 1;
        tPhaseMap( 1 ) = 0;
        tPhaseMap( 2 ) = 1;
        tPhaseMap( 3 ) = 1;
        aParameterLists.set( "phase_table", moris::ios::stringify( tPhaseMap ) );
        aParameterLists.set( "print_phase_table", true );

        if ( tIs3D )
        {
            aParameterLists( GEN::GEOMETRIES ).add_parameter_list( gen::Field_Type::SPHERE );
            aParameterLists.set( "center_z", 0.5 );
            aParameterLists( GEN::GEOMETRIES ).add_parameter_list( gen::Field_Type::SPHERE );
            aParameterLists.set( "center_z", 0.5 );
        }
        else
        {
            aParameterLists( GEN::GEOMETRIES ).add_parameter_list( gen::Field_Type::CIRCLE );
            aParameterLists( GEN::GEOMETRIES ).add_parameter_list( gen::Field_Type::CIRCLE );
        }
        aParameterLists( GEN::GEOMETRIES )( 0 ).set( "center_x", 0.5 );
        aParameterLists( GEN::GEOMETRIES )( 0 ).set( "center_y", 0.5 );
        aParameterLists( GEN::GEOMETRIES )( 0 ).set( "radius", 0.9 * tOuterRadius, tOuterRadius, 1.1 * tOuterRadius );

        aParameterLists( GEN::GEOMETRIES )( 1 ).set( "center_x", 0.5 );
        aParameterLists( GEN::GEOMETRIES )( 1 ).set( "center_y", 0.5 );
        aParameterLists( GEN::GEOMETRIES )( 1 ).set( "radius", 0.9 * tInnerRadius, tInnerRadius, 1.1 * tInnerRadius );
    }

    //--------------------------------------------------------------------------------------------------------------

    void
    FEMParameterList( Module_Parameter_Lists& aParameterLists )
    {
        aParameterLists.hack_for_legacy_fem();
        // create a cell of cell of parameter list for fem

        //------------------------------------------------------------------------------

        // create parameter list for density property
        aParameterLists( FEM::PROPERTIES ).add_parameter_list();
        aParameterLists.set( "property_name", "PropDensity" );
        aParameterLists.set( "function_parameters", "1.0" );
        aParameterLists.set( "value_function", "Func_Const" );

        // create parameter list for Young's modulus property
        aParameterLists( FEM::PROPERTIES ).add_parameter_list();
        aParameterLists.set( "property_name", "PropYoungs" );
        aParameterLists.set( "function_parameters", "2.0" );
        aParameterLists.set( "value_function", "Func_Const" );

        // create parameter list for bedding property
        aParameterLists( FEM::PROPERTIES ).add_parameter_list();
        aParameterLists.set( "property_name", "PropBedding" );
        aParameterLists.set( "function_parameters", "2.0e-2" );
        aParameterLists.set( "value_function", "Func_Const" );

        // create parameter list for DBC property
        aParameterLists( FEM::PROPERTIES ).add_parameter_list();
        aParameterLists.set( "property_name", "PropDirichletU" );
        aParameterLists.set( "function_parameters", tDirichletStr );
        aParameterLists.set( "value_function", "Func_Const" );

        // create parameter list for body load property
        aParameterLists( FEM::PROPERTIES ).add_parameter_list();
        aParameterLists.set( "property_name", "tPropBodyLoad" );
        aParameterLists.set( "function_parameters", tBodyLoadStr );
        aParameterLists.set( "value_function", "Func_Const" );

        // create parameter list for Poisson ratio property
        aParameterLists( FEM::PROPERTIES ).add_parameter_list();
        aParameterLists.set( "property_name", "PropPoisson" );
        aParameterLists.set( "function_parameters", "0.0" );
        aParameterLists.set( "value_function", "Func_Const" );

        //------------------------------------------------------------------------------

        // create parameter list for constitutive model
        aParameterLists( FEM::CONSTITUTIVE_MODELS ).add_parameter_list();
        aParameterLists.set( "constitutive_name", "CMStrucLinIso_Material" );
        aParameterLists.set( "constitutive_type", fem::Constitutive_Type::STRUC_LIN_ISO );
        aParameterLists.set( "dof_dependencies", std::pair< std::string, std::string >( tDofStrg, "Displacement" ) );
        aParameterLists.set( "properties", "PropYoungs,YoungsModulus;PropPoisson,PoissonRatio" );

        //------------------------------------------------------------------------------

        // create parameter list for stabilization parameter 1
        aParameterLists( FEM::STABILIZATION ).add_parameter_list();
        aParameterLists.set( "stabilization_name", "SPNitscheDirichletBC" );
        aParameterLists.set( "stabilization_type", fem::Stabilization_Type::DIRICHLET_NITSCHE );
        aParameterLists.set( "function_parameters", std::to_string( tNitschePenalty ) );
        aParameterLists.set( "leader_properties", "PropYoungs,Material" );

        aParameterLists( FEM::STABILIZATION ).add_parameter_list();
        aParameterLists.set( "stabilization_name", std::string( "SPGhost_Material" ) );
        aParameterLists.set( "stabilization_type", fem::Stabilization_Type::GHOST_DISPL );
        aParameterLists.set( "function_parameters", std::string( "0.005" ) );
        aParameterLists.set( "leader_properties", std::string( "PropYoungs,Material" ) );

        //------------------------------------------------------------------------------
        aParameterLists( FEM::IWG ).add_parameter_list();
        aParameterLists.set( "IWG_name", "IWGBulkMaterial" );
        aParameterLists.set( "IWG_type", fem::IWG_Type::STRUC_LINEAR_BULK );
        aParameterLists.set( "dof_residual", tDofStrg );
        aParameterLists.set( "leader_dof_dependencies", tDofStrg );
        aParameterLists.set( "leader_constitutive_models", "CMStrucLinIso_Material,ElastLinIso" );
        aParameterLists.set( "leader_properties", "PropBedding,Bedding;tPropBodyLoad,Load" );
        aParameterLists.set( "mesh_set_names", tMaterialSets );

        aParameterLists( FEM::IWG ).add_parameter_list();
        aParameterLists.set( "IWG_name", "IWGDirichletU" );
        aParameterLists.set( "IWG_type", fem::IWG_Type::STRUC_LINEAR_DIRICHLET_UNSYMMETRIC_NITSCHE );
        aParameterLists.set( "dof_residual", tDofStrg );
        aParameterLists.set( "leader_dof_dependencies", tDofStrg );
        aParameterLists.set( "leader_properties", "PropDirichletU,Dirichlet" );
        aParameterLists.set( "leader_constitutive_models", "CMStrucLinIso_Material,ElastLinIso" );
        aParameterLists.set( "stabilization_parameters", "SPNitscheDirichletBC,DirichletNitsche" );
        aParameterLists.set( "mesh_set_names", tSupportSSets );

        if ( tUseGhost )
        {
            aParameterLists( FEM::IWG ).add_parameter_list();
            aParameterLists.set( "IWG_name", std::string( "IWGGhostMaterial" ) );
            aParameterLists.set( "IWG_type", fem::IWG_Type::GHOST_NORMAL_FIELD );
            aParameterLists.set( "dof_residual", tDofStrg );
            aParameterLists.set( "leader_dof_dependencies", tDofStrg );
            aParameterLists.set( "follower_dof_dependencies", tDofStrg );
            aParameterLists.set( "stabilization_parameters", std::string( "SPGhost_Material,GhostSP" ) );
            aParameterLists.set( "ghost_order", (uint)tDispOrder );
            aParameterLists.set( "mesh_set_names", tMaterialGhost );
        }

        //------------------------------------------------------------------------------
        aParameterLists( FEM::IQI ).add_parameter_list();
        aParameterLists.set( "IQI_name", "IQIBulkUX" );
        aParameterLists.set( "IQI_type", fem::IQI_Type::DOF );
        aParameterLists.set( "dof_quantity", tDofStrg );
        aParameterLists.set( "leader_dof_dependencies", tDofStrg );
        aParameterLists.set( "vectorial_field_index", 0 );
        aParameterLists.set( "mesh_set_names", tTotalDomainSets );

        aParameterLists( FEM::IQI ).add_parameter_list();
        aParameterLists.set( "IQI_name", "IQIBulkUY" );
        aParameterLists.set( "IQI_type", fem::IQI_Type::DOF );
        aParameterLists.set( "leader_dof_dependencies", tDofStrg );
        aParameterLists.set( "dof_quantity", tDofStrg );
        aParameterLists.set( "vectorial_field_index", 1 );
        aParameterLists.set( "mesh_set_names", tTotalDomainSets );

        if ( tIs3D )
        {
            aParameterLists( FEM::IQI ).add_parameter_list();
            aParameterLists.set( "IQI_name", "IQIBulkUZ" );
            aParameterLists.set( "IQI_type", fem::IQI_Type::DOF );
            aParameterLists.set( "leader_dof_dependencies", tDofStrg );
            aParameterLists.set( "dof_quantity", tDofStrg );
            aParameterLists.set( "vectorial_field_index", 2 );
            aParameterLists.set( "mesh_set_names", tTotalDomainSets );
        }

        aParameterLists( FEM::IQI ).add_parameter_list();
        aParameterLists.set( "IQI_name", "IQIBulkStrainEnergy" );
        aParameterLists.set( "IQI_type", fem::IQI_Type::STRAIN_ENERGY );
        aParameterLists.set( "leader_dof_dependencies", tDofStrg );
        aParameterLists.set( "leader_constitutive_models", "CMStrucLinIso_Material,Elast" );
        aParameterLists.set( "mesh_set_names", tMaterialSets );

        aParameterLists( FEM::IQI ).add_parameter_list();
        aParameterLists.set( "IQI_name", "IQIBulkStrainEnergyWithBedding" );
        aParameterLists.set( "IQI_type", fem::IQI_Type::STRAIN_ENERGY );
        aParameterLists.set( "leader_dof_dependencies", tDofStrg );
        aParameterLists.set( "leader_constitutive_models", "CMStrucLinIso_Material,Elast" );
        aParameterLists.set( "leader_properties", "PropBedding,Bedding" );
        aParameterLists.set( "mesh_set_names", tMaterialSets );

        aParameterLists( FEM::IQI ).add_parameter_list();
        aParameterLists.set( "IQI_name", "IQIBulkVolume" );
        aParameterLists.set( "IQI_type", fem::IQI_Type::VOLUME );
        aParameterLists.set( "leader_properties", "PropDensity,Density" );
        aParameterLists.set( "mesh_set_names", tMaterialSets );

        // create computation  parameter list
        aParameterLists( FEM::COMPUTATION );
        aParameterLists.set( "print_physics_model", false );

        aParameterLists.set( "finite_difference_scheme", fem::FDScheme_Type::POINT_3_CENTRAL );
        aParameterLists.set( "finite_difference_perturbation_size", tFEMFdEpsilon );
    }

    //--------------------------------------------------------------------------------------------------------------

    void
    SOLParameterList( Module_Parameter_Lists& aParameterLists )
    {

        ( gTestCaseIndex == 21 ) ? create_petsc_parameter_list( aParameterLists ) : create_trilinos_parameter_list( aParameterLists );

        aParameterLists( SOL::LINEAR_SOLVERS ).add_parameter_list();

        aParameterLists( SOL::NONLINEAR_ALGORITHMS ).add_parameter_list();
        aParameterLists.set( "NLA_combined_res_jac_assembly", true );
        aParameterLists.set( "NLA_rel_res_norm_drop", 1e-9 );
        aParameterLists.set( "NLA_relaxation_parameter", 1.00 );
        aParameterLists.set( "NLA_max_iter", 1 );

        aParameterLists( SOL::NONLINEAR_SOLVERS ).add_parameter_list();
        aParameterLists.set( "NLA_DofTypes", tDofStrg );

        aParameterLists( SOL::TIME_SOLVER_ALGORITHMS ).add_parameter_list();

        aParameterLists( SOL::TIME_SOLVERS ).add_parameter_list();
        aParameterLists.set( "TSA_DofTypes", tDofStrg );
        aParameterLists.set( "TSA_Output_Indices", "0" );
        aParameterLists.set( "TSA_Output_Criteria", "Output_Criterion" );
    }

    //--------------------------------------------------------------------------------------------------------------

    void
    MSIParameterList( Module_Parameter_Lists& aParameterLists )
    {
        aParameterLists.set( "UX", 0 );
        aParameterLists.set( "UY", 0 );
        if ( tIs3D )
        {
            aParameterLists.set( "UZ", 0 );
        }
    }

    //--------------------------------------------------------------------------------------------------------------

    void
    VISParameterList( Module_Parameter_Lists& aParameterLists )
    {
        aParameterLists.set( "File_Name", std::pair< std::string, std::string >( "./", tOutputFileName ) );
        aParameterLists.set( "Mesh_Type", vis::VIS_Mesh_Type::STANDARD );
        aParameterLists.set( "Set_Names", tTotalDomainSets );

        if ( tIs3D )
        {
            aParameterLists.set( "Field_Names", std::string( "UX,UY,UZ,StrainEnergy,StrainEnergyWithBedding,Volume" ) );
            aParameterLists.set( "Field_Type", std::string( "NODAL,NODAL,NODAL,GLOBAL,GLOBAL,GLOBAL" ) );
            aParameterLists.set( "IQI_Names", std::string( "IQIBulkUX,IQIBulkUY,IQIBulkUZ,IQIBulkStrainEnergy,"
                                                           "IQIBulkStrainEnergyWithBedding,IQIBulkVolume" ) );
        }
        else
        {
            aParameterLists.set( "Field_Names", std::string( "UX,UY,StrainEnergy,StrainEnergyWithBedding,Volume" ) );
            aParameterLists.set( "Field_Type", std::string( "NODAL,NODAL,GLOBAL,GLOBAL,GLOBAL" ) );
            aParameterLists.set( "IQI_Names", std::string( "IQIBulkUX,IQIBulkUY,IQIBulkStrainEnergy,"
                                                           "IQIBulkStrainEnergyWithBedding,IQIBulkVolume" ) );
        }

        aParameterLists.set( "Save_Frequency", 1 );
        aParameterLists.set( "Time_Offset", 10.0 );
    }

    //--------------------------------------------------------------------------------------------------------------

    void
    MORISGENERALParameterList( Module_Parameter_Lists& aParameterLists )
    {
    }

    //--------------------------------------------------------------------------------------------------------------
<<<<<<< HEAD
    void create_petsc_parameter_list( Vector< Vector< Parameter_List > >& aParameterlist )
=======
    void create_petsc_parameter_list( Module_Parameter_Lists& aParameterLists )
>>>>>>> ac71698f
    {

        aParameterLists( SOL::LINEAR_ALGORITHMS ).add_parameter_list( sol::SolverType::PETSC );
        aParameterLists.set( "KSPType", "fgmres " );
        aParameterLists.set( "preconditioners", "0" );
        aParameterLists.set( "KSPTol", 1e-10 );

        aParameterLists( SOL::SOLVER_WAREHOUSE ).set( "SOL_TPL_Type", sol::MapType::Petsc );
        // aParameterLists.set( "SOL_save_operator_to_matlab", "jacc_par" );

        aParameterLists( SOL::PRECONDITIONERS ).add_parameter_list( sol::PreconditionerType::PETSC );
        aParameterLists.set( "PCType", "mumps" );
    }

    //--------------------------------------------------------------------------------------------------------------

<<<<<<< HEAD
    void create_trilinos_parameter_list( Vector< Vector< Parameter_List > >& aParameterlist )
=======
    void create_trilinos_parameter_list( Module_Parameter_Lists& aParameterLists )
>>>>>>> ac71698f
    {
        aParameterLists( SOL::LINEAR_ALGORITHMS ).add_parameter_list( sol::SolverType::AMESOS_IMPL );

        aParameterLists( SOL::PRECONDITIONERS ).add_parameter_list( sol::PreconditionerType::NONE );
    }

    //--------------------------------------------------------------------------------------------------------------
}    // namespace moris

//--------------------------------------------------------------------------------------------------------------
#ifdef __cplusplus
}
#endif<|MERGE_RESOLUTION|>--- conflicted
+++ resolved
@@ -37,7 +37,7 @@
 
 #ifdef __cplusplus
 extern "C" {
-#endif
+#endif 
 
 //------------------------------------------------------------------------------
 
@@ -581,11 +581,7 @@
     }
 
     //--------------------------------------------------------------------------------------------------------------
-<<<<<<< HEAD
-    void create_petsc_parameter_list( Vector< Vector< Parameter_List > >& aParameterlist )
-=======
     void create_petsc_parameter_list( Module_Parameter_Lists& aParameterLists )
->>>>>>> ac71698f
     {
 
         aParameterLists( SOL::LINEAR_ALGORITHMS ).add_parameter_list( sol::SolverType::PETSC );
@@ -602,11 +598,7 @@
 
     //--------------------------------------------------------------------------------------------------------------
 
-<<<<<<< HEAD
-    void create_trilinos_parameter_list( Vector< Vector< Parameter_List > >& aParameterlist )
-=======
     void create_trilinos_parameter_list( Module_Parameter_Lists& aParameterLists )
->>>>>>> ac71698f
     {
         aParameterLists( SOL::LINEAR_ALGORITHMS ).add_parameter_list( sol::SolverType::AMESOS_IMPL );
 
