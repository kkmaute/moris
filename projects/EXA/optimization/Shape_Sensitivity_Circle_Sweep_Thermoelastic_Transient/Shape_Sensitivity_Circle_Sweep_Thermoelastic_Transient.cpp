/*
 * Copyright (c) 2022 University of Colorado
 * Licensed under the MIT license. See LICENSE.txt file in the MORIS root for details.
 *
 *------------------------------------------------------------------------------------
 *
 * Shape_Sensitivity_Circle_Sweep_Thermoelastic_Transient.cpp
 *
 */

#include <string>
#include <iostream>
#include "moris_typedefs.hpp"
#include "cl_Matrix.hpp"
#include "linalg_typedefs.hpp"
#include "cl_FEM_Field_Interpolator_Manager.hpp"
#include "cl_MSI_Equation_Object.hpp"
#include "cl_TSA_Time_Solver.hpp"
#include "cl_DLA_Solver_Interface.hpp"
#include "cl_DLA_Linear_Solver_Aztec.hpp"
#include "parameters.hpp"
#include "cl_HMR_Element.hpp"
#include "fn_equal_to.hpp"

#include "AztecOO.h"

#ifdef __cplusplus
extern "C" {
#endif
//------------------------------------------------------------------------------
namespace moris
{
    /* ------------------------------------------------------------------------ */
    // Mesh Set Information

    // Phase 1: back  - Material 1
    // Phase 2: front - Material 2

    std::string tPhase1 = "HMR_dummy_n_p1,HMR_dummy_c_p1";

    std::string tBackSurface = "SideSet_4_n_p1";

    std::string tFrontSurface = "SideSet_2_n_p1";

    std::string tPhase1Ghost = "ghost_p1";

    std::string tTotalDomain = tPhase1;

    /* ------------------------------------------------------------------------ */
    // geometry parameters

    // dimensionality 2D or 3D
    uint sDim = 2;

    // general
    moris::real sL  = 6.0;    // total length
    moris::real sL1 = 4.1;
    moris::real sL2 = sL - sL1;

    /* ------------------------------------------------------------------------ */
    // material parameters

    // flux
    moris::real sP2 = 5.0;

    // capacity
    std::string sCap1 = "1.0";

    // density
    std::string tDens1 = "1.0";

    std::string tCTE     = "1.0";
    std::string tRefTemp = "0.0";

    std::string tEmod = "1.0";
    std::string tPois = "0.0";

    // conductivity
    moris::real sK1 = 1.0;

    // body flux
    moris::real sQ1 = 1.0;

    /* ------------------------------------------------------------------------ */
    // HMR parameters

    std::string tNumElemsPerDim = sDim == 2 ? "6,   4" : "6,   4,   4";
    std::string tDomainDims     = sDim == 2 ? std::to_string( sL ) + ", 4.0" : std::to_string( sL ) + ", 4.0, 4.0";
    std::string tDomainOffset   = sDim == 2 ? "0.0,  0.0" : "0.0,  0.0, 0.0";

    std::string tInterpolationOrder = "1";

    int tRefineBuffer = 1;

    int tInterfaceRefinement = 1;

    /* ------------------------------------------------------------------------ */
    // Solver config

    moris::real tNLA_rel_res_norm_drop    = 1.0e-08;
    moris::real tNLA_relaxation_parameter = 1.0;
    int         tNLA_max_iter             = 2;

    int         tTSA_Num_Time_Steps = 2;
    moris::real tTSA_Time_Frame     = 1.0e0;

    /* ------------------------------------------------------------------------ */
    // Minimum level set value
    bool tUseGhost = false;

    /* ------------------------------------------------------------------------ */
    // Output Config

    std::string tOutputFileName = "ShapeSensitivitiesThermoelasticTransient.exo";

    /* ------------------------------------------------------------------------ */
    // Constant function for properties

    void
    Func_Const(
            moris::Matrix< moris::DDRMat >&                aPropMatrix,
            Vector< moris::Matrix< moris::DDRMat > >& aParameters,
            moris::fem::Field_Interpolator_Manager*        aFIManager )
    {
        aPropMatrix = aParameters( 0 );
    }

    //--------------------------------------------------------------------------------------------------------------

    Matrix< DDSMat >
    get_constraint_types()
    {
        Matrix< DDSMat > tConstraintTypes( 1, 1, 1 );

        return tConstraintTypes;
    }

    //--------------------------------------------------------------------------------------------------------------

    Matrix< DDRMat >
    compute_objectives( const Vector< real >& aADVs, const Vector< real >& aCriteria )
    {
        Matrix< DDRMat > tObjectives( 1, 1 );
        tObjectives( 0 ) = aCriteria( 0 );

        return tObjectives;
    }

    //--------------------------------------------------------------------------------------------------------------

    Matrix< DDRMat >
    compute_constraints( const Vector< real >& aADVs, const Vector< real >& aCriteria )
    {
        Matrix< DDRMat > tConstraints( 1, 1 );
        tConstraints( 0 ) = aCriteria( 1 );

        return tConstraints;
    }

    //--------------------------------------------------------------------------------------------------------------

    Matrix< DDRMat >
    compute_dobjective_dadv( const Vector< real >& aADVs, const Vector< real >& aCriteria )
    {
        Matrix< DDRMat > tDObjectiveDADV( 1, aADVs.size(), 0.0 );

        return tDObjectiveDADV;
    }

    //--------------------------------------------------------------------------------------------------------------

    Matrix< DDRMat >
    compute_dobjective_dcriteria( const Vector< real >& aADVs, const Vector< real >& aCriteria )
    {
        Matrix< DDRMat > tDObjectiveDCriteria( 1, 2 );
        tDObjectiveDCriteria( 0 ) = 1.0;
        tDObjectiveDCriteria( 1 ) = 0.0;

        return tDObjectiveDCriteria;
    }

    //--------------------------------------------------------------------------------------------------------------

    Matrix< DDRMat >
    compute_dconstraint_dadv( const Vector< real >& aADVs, const Vector< real >& aCriteria )
    {
        Matrix< DDRMat > tDConstraintDADV( 1, aADVs.size(), 0.0 );

        return tDConstraintDADV;
    }

    //--------------------------------------------------------------------------------------------------------------

    Matrix< DDRMat >
    compute_dconstraint_dcriteria( const Vector< real >& aADVs, const Vector< real >& aCriteria )
    {
        Matrix< DDRMat > tDConstraintDCriteria( 1, 2 );
        tDConstraintDCriteria( 0 ) = 0.0;
        tDConstraintDCriteria( 1 ) = 1.0;

        return tDConstraintDCriteria;
    }

    /* ------------------------------------------------------------------------ */

    bool
    Output_Criterion( moris::tsa::Time_Solver* aTimeSolver )
    {
        return false;
    }

    /* ------------------------------------------------------------------------ */

    void
    OPTParameterList( Module_Parameter_Lists& aParameterLists )
    {
        aParameterLists.set( "is_optimization_problem", true );
        aParameterLists.set( "problem", "user_defined" );
        aParameterLists.set( "library", "./Shape_Sensitivity_Circle_Sweep_Thermoelastic_Transient.so" );

        aParameterLists( OPT::ALGORITHMS ).add_parameter_list( opt::Optimization_Algorithm_Type::SWEEP );
        aParameterLists.set( "hdf5_path", "shape_opt_test.hdf5" );
        aParameterLists.set( "num_evaluations_per_adv", "1" );
        aParameterLists.set( "finite_difference_type", "all" );
    }

    void
    HMRParameterList( Module_Parameter_Lists& aParameterLists )
    {
        aParameterLists.set( "number_of_elements_per_dimension", tNumElemsPerDim );
        aParameterLists.set( "domain_dimensions", tDomainDims );
        aParameterLists.set( "domain_offset", tDomainOffset );
        aParameterLists.set( "domain_sidesets", tDomainSidesets );
        aParameterLists.set( "lagrange_output_meshes", "0" );

        aParameterLists.set( "lagrange_orders", tInterpolationOrder );
        aParameterLists.set( "lagrange_pattern", "0" );
        aParameterLists.set( "bspline_orders", tInterpolationOrder );
        aParameterLists.set( "bspline_pattern", "0" );

<<<<<<< HEAD
        tParameterlist( 0 )( 0 ).set( "number_of_elements_per_dimension", tNumElemsPerDim );
        tParameterlist( 0 )( 0 ).set( "domain_dimensions", tDomainDims );
        tParameterlist( 0 )( 0 ).set( "domain_offset", tDomainOffset );
        tParameterlist( 0 )( 0 ).set( "lagrange_output_meshes", "0" );
=======
        aParameterLists.set( "lagrange_to_bspline", "0" );
>>>>>>> f74fe5e8

        aParameterLists.set( "truncate_bsplines", 1 );
        aParameterLists.set( "refinement_buffer", tRefineBuffer );
        aParameterLists.set( "staircase_buffer", tRefineBuffer );
        aParameterLists.set( "initial_refinement", "1" );
        aParameterLists.set( "initial_refinement_pattern", "0" );

        aParameterLists.set( "use_number_aura", 1 );

        aParameterLists.set( "use_multigrid", 0 );
        aParameterLists.set( "severity_level", 0 );
    }

    void
    XTKParameterList( Module_Parameter_Lists& aParameterLists )
    {
        aParameterLists.set( "decompose", true );
        aParameterLists.set( "decomposition_type", "conformal" );
        aParameterLists.set( "enrich", true );
        aParameterLists.set( "basis_rank", "bspline" );
        aParameterLists.set( "enrich_mesh_indices", "0" );
        aParameterLists.set( "ghost_stab", tUseGhost );
        aParameterLists.set( "multigrid", false );
        aParameterLists.set( "verbose", true );
        aParameterLists.set( "print_enriched_ig_mesh", false );
        aParameterLists.set( "exodus_output_XTK_ig_mesh", true );
        aParameterLists.set( "high_to_low_dbl_side_sets", true );
    }

    void
    GENParameterList( Module_Parameter_Lists& aParameterLists )
    {

        aParameterLists.set( "IQI_types", "IQIBulkStrainEnergyDISP", "IQIBulkVolume" );

        // Geometry parameter lists

        aParameterLists( GEN::GEOMETRIES ).add_parameter_list( prm::create_level_set_geometry_parameter_list( gen::Field_Type::CIRCLE ) );
        aParameterLists.set( "center_x", 3.0, 3.0, 3.0 );
        aParameterLists.set( "center_y", 2.21, 2.21, 2.21 );
        aParameterLists.set( "radius", 1.4, 1.4, 1.4 );
    }

    void
    FEMParameterList( Module_Parameter_Lists& aParameterLists )
    {
        aParameterLists.hack_for_legacy_fem();
        // create a cell of cell of parameter list for fem

        //------------------------------------------------------------------------------

        // properties for material 1
        aParameterLists( FEM::PROPERTIES ).add_parameter_list();
        aParameterLists.set( "property_name", "PropDensity1" );
        aParameterLists.set( "function_parameters", tDens1 );
        aParameterLists.set( "value_function", "Func_Const" );

        aParameterLists( FEM::PROPERTIES ).add_parameter_list();
        aParameterLists.set( "property_name", "PropCapacity1" );
        aParameterLists.set( "function_parameters", sCap1 );
        aParameterLists.set( "value_function", "Func_Const" );

        aParameterLists( FEM::PROPERTIES ).add_parameter_list();
        aParameterLists.set( "property_name", "PropConductivity1" );
        aParameterLists.set( "function_parameters", std::to_string( sK1 ) );
        aParameterLists.set( "value_function", "Func_Const" );

        aParameterLists( FEM::PROPERTIES ).add_parameter_list();
        aParameterLists.set( "property_name", "PropHeatLoad1" );
        aParameterLists.set( "function_parameters", std::to_string( sQ1 ) );
        aParameterLists.set( "value_function", "Func_Const" );

        // surface flux
        aParameterLists( FEM::PROPERTIES ).add_parameter_list();
        aParameterLists.set( "property_name", "PropSurfaceFlux" );
        aParameterLists.set( "function_parameters", std::to_string( sP2 ) );
        aParameterLists.set( "value_function", "Func_Const" );

        // temperature at back surface
        aParameterLists( FEM::PROPERTIES ).add_parameter_list();
        aParameterLists.set( "property_name", "PropImposedTemperature" );
        aParameterLists.set( "function_parameters", "0.0" );
        aParameterLists.set( "value_function", "Func_Const" );

        // properties of boundary conditions
        aParameterLists( FEM::PROPERTIES ).add_parameter_list();
        aParameterLists.set( "property_name", "PropDirichlet" );
        aParameterLists.set( "function_parameters", "0.0;0.0" );
        aParameterLists.set( "value_function", "Func_Const" );

        // time continuity weights
        aParameterLists( FEM::PROPERTIES ).add_parameter_list();
        aParameterLists.set( "property_name", "PropWeightCurrent" );
        aParameterLists.set( "function_parameters", "100.0" );
        aParameterLists.set( "value_function", "Func_Const" );

        aParameterLists( FEM::PROPERTIES ).add_parameter_list();
        aParameterLists.set( "property_name", "PropWeightPrevious" );
        aParameterLists.set( "function_parameters", "100.0" );
        aParameterLists.set( "value_function", "Func_Const" );

        // initial condition
        aParameterLists( FEM::PROPERTIES ).add_parameter_list();
        aParameterLists.set( "property_name", "PropInitialCondition" );
        aParameterLists.set( "function_parameters", "0.0" );
        aParameterLists.set( "value_function", "Func_Const" );

        aParameterLists( FEM::PROPERTIES ).add_parameter_list();
        aParameterLists.set( "property_name", "PropCTE" );
        aParameterLists.set( "function_parameters", tCTE );
        aParameterLists.set( "value_function", "Func_Const" );

        aParameterLists( FEM::PROPERTIES ).add_parameter_list();
        aParameterLists.set( "property_name", "PropRefTemp" );
        aParameterLists.set( "function_parameters", tRefTemp );
        aParameterLists.set( "value_function", "Func_Const" );

        aParameterLists( FEM::PROPERTIES ).add_parameter_list();
        aParameterLists.set( "property_name", "PropYoungs" );
        aParameterLists.set( "function_parameters", tEmod );
        aParameterLists.set( "value_function", "Func_Const" );

        aParameterLists( FEM::PROPERTIES ).add_parameter_list();
        aParameterLists.set( "property_name", "PropPoisson" );
        aParameterLists.set( "function_parameters", tPois );
        aParameterLists.set( "value_function", "Func_Const" );

        //------------------------------------------------------------------------------

        // create parameter list for constitutive model 1
        aParameterLists( FEM::CONSTITUTIVE_MODELS ).add_parameter_list();
        aParameterLists.set( "constitutive_name", "CMStrucLinIso1" );
        aParameterLists.set( "constitutive_type",  fem::Constitutive_Type::STRUC_LIN_ISO ) ;
        aParameterLists.set( "model_type",  fem::Model_Type::FULL ) ;
        aParameterLists.set( "dof_dependencies", std::pair< std::string, std::string >( "UX,UY;TEMP", "Displacement,Temperature" ) );
        aParameterLists.set( "properties",
                "PropYoungs, YoungsModulus;"
                "PropPoisson,PoissonRatio;"
                "PropCTE,    CTE;"
                "PropRefTemp,ReferenceTemperature" );

        // create parameter list for constitutive model - Inclusion
        aParameterLists( FEM::CONSTITUTIVE_MODELS ).add_parameter_list();
        aParameterLists.set( "constitutive_name", "CMDiffusion1" );
        aParameterLists.set( "constitutive_type",  fem::Constitutive_Type::DIFF_LIN_ISO ) ;
        aParameterLists.set( "dof_dependencies", std::pair< std::string, std::string >( "TEMP", "Temperature" ) );
        aParameterLists.set( "properties",
                "PropConductivity1 , Conductivity;"
                "PropDensity1      , Density;"
                "PropCapacity1     , HeatCapacity" );

        //------------------------------------------------------------------------------

        // Nitsche stabilization parameter for structure
        aParameterLists( FEM::STABILIZATION ).add_parameter_list();
        aParameterLists.set( "stabilization_name", "SPNitscheStruc" );
        aParameterLists.set( "stabilization_type",  fem::Stabilization_Type::DIRICHLET_NITSCHE ) ;
        aParameterLists.set( "function_parameters", "100.0" );
        aParameterLists.set( "leader_properties", "PropYoungs,Material" );

        // create parameter list for DBC on back surface
        aParameterLists( FEM::STABILIZATION ).add_parameter_list();
        aParameterLists.set( "stabilization_name", "SPNitscheTemp" );
        aParameterLists.set( "stabilization_type",  fem::Stabilization_Type::DIRICHLET_NITSCHE ) ;
        aParameterLists.set( "function_parameters", "10.0" );
        aParameterLists.set( "leader_properties", "PropConductivity1,Material" );

        if ( tUseGhost )
        {
            // create parameter list for ghost stabilization parameter for inclusion
            aParameterLists( FEM::STABILIZATION ).add_parameter_list();
            aParameterLists.set( "stabilization_name", "SPGPTemp1" );
            aParameterLists.set( "stabilization_type",  fem::Stabilization_Type::GHOST_DISPL ) ;
            aParameterLists.set( "function_parameters", "0.01" );
            aParameterLists.set( "leader_properties", "PropConductivity1,Material" );
        }

        //------------------------------------------------------------------------------
        // create IWG - bulk structure
        aParameterLists( FEM::IWG ).add_parameter_list();
        aParameterLists.set( "IWG_name", "IWGBulkStruct" );
        aParameterLists.set( "IWG_type",  fem::IWG_Type::STRUC_LINEAR_BULK ) ;
        aParameterLists.set( "dof_residual", "UX,UY" );
        aParameterLists.set( "leader_dof_dependencies", "UX,UY;TEMP" );
        aParameterLists.set( "leader_constitutive_models", "CMStrucLinIso1,ElastLinIso" );
        aParameterLists.set( "mesh_set_names", tPhase1 );

        // create IWG for inclusion - bulk diffusion
        aParameterLists( FEM::IWG ).add_parameter_list();
        aParameterLists.set( "IWG_name", "IWGDiffusion1Bulk" );
        aParameterLists.set( "IWG_type",  fem::IWG_Type::SPATIALDIFF_BULK ) ;
        aParameterLists.set( "dof_residual", "TEMP" );
        aParameterLists.set( "leader_dof_dependencies", "UX,UY;TEMP" );
        aParameterLists.set( "leader_constitutive_models", "CMDiffusion1,Diffusion" );
        aParameterLists.set( "leader_properties", "PropHeatLoad1,Load" );
        aParameterLists.set( "mesh_set_names", tPhase1 );

        // create IWG - Dirichlet structure
        aParameterLists( FEM::IWG ).add_parameter_list();
        aParameterLists.set( "IWG_name", "IWGDirichletDISP" );
        aParameterLists.set( "IWG_type",  fem::IWG_Type::STRUC_LINEAR_DIRICHLET_UNSYMMETRIC_NITSCHE ) ;
        aParameterLists.set( "dof_residual", "UX,UY" );
        aParameterLists.set( "leader_dof_dependencies", "UX,UY;TEMP" );
        aParameterLists.set( "leader_properties", "PropDirichlet,Dirichlet" );
        aParameterLists.set( "leader_constitutive_models", "CMStrucLinIso1,ElastLinIso" );
        aParameterLists.set( "stabilization_parameters", "SPNitscheStruc,DirichletNitsche" );
        aParameterLists.set( "mesh_set_names", tBackSurface );

        aParameterLists( FEM::IWG ).add_parameter_list();
        aParameterLists.set( "IWG_name", "IWGDirichletDISP2" );
        aParameterLists.set( "IWG_type",  fem::IWG_Type::STRUC_LINEAR_DIRICHLET_UNSYMMETRIC_NITSCHE ) ;
        aParameterLists.set( "dof_residual", "UX,UY" );
        aParameterLists.set( "leader_dof_dependencies", "UX,UY;TEMP" );
        aParameterLists.set( "leader_properties", "PropDirichlet,Dirichlet" );
        aParameterLists.set( "leader_constitutive_models", "CMStrucLinIso1,ElastLinIso" );
        aParameterLists.set( "stabilization_parameters", "SPNitscheStruc,DirichletNitsche" );
        aParameterLists.set( "mesh_set_names", tFrontSurface );

        // create IWG for Neumann boundary conditions
        aParameterLists( FEM::IWG ).add_parameter_list();
        aParameterLists.set( "IWG_name", "IWGInletFlux" );
        aParameterLists.set( "IWG_type",  fem::IWG_Type::SPATIALDIFF_NEUMANN ) ;
        aParameterLists.set( "dof_residual", "TEMP" );
        aParameterLists.set( "leader_dof_dependencies", "UX,UY;TEMP" );
        aParameterLists.set( "leader_properties", "PropSurfaceFlux,Neumann" );
        aParameterLists.set( "mesh_set_names", tFrontSurface );

        // create IWG for Dirichlet boundary conditions
        aParameterLists( FEM::IWG ).add_parameter_list();
        aParameterLists.set( "IWG_name", "IWG2SurfaceTemp" );
        aParameterLists.set( "IWG_type",  fem::IWG_Type::SPATIALDIFF_DIRICHLET_UNSYMMETRIC_NITSCHE ) ;
        aParameterLists.set( "dof_residual", "TEMP" );
        aParameterLists.set( "leader_dof_dependencies", "UX,UY;TEMP" );
        aParameterLists.set( "leader_properties", "PropImposedTemperature,Dirichlet" );
        aParameterLists.set( "leader_constitutive_models", "CMDiffusion1,Diffusion" );
        aParameterLists.set( "stabilization_parameters", "SPNitscheTemp,DirichletNitsche" );
        aParameterLists.set( "mesh_set_names", tBackSurface );

        if ( tUseGhost )
        {
            //             create IWG for 2 material - ghost
            //             aParameterLists( 3 ).push_back( prm::create_IWG_parameter_list() );
            //             aParameterLists.set( "IWG_name",                   "IWGGP1Temp") ;
            //             aParameterLists.set( "IWG_type",                    fem::IWG_Type::SPATIALDIFF_GHOST ) ;
            //             aParameterLists.set( "dof_residual",               "TEMP") ;
            //             aParameterLists.set( "leader_dof_dependencies",    "TEMP") ;
            //             aParameterLists.set( "follower_dof_dependencies",     "TEMP") ;
            //             aParameterLists.set( "stabilization_parameters",   "SPGPTemp1,GhostDispl") ;
            //             aParameterLists.set( "mesh_set_names",             tPhase1Ghost );
        }

        // create IWG for time continuity
        aParameterLists( FEM::IWG ).add_parameter_list();
        aParameterLists.set( "IWG_name", "IWGTimeContinuityTemp" );
        aParameterLists.set( "IWG_type",  fem::IWG_Type::TIME_CONTINUITY_DOF ) ;
        aParameterLists.set( "dof_residual", "TEMP" );
        aParameterLists.set( "leader_dof_dependencies", "UX,UY;TEMP" );
        aParameterLists.set( "leader_properties",
                "PropWeightCurrent   ,WeightCurrent;"
                "PropWeightPrevious  ,WeightPrevious;"
                "PropInitialCondition,InitialCondition" );
        aParameterLists.set( "mesh_set_names", tPhase1 );
        aParameterLists.set( "time_continuity", true );

        //------------------------------------------------------------------------------
        // Nodal Temperature IQI
        aParameterLists( FEM::IQI ).add_parameter_list();
        aParameterLists.set( "IQI_name", "IQIBulkTEMP" );
        aParameterLists.set( "IQI_type",  fem::IQI_Type::DOF ) ;
        aParameterLists.set( "dof_quantity", "TEMP" );
        aParameterLists.set( "leader_dof_dependencies", "TEMP" );
        aParameterLists.set( "vectorial_field_index", 0 );
        aParameterLists.set( "mesh_set_names", tPhase1 );

        // create parameter list for IQI 4
        // aParameterLists( 4 ).push_back( prm::create_IQI_parameter_list() );
        // aParameterLists.set( "IQI_name",                   "IQIBulkStrainEnergyT");
        // aParameterLists.set( "IQI_type",                    fem::IQI_Type::STRAIN_ENERGY ) ;
        // aParameterLists.set( "leader_dof_dependencies",    "TEMP");
        // aParameterLists.set( "leader_constitutive_models", "CMDiffusion1,Elast");
        // aParameterLists.set( "mesh_set_names",             tPhase1);
        // tIQICounter++;

        aParameterLists( FEM::IQI ).add_parameter_list();
        aParameterLists.set( "IQI_name", "IQIBulkStrainEnergyDISP" );
        aParameterLists.set( "IQI_type",  fem::IQI_Type::STRAIN_ENERGY ) ;
        aParameterLists.set( "leader_dof_dependencies", "UX,UY" );
        aParameterLists.set( "leader_constitutive_models", "CMStrucLinIso1,Elast" );
        aParameterLists.set( "mesh_set_names", tPhase1 );

        aParameterLists( FEM::IQI ).add_parameter_list();
        aParameterLists.set( "IQI_name", "IQIBulkVolume" );
        aParameterLists.set( "IQI_type",  fem::IQI_Type::VOLUME ) ;
        aParameterLists.set( "leader_dof_dependencies", "TEMP" );
        aParameterLists.set( "mesh_set_names", tPhase1 );

        // Max Temperature IQI
        aParameterLists( FEM::IQI ).add_parameter_list();
        aParameterLists.set( "IQI_name", "IQIMaxTemp" );
        aParameterLists.set( "IQI_type",  fem::IQI_Type::MAX_DOF ) ;
        aParameterLists.set( "dof_quantity", "TEMP" );
        aParameterLists.set( "leader_dof_dependencies", "TEMP" );
        aParameterLists.set( "vectorial_field_index", 0 );
        aParameterLists.set( "function_parameters", "1.0/2.0" );
        aParameterLists.set( "mesh_set_names", tPhase1 );

        //------------------------------------------------------------------------------
        // fill the computation part of the parameter list
        aParameterLists( FEM::COMPUTATION );
        aParameterLists.set( "finite_difference_scheme",  fem::FDScheme_Type::POINT_3_CENTRAL ) ;
    }

    void
    SOLParameterList( Module_Parameter_Lists& aParameterLists )
    {

        aParameterLists( SOL::LINEAR_ALGORITHMS ).add_parameter_list( sol::SolverType::AMESOS_IMPL );

        aParameterLists( SOL::LINEAR_SOLVERS ).add_parameter_list();

        aParameterLists( SOL::NONLINEAR_ALGORITHMS ).add_parameter_list();
        aParameterLists.set( "NLA_rel_res_norm_drop", tNLA_rel_res_norm_drop );
        aParameterLists.set( "NLA_relaxation_parameter", tNLA_relaxation_parameter );
        aParameterLists.set( "NLA_max_iter", tNLA_max_iter );
        aParameterLists.set( "NLA_combined_res_jac_assembly", false );

        aParameterLists( SOL::NONLINEAR_SOLVERS ).add_parameter_list();
        aParameterLists.set( "NLA_DofTypes", "UX,UY,TEMP" );

        aParameterLists( SOL::TIME_SOLVER_ALGORITHMS ).add_parameter_list();
        aParameterLists.set( "TSA_Num_Time_Steps", tTSA_Num_Time_Steps );
        aParameterLists.set( "TSA_Time_Frame", tTSA_Time_Frame );

        aParameterLists( SOL::TIME_SOLVERS ).add_parameter_list();
        aParameterLists.set( "TSA_DofTypes", "UX,UY,TEMP" );
        aParameterLists.set( "TSA_Initialize_Sol_Vec", "UX,0.0;UY,0.0;TEMP,0.0" );
        aParameterLists.set( "TSA_Output_Indices", "0" );
        aParameterLists.set( "TSA_Output_Criteria", "Output_Criterion" );
        aParameterLists.set( "TSA_time_level_per_type", "UX,2;UY,2;TEMP,2" );

        aParameterLists( SOL::SOLVER_WAREHOUSE ).set( "SOL_save_final_adjoint_vec_to_file", "Shape_Sensitivity_Thermoelastic_Transient.hdf5" );

        aParameterLists( SOL::PRECONDITIONERS ).add_parameter_list(  sol::PreconditionerType::NONE );
    }

    void
    MSIParameterList( Module_Parameter_Lists& aParameterLists )
    {
        aParameterLists.set( "order_adofs_by_host", false );
    }

    void
    VISParameterList( Module_Parameter_Lists& aParameterLists )
    {
        aParameterLists.set( "File_Name", std::pair< std::string, std::string >( "./", tOutputFileName ) );
        aParameterLists.set( "Mesh_Type",  vis::VIS_Mesh_Type::STANDARD ) ;
        aParameterLists.set( "Set_Names", tPhase1 );
        aParameterLists.set( "Field_Names", "TEMP,MAX_DOF" );
        aParameterLists.set( "Field_Type", "NODAL,GLOBAL" );
        aParameterLists.set( "IQI_Names", "IQIBulkTEMP,IQIMaxTemp" );
        aParameterLists.set( "Save_Frequency", 1 );
    }

    void
    MORISGENERALParameterList( Module_Parameter_Lists& aParameterLists )
    {
    }

    /* ------------------------------------------------------------------------ */
}    // namespace moris

//------------------------------------------------------------------------------
#ifdef __cplusplus
}
#endif<|MERGE_RESOLUTION|>--- conflicted
+++ resolved
@@ -87,6 +87,7 @@
     std::string tNumElemsPerDim = sDim == 2 ? "6,   4" : "6,   4,   4";
     std::string tDomainDims     = sDim == 2 ? std::to_string( sL ) + ", 4.0" : std::to_string( sL ) + ", 4.0, 4.0";
     std::string tDomainOffset   = sDim == 2 ? "0.0,  0.0" : "0.0,  0.0, 0.0";
+    std::string tDomainSidesets = sDim == 2 ? "1,2,3,4" : "1,2,3,4,5,6";
 
     std::string tInterpolationOrder = "1";
 
@@ -238,14 +239,7 @@
         aParameterLists.set( "bspline_orders", tInterpolationOrder );
         aParameterLists.set( "bspline_pattern", "0" );
 
-<<<<<<< HEAD
-        tParameterlist( 0 )( 0 ).set( "number_of_elements_per_dimension", tNumElemsPerDim );
-        tParameterlist( 0 )( 0 ).set( "domain_dimensions", tDomainDims );
-        tParameterlist( 0 )( 0 ).set( "domain_offset", tDomainOffset );
-        tParameterlist( 0 )( 0 ).set( "lagrange_output_meshes", "0" );
-=======
         aParameterLists.set( "lagrange_to_bspline", "0" );
->>>>>>> f74fe5e8
 
         aParameterLists.set( "truncate_bsplines", 1 );
         aParameterLists.set( "refinement_buffer", tRefineBuffer );
