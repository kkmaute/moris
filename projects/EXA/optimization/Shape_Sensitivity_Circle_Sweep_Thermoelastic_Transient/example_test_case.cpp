--- conflicted
+++ resolved
@@ -70,11 +70,7 @@
                     tADVIndex,
                     tConstraintsAnalytical(tADVIndex),
                     tFDTypes(tFDIndex).c_str(),
-<<<<<<< HEAD
                     tConstraintsFD(tADVIndex),
-=======
-                    tConstraintsAnalytical(tADVIndex),
->>>>>>> fffbf293
                     100*std::abs((tConstraintsAnalytical(tADVIndex)-tConstraintsFD(tADVIndex))/tConstraintsFD(tADVIndex)));
 
             CHECK(tObjectiveAnalytical(tADVIndex) == Approx(tObjectiveFD(tADVIndex)));
