--- conflicted
+++ resolved
@@ -251,10 +251,6 @@
         aParameterLists.set( "number_of_elements_per_dimension", tNumElemsPerDim );
         aParameterLists.set( "domain_dimensions", tDomainDims );
         aParameterLists.set( "domain_offset", tDomainOffset );
-<<<<<<< HEAD
-        aParameterLists.set( "domain_sidesets", "1,2,3,4" );
-=======
->>>>>>> f5361e1f
         aParameterLists.set( "lagrange_output_meshes", "0" );
 
         aParameterLists.set( "lagrange_orders", "1" );
@@ -264,20 +260,8 @@
 
         aParameterLists.set( "lagrange_to_bspline", "0" );
 
-<<<<<<< HEAD
-        aParameterLists.set( "truncate_bsplines", 1 );
         aParameterLists.set( "refinement_buffer", 0 );
         aParameterLists.set( "staircase_buffer", 0 );
-        aParameterLists.set( "initial_refinement", "0" );
-        aParameterLists.set( "initial_refinement_pattern", "0" );
-
-        aParameterLists.set( "use_multigrid", 0 );
-        aParameterLists.set( "severity_level", 0 );
-
-=======
-        aParameterLists.set( "refinement_buffer", 0 );
-        aParameterLists.set( "staircase_buffer", 0 );
->>>>>>> f5361e1f
         aParameterLists.set( "adaptive_refinement_level", 0 );
     }
 
@@ -302,11 +286,6 @@
     {
         aParameterLists.set( "decompose", true );
         aParameterLists.set( "decomposition_type", "conformal" );
-<<<<<<< HEAD
-        aParameterLists.set( "enrich", true );
-        aParameterLists.set( "basis_rank", "bspline" );
-=======
->>>>>>> f5361e1f
         aParameterLists.set( "enrich_mesh_indices", "0" );
         aParameterLists.set( "ghost_stab", true );
         aParameterLists.set( "multigrid", false );
@@ -664,17 +643,10 @@
     void
     SOLParameterList( Module_Parameter_Lists& aParameterLists )
     {
-<<<<<<< HEAD
 
         aParameterLists( SOL::LINEAR_ALGORITHMS ).add_parameter_list( sol::SolverType::BELOS_IMPL );
         aParameterLists.set( "preconditioners", "0" );
 
-=======
-
-        aParameterLists( SOL::LINEAR_ALGORITHMS ).add_parameter_list( sol::SolverType::BELOS_IMPL );
-        aParameterLists.set( "preconditioners", "0" );
-
->>>>>>> f5361e1f
         aParameterLists( SOL::LINEAR_SOLVERS ).add_parameter_list();
 
         // for forward analysis
