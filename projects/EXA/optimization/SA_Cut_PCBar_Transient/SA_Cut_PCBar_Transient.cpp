--- conflicted
+++ resolved
@@ -186,20 +186,11 @@
         return tOutputCriterion;
     }
 
-<<<<<<< HEAD
     moris::Matrix< DDRMat > Func_Dummy_Sensitivity(
-            const moris::Matrix< DDRMat >     & aCoordinates,
-            const moris::Cell< real > & aGeometryParameters )
-            {
-        moris::Matrix< DDRMat > aReturnValue = {{0.0}};
-=======
-    moris::Matrix< DDRMat >
-    Func_Dummy_Sensitivity(
-            const moris::Matrix< DDRMat >&     aCoordinates,
-            const moris::Cell< moris::real* >& aGeometryParameters )
+            const moris::Matrix< DDRMat >& aCoordinates,
+            const moris::Cell< real >&     aGeometryParameters )
     {
         moris::Matrix< DDRMat > aReturnValue = { { 0.0 } };
->>>>>>> afdbe25b
         return aReturnValue;
     }
 
@@ -354,29 +345,16 @@
         uint tGeoCounter = 0;
 
         // Geometry parameter lists
-<<<<<<< HEAD
         tParameterlist( 1 ).push_back( prm::create_level_set_geometry_parameter_list() );
-        tParameterlist( 1 )( tGeoCounter ).set( "field_type", "plane");
-        tParameterlist( 1 )( tGeoCounter ).set( "constant_parameters", "-1.0, 0.0, 1.0, 0.0");
-        tGeoCounter++;
-
-        tParameterlist( 1 ).push_back( prm::create_level_set_geometry_parameter_list() );
-        tParameterlist( 1 )( tGeoCounter ).set( "field_type", "plane");
-        tParameterlist( 1 )( tGeoCounter ).set( "field_variable_indices", "1");
-        tParameterlist( 1 )( tGeoCounter ).set( "adv_indices", "0");
-        tParameterlist( 1 )( tGeoCounter ).set( "constant_parameters", "0.0, 0.0, 1.0");
-=======
-        tParameterlist( 1 ).push_back( prm::create_geometry_parameter_list() );
-        tParameterlist( 1 )( tGeoCounter ).set( "type", "plane" );
+        tParameterlist( 1 )( tGeoCounter ).set( "field_type", "plane" );
         tParameterlist( 1 )( tGeoCounter ).set( "constant_parameters", "-1.0, 0.0, 1.0, 0.0" );
         tGeoCounter++;
 
-        tParameterlist( 1 ).push_back( prm::create_geometry_parameter_list() );
-        tParameterlist( 1 )( tGeoCounter ).set( "type", "plane" );
+        tParameterlist( 1 ).push_back( prm::create_level_set_geometry_parameter_list() );
+        tParameterlist( 1 )( tGeoCounter ).set( "field_type", "plane" );
         tParameterlist( 1 )( tGeoCounter ).set( "field_variable_indices", "1" );
         tParameterlist( 1 )( tGeoCounter ).set( "adv_indices", "0" );
         tParameterlist( 1 )( tGeoCounter ).set( "constant_parameters", "0.0, 0.0, 1.0" );
->>>>>>> afdbe25b
         tGeoCounter++;
     }
 
@@ -766,7 +744,7 @@
         {
             tParameterlist( Ik ).resize( 1 );
         }
-        
+
         tParameterlist( 0 )( 0 ) = moris::prm::create_linear_algorithm_parameter_list( sol::SolverType::BELOS_IMPL );
         tParameterlist( 0 )( 0 ).set( "preconditioners", "0" );
 
