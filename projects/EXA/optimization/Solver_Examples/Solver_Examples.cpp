--- conflicted
+++ resolved
@@ -187,16 +187,9 @@
     }
 
     // Dummy function for unused sensitivities if needed
-<<<<<<< HEAD
     moris::Matrix< DDRMat > Func_Dummy_Sensitivity(
-            const moris::Matrix< DDRMat >     & aCoordinates,
-            const moris::Cell< real > & aGeometryParameters )
-=======
-    moris::Matrix< DDRMat >
-    Func_Dummy_Sensitivity(
-            const moris::Matrix< DDRMat >&     aCoordinates,
-            const moris::Cell< moris::real* >& aGeometryParameters )
->>>>>>> afdbe25b
+            const moris::Matrix< DDRMat >& aCoordinates,
+            const moris::Cell< real >&     aGeometryParameters )
     {
         moris::Matrix< DDRMat > aReturnValue = { { 0.0 } };
         return aReturnValue;
@@ -397,21 +390,12 @@
         //        tParameterlist( 1 )( tGeoCounter ).set( "field_function_name", "Interface" );
         //        tGeoCounter++;
 
-<<<<<<< HEAD
         tParameterlist( 1 ).push_back( prm::create_level_set_geometry_parameter_list() );
-        tParameterlist( 1 )( tGeoCounter ).set( "field_type", "plane");
-        tParameterlist( 1 )( tGeoCounter ).set( "field_variable_indices", "0");
-        tParameterlist( 1 )( tGeoCounter ).set( "adv_indices", "0");
-        tParameterlist( 1 )( tGeoCounter ).set( "constant_parameters", "0.0, 1.0, 0.0");
-        tParameterlist( 1 )( tGeoCounter ).set( "isocontour_tolerance", 1e-12 );      // Interface tolerance based on geometry value
-=======
-        tParameterlist( 1 ).push_back( prm::create_geometry_parameter_list() );
-        tParameterlist( 1 )( tGeoCounter ).set( "type", "plane" );
+        tParameterlist( 1 )( tGeoCounter ).set( "field_type", "plane" );
         tParameterlist( 1 )( tGeoCounter ).set( "field_variable_indices", "0" );
         tParameterlist( 1 )( tGeoCounter ).set( "adv_indices", "0" );
         tParameterlist( 1 )( tGeoCounter ).set( "constant_parameters", "0.0, 1.0, 0.0" );
         tParameterlist( 1 )( tGeoCounter ).set( "isocontour_tolerance", 1e-12 );    // Interface tolerance based on geometry value
->>>>>>> afdbe25b
         tGeoCounter++;
     }
 
@@ -1295,7 +1279,6 @@
 
         tParameterlist( 6 )( 0 ) = moris::prm::create_solver_warehouse_parameterlist();
         tParameterlist( 6 )( 0 ).set( "SOL_save_operator_to_matlab", "Mat.dat" );
-
     }
 
     void
