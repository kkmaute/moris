--- conflicted
+++ resolved
@@ -307,27 +307,6 @@
     void
     HMRParameterList( Module_Parameter_Lists& aParameterLists )
     {
-<<<<<<< HEAD
-        tParameterlist.resize( 1 );
-        tParameterlist( 0 ).resize( 1 );
-
-        tParameterlist( 0 )( 0 ) = prm::create_hmr_parameter_list();
-
-        tParameterlist( 0 )( 0 ).set( "number_of_elements_per_dimension", "32, 8" );
-        tParameterlist( 0 )( 0 ).set( "domain_dimensions", "0.8,0.2" );
-        tParameterlist( 0 )( 0 ).set( "domain_offset", "0.0,0.0" );
-        tParameterlist( 0 )( 0 ).set( "lagrange_output_meshes", "0" );
-
-        tParameterlist( 0 )( 0 ).set( "lagrange_orders", "1" );
-        tParameterlist( 0 )( 0 ).set( "lagrange_pattern", "0" );
-        tParameterlist( 0 )( 0 ).set( "bspline_orders", "1" );
-        tParameterlist( 0 )( 0 ).set( "bspline_pattern", "0" );
-
-        tParameterlist( 0 )( 0 ).set( "truncate_bsplines", 1 );
-        tParameterlist( 0 )( 0 ).set( "use_number_aura", 1 );
-        tParameterlist( 0 )( 0 ).set( "use_multigrid", 0 );
-        tParameterlist( 0 )( 0 ).set( "severity_level", 0 );
-=======
         aParameterLists.set( "number_of_elements_per_dimension", "32, 8" );
         aParameterLists.set( "domain_dimensions", "0.8,0.2" );
         aParameterLists.set( "domain_offset", "0.0,0.0" );
@@ -343,7 +322,6 @@
         aParameterLists.set( "use_number_aura", 1 );
         aParameterLists.set( "use_multigrid", 0 );
         aParameterLists.set( "severity_level", 0 );
->>>>>>> f74fe5e8
     }
 
     /* ------------------------------------------------------------------------ */
