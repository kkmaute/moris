--- conflicted
+++ resolved
@@ -94,11 +94,7 @@
 # Add parallel tests
 if(MORIS_HAVE_PARALLEL_TESTS)
     foreach(PROCS ${EXAMPLE_PROCS})
-<<<<<<< HEAD
-        add_test(NAME Main_Shape_Sensitivity_Circle_Sweep_Transient-${PROCS}-procs
-=======
         add_test(NAME Shape_Sensitivity_Circle_Sweep_Transient-${PROCS}-procs
->>>>>>> 1261bba0
                  WORKING_DIRECTORY ${CMAKE_RUNTIME_OUTPUT_DIRECTORY}
                  COMMAND ${MORIS_EXECUTE_COMMAND} -n ${PROCS} ${VALGRIND} ${VALGRIND_OPTIONS} $<TARGET_FILE:${EXAMPLE_MAIN}>)
     endforeach()
