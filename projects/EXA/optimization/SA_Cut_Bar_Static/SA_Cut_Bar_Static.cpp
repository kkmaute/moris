/*
 * Copyright (c) 2022 University of Colorado
 * Licensed under the MIT license. See LICENSE.txt file in the MORIS root for details.
 *
 *------------------------------------------------------------------------------------
 *
 * SA_Cut_Bar_Static.cpp
 *
 */

#include <string>
#include <iostream>
#include "moris_typedefs.hpp"
#include "cl_Matrix.hpp"
#include "linalg_typedefs.hpp"
#include "cl_FEM_Field_Interpolator_Manager.hpp"
#include "cl_MSI_Equation_Object.hpp"
#include "cl_TSA_Time_Solver.hpp"
#include "cl_DLA_Solver_Interface.hpp"
#include "cl_DLA_Linear_Solver_Aztec.hpp"
#include "parameters.hpp"
#include "fn_equal_to.hpp"

#include "AztecOO.h"

#ifdef __cplusplus
extern "C" {

#endif
//------------------------------------------------------------------------------
namespace moris
{

    //------------------------------------------------------------------------------
    //-------------------------------- QUICK SETUP ---------------------------------
    //------------------------------------------------------------------------------

    // include/exclude Interface Nitsche Dirichlet boundary for debugging
    bool tHaveDirichlet = true;

    // include/exclude Ghost IWG for debugging
    bool tHaveGhost = true;

    // Output Config --------------------------------------------------
    // set to true for vis output, set to false for sensitivity validation
    bool        tOutputCriterion = true;
    std::string tHDF5Path        = "SA_Cut_Bar_Static.hdf5";
    std::string tLibraryName     = "SA_Cut_Bar_Static.so";
    std::string tOutputFile      = "SA_Cut_Bar_Static.exo";

    // Geometry Parameters --------------------------------------------
    moris::real tXlength        = 0.1;
    moris::real tYlength        = 0.5;
    moris::real tPcmFinRatio    = 0.9;
    moris::real tDeltaRatio     = 0.05;
    moris::real tPcmFinRatioMin = tPcmFinRatio - tDeltaRatio;
    moris::real tPcmFinRatioMax = tPcmFinRatio + tDeltaRatio;
    std::string tInterfacePos   = std::to_string( tPcmFinRatio * tYlength );

    // Solver Configuration -------------------------------------------
    moris::real tNLARelResNormDrop      = 1.0e-07;
    moris::real tNLARelaxationParameter = 1.0;
    moris::sint tNLAMaxIter             = 10;

    // material parameters --------------------------------------------

    // conductor material
    std::string tDensityFin      = "1.0";
    std::string tHeatCapFin      = "50.0";
    std::string tThermConductFin = "50.0";

    // heat storage material
    std::string tDensityPCM      = "1.0";
    std::string tHeatCapPCM      = "50.0";
    std::string tThermConductPCM = "1.0";
    std::string tLatentHeatPCM   = "1000.0";
    std::string tPCTemp          = "20.0";
    std::string tPCTempRange     = "6.0";

    // initial & boundary conditions ----------------------------------
    std::string tHeatFlux           = "1000.0";
    std::string tImposedTemperature = "10.0";

    // IQI Configuration ----------------------------------------------
    std::string tMaxTempReference = "10.0";
    std::string tMaxTempExponent  = "2.0";
    std::string tMaxTempShift     = "0.0";

    // Mesh sets ------------------------------------------------------

    // Bulk sets
    std::string tFinBulk     = "HMR_dummy_n_p3,HMR_dummy_c_p3";
    std::string tPcmBulk     = "HMR_dummy_n_p2,HMR_dummy_c_p2";
    std::string tTotalDomain = tFinBulk + "," + tPcmBulk;

    // Side sets
    std::string tFinPcmInterface       = "dbl_iside_p0_3_p1_2";
    std::string tFinNeumannInterface   = "SideSet_3_n_p3,SideSet_3_c_p3";
    std::string tPCMDirichletInterface = "SideSet_1_n_p2,SideSet_1_c_p2";

    // Ghost sets
    std::string tFinGhost = "ghost_p3";
    std::string tPcmGhost = "ghost_p2";

    // HMR parameters -------------------------------------------------
    Vector< uint > tNumElemsPerDim = { 1, 40 };
    Vector< real > tDomainDims     = { 0.16, 0.6 };
    Vector< real > tDomainOffset   = { -0.0342356, -0.031345 };

    //------------------------------------------------------------------------------
    //-------------------------------- FUNCTIONS -----------------------------------
    //------------------------------------------------------------------------------

    /* ------------------------------------------------------------------------ */
    // PROPERTY FUNCTIONS (incl. INITIAL & BOUNDARY CONDITIONS)
    /* ------------------------------------------------------------------------ */

    // Constant function for properties
    void
    Func_Const(
            moris::Matrix< moris::DDRMat >&                aPropMatrix,
            Vector< moris::Matrix< moris::DDRMat > >& aParameters,
            moris::fem::Field_Interpolator_Manager*        aFIManager )
    {
        aPropMatrix = aParameters( 0 );
    }

    /* ------------------------------------------------------------------------ */
    // DUMMY FUNCTIONS
    /* ------------------------------------------------------------------------ */

    bool
    Output_Criterion( moris::tsa::Time_Solver* aTimeSolver )
    {
        return tOutputCriterion;
    }

    moris::Matrix< DDRMat > Func_Dummy_Sensitivity(
            const moris::Matrix< DDRMat >& aCoordinates,
            const Vector< real >&     aGeometryParameters )
    {
        moris::Matrix< DDRMat > aReturnValue = { { 0.0 } };
        return aReturnValue;
    }

    /* ------------------------------------------------------------------------ */
    // FOR SWEEP
    /* ------------------------------------------------------------------------ */

    moris::Matrix< moris::DDSMat >
    get_constraint_types()
    {
        Matrix< DDSMat > tConstraintTypes( 1, 1, 1 );
        return tConstraintTypes;
    }

    moris::Matrix< moris::DDRMat >
    compute_objectives( const Vector< real >& aADVs, const Vector< real >& aCriteria )
    {
        moris::Matrix< moris::DDRMat > tObjectives( 1, 1, aCriteria( 0 ) );
        return tObjectives;
    }

    moris::Matrix< moris::DDRMat >
    compute_constraints( const Vector< real >& aADVs, const Vector< real >& aCriteria )
    {
        moris::Matrix< moris::DDRMat > tConstraints( 1, 1, aCriteria( 1 ) );
        return tConstraints;
    }

    moris::Matrix< moris::DDRMat >
    compute_dobjective_dadv( const Vector< real >& aADVs, const Vector< real >& aCriteria )
    {
        moris::Matrix< moris::DDRMat > tDObjectiveDADV( 1, aADVs.size(), 0.0 );
        return tDObjectiveDADV;
    }

    moris::Matrix< moris::DDRMat >
    compute_dobjective_dcriteria( const Vector< real >& aADVs, const Vector< real >& aCriteria )
    {
        moris::Matrix< moris::DDRMat > tDObjectiveDCriteria( 1, 2, 0.0 );
        tDObjectiveDCriteria( 0 ) = 1.0;
        return tDObjectiveDCriteria;
    }

    moris::Matrix< moris::DDRMat >
    compute_dconstraint_dadv( const Vector< real >& aADVs, const Vector< real >& aCriteria )
    {
        moris::Matrix< moris::DDRMat > tDConstraintDADV( 1, aADVs.size(), 0.0 );
        return tDConstraintDADV;
    }

    moris::Matrix< moris::DDRMat >
    compute_dconstraint_dcriteria( const Vector< real >& aADVs, const Vector< real >& aCriteria )
    {
        moris::Matrix< moris::DDRMat > tDConstraintDCriteria( 1, 2, 0.0 );
        tDConstraintDCriteria( 1 ) = 1.0;
        return tDConstraintDCriteria;
    }

    /* ------------------------------------------------------------------------ */
    // PARAMETER LISTS
    /* ------------------------------------------------------------------------ */

    void
    HMRParameterList( Module_Parameter_Lists& aParameterLists )
    {
        aParameterLists.set( "number_of_elements_per_dimension", tNumElemsPerDim );
        aParameterLists.set( "domain_dimensions", tDomainDims );
        aParameterLists.set( "domain_offset", tDomainOffset );
<<<<<<< HEAD
        aParameterLists.set( "domain_sidesets", "1,2,3,4" );
=======
>>>>>>> f5361e1f
        aParameterLists.set( "lagrange_output_meshes", "0" );

        aParameterLists.set( "lagrange_orders", "1" );
        aParameterLists.set( "bspline_orders", "1" );
        aParameterLists.set( "lagrange_pattern", "0" );
        aParameterLists.set( "bspline_pattern", "0" );

        aParameterLists.set( "lagrange_to_bspline", "0" );

<<<<<<< HEAD
        aParameterLists.set( "truncate_bsplines", 1 );
        aParameterLists.set( "refinement_buffer", 0 );
        aParameterLists.set( "staircase_buffer", 0 );
        aParameterLists.set( "initial_refinement", "0" );
        aParameterLists.set( "initial_refinement_pattern", "0" );

        aParameterLists.set( "use_multigrid", 0 );
        aParameterLists.set( "severity_level", 0 );

=======
        aParameterLists.set( "refinement_buffer", 0 );
        aParameterLists.set( "staircase_buffer", 0 );
>>>>>>> f5361e1f
        aParameterLists.set( "adaptive_refinement_level", 0 );
    }

    void
    OPTParameterList( Module_Parameter_Lists& aParameterLists )
    {
        aParameterLists.set( "is_optimization_problem", true );
        aParameterLists.set( "problem", "user_defined" );
        aParameterLists.set( "library", tLibraryName );

        aParameterLists( OPT::ALGORITHMS ).add_parameter_list( opt::Optimization_Algorithm_Type::SWEEP );
        aParameterLists.set( "print", true );
        aParameterLists.set( "hdf5_path", tHDF5Path );
        aParameterLists.set( "num_evaluations_per_adv", "1" );
        aParameterLists.set( "include_bounds", false );
        aParameterLists.set( "finite_difference_type", "all" );
    }

    void
    XTKParameterList( Module_Parameter_Lists& aParameterLists )
    {
        aParameterLists.set( "decompose", true );
        aParameterLists.set( "decomposition_type", "conformal" );
<<<<<<< HEAD
        aParameterLists.set( "enrich", true );
        aParameterLists.set( "basis_rank", "bspline" );
=======
>>>>>>> f5361e1f
        aParameterLists.set( "enrich_mesh_indices", "0" );
        aParameterLists.set( "ghost_stab", true );
        aParameterLists.set( "multigrid", false );
        aParameterLists.set( "verbose", true );
        aParameterLists.set( "print_enriched_ig_mesh", true );
        aParameterLists.set( "exodus_output_XTK_ig_mesh", true );
        aParameterLists.set( "high_to_low_dbl_side_sets", true );
    }

    void
    GENParameterList( Module_Parameter_Lists& aParameterLists )
    {
        aParameterLists.set( "IQI_types", "IQIMaxTemp", "IQIBulkVolume" );

        // Geometry parameter lists
        aParameterLists( GEN::GEOMETRIES ).add_parameter_list( prm::create_level_set_geometry_parameter_list( gen::Field_Type::LINE ) );
        aParameterLists.set( "center_x", -1.0 );
        aParameterLists.set( "center_y", 0.0 );
        aParameterLists.set( "normal_x", 1.0 );
        aParameterLists.set( "normal_y", 0.0 );

        aParameterLists( GEN::GEOMETRIES ).add_parameter_list( prm::create_level_set_geometry_parameter_list( gen::Field_Type::LINE ) );
        aParameterLists.set( "center_x", 0.0 );
        aParameterLists.set( "center_y", tYlength * tPcmFinRatioMin, tYlength * tPcmFinRatioMin, tYlength * tPcmFinRatioMax );
        aParameterLists.set( "normal_x", 0.0 );
        aParameterLists.set( "normal_y", 1.0 );
    }

    void
    FEMParameterList( Module_Parameter_Lists& aParameterLists )
    {
        aParameterLists.hack_for_legacy_fem();
        // create a cell of cell of parameter list for fem

        //------------------------------------------------------------------------------

        // Density of conductor material
        aParameterLists( FEM::PROPERTIES ).add_parameter_list();
        aParameterLists.set( "property_name", "PropFinDensity" );
        aParameterLists.set( "function_parameters", tDensityFin );
        aParameterLists.set( "value_function", "Func_Const" );

        // Thermal conductivity of conductor material
        aParameterLists( FEM::PROPERTIES ).add_parameter_list();
        aParameterLists.set( "property_name", "PropFinConductivity" );
        aParameterLists.set( "function_parameters", tThermConductFin );
        aParameterLists.set( "value_function", "Func_Const" );

        // Heat capacity of conductor material
        aParameterLists( FEM::PROPERTIES ).add_parameter_list();
        aParameterLists.set( "property_name", "PropFinHeatCapacity" );
        aParameterLists.set( "function_parameters", tHeatCapFin );
        aParameterLists.set( "value_function", "Func_Const" );

        // Density of storage material
        aParameterLists( FEM::PROPERTIES ).add_parameter_list();
        aParameterLists.set( "property_name", "PropPcmDensity" );
        aParameterLists.set( "function_parameters", tDensityPCM );
        aParameterLists.set( "value_function", "Func_Const" );

        // Thermal conductivity of storage material
        aParameterLists( FEM::PROPERTIES ).add_parameter_list();
        aParameterLists.set( "property_name", "PropPcmConductivity" );
        aParameterLists.set( "function_parameters", tThermConductPCM );
        aParameterLists.set( "value_function", "Func_Const" );

        // Heat capacity of storage material
        aParameterLists( FEM::PROPERTIES ).add_parameter_list();
        aParameterLists.set( "property_name", "PropPcmHeatCapacity" );
        aParameterLists.set( "function_parameters", tHeatCapPCM );
        aParameterLists.set( "value_function", "Func_Const" );

        // Latent heat capacity of storage material
        aParameterLists( FEM::PROPERTIES ).add_parameter_list();
        aParameterLists.set( "property_name", "PropLatentHeat" );
        aParameterLists.set( "function_parameters", tLatentHeatPCM );
        aParameterLists.set( "value_function", "Func_Const" );

        // Melt temperature of storage material
        aParameterLists( FEM::PROPERTIES ).add_parameter_list();
        aParameterLists.set( "property_name", "PropPCTemp" );
        aParameterLists.set( "function_parameters", tPCTemp );
        aParameterLists.set( "value_function", "Func_Const" );

        // Phase change function
        aParameterLists( FEM::PROPERTIES ).add_parameter_list();
        aParameterLists.set( "property_name", "PropPhaseState" );
        aParameterLists.set( "function_parameters", "2.0" );
        aParameterLists.set( "value_function", "Func_Const" );

        // Melting range of storage material
        aParameterLists( FEM::PROPERTIES ).add_parameter_list();
        aParameterLists.set( "property_name", "PropPCconst" );
        aParameterLists.set( "function_parameters", tPCTempRange );
        aParameterLists.set( "value_function", "Func_Const" );

        // Neumann BC
        aParameterLists( FEM::PROPERTIES ).add_parameter_list();
        aParameterLists.set( "property_name", "PropNeumannBC" );
        aParameterLists.set( "function_parameters", tHeatFlux );
        aParameterLists.set( "value_function", "Func_Const" );

        // Dirichlet BC
        aParameterLists( FEM::PROPERTIES ).add_parameter_list();
        aParameterLists.set( "property_name", "PropImposedTemperature" );
        aParameterLists.set( "function_parameters", tImposedTemperature );
        aParameterLists.set( "value_function", "Func_Const" );

        // Dummy latent heat for non-pc material
        aParameterLists( FEM::PROPERTIES ).add_parameter_list();
        aParameterLists.set( "property_name", "PropDummyLatentHeat" );
        aParameterLists.set( "function_parameters", "0.0" );
        aParameterLists.set( "value_function", "Func_Const" );

        aParameterLists( FEM::PROPERTIES ).add_parameter_list();
        aParameterLists.set( "property_name", "PropDummyPCTemp" );
        aParameterLists.set( "function_parameters", "10000.0" );
        aParameterLists.set( "value_function", "Func_Const" );

        //------------------------------------------------------------------------------

        // constitutive model for thermal storage material
        aParameterLists( FEM::CONSTITUTIVE_MODELS ).add_parameter_list();
        aParameterLists.set( "constitutive_name", "CMDiffusionPcm" );
        aParameterLists.set( "constitutive_type",  fem::Constitutive_Type::DIFF_LIN_ISO ) ;
        aParameterLists.set( "dof_dependencies", std::pair< std::string, std::string >( "TEMP", "Temperature" ) );
        aParameterLists.set( "properties",
                "PropPcmConductivity,Conductivity;"
                "PropPcmDensity,Density;"
                "PropPcmHeatCapacity,HeatCapacity" );

        // constitutive model for thermal conductor material
        aParameterLists( FEM::CONSTITUTIVE_MODELS ).add_parameter_list();
        aParameterLists.set( "constitutive_name", "CMDiffusionFin" );
        aParameterLists.set( "constitutive_type",  fem::Constitutive_Type::DIFF_LIN_ISO ) ;
        aParameterLists.set( "dof_dependencies", std::pair< std::string, std::string >( "TEMP", "Temperature" ) );
        aParameterLists.set( "properties",
                "PropFinConductivity,Conductivity;"
                "PropFinDensity,Density;"
                "PropFinHeatCapacity,HeatCapacity" );

        //------------------------------------------------------------------------------

        // Ghost parameter for fin
        aParameterLists( FEM::STABILIZATION ).add_parameter_list();
        aParameterLists.set( "stabilization_name", "SPGPTempFin" );
        aParameterLists.set( "stabilization_type",  fem::Stabilization_Type::GHOST_DISPL ) ;
        aParameterLists.set( "function_parameters", "0.01" );
        aParameterLists.set( "leader_properties", "PropFinConductivity,Material" );

        // Ghost parameter for PCM
        aParameterLists( FEM::STABILIZATION ).add_parameter_list();
        aParameterLists.set( "stabilization_name", "SPGPTempPcm" );
        aParameterLists.set( "stabilization_type",  fem::Stabilization_Type::GHOST_DISPL ) ;
        aParameterLists.set( "function_parameters", "0.01" );
        aParameterLists.set( "leader_properties", "PropPcmConductivity,Material" );

        // GGLS parameter for fin
        aParameterLists( FEM::STABILIZATION ).add_parameter_list();
        aParameterLists.set( "stabilization_name", "SPGGLSDiffusionFin" );
        aParameterLists.set( "stabilization_type",  fem::Stabilization_Type::GGLS_DIFFUSION ) ;
        aParameterLists.set( "leader_dof_dependencies", std::pair< std::string, std::string >( "TEMP", "Temperature" ) );
        aParameterLists.set( "leader_properties",
                "PropFinConductivity, Conductivity;"
                "PropFinDensity     , Density;"
                "PropFinHeatCapacity, HeatCapacity;"
                "PropDummyLatentHeat, LatentHeat;"
                "PropDummyPCTemp    , PCTemp;"
                "PropPhaseState     , PhaseStateFunction;"
                "PropPCconst        , PhaseChangeConst" );

        // GGLS parameter for thermal storage material
        aParameterLists( FEM::STABILIZATION ).add_parameter_list();
        aParameterLists.set( "stabilization_name", "SPGGLSDiffusionPcm" );
        aParameterLists.set( "stabilization_type",  fem::Stabilization_Type::GGLS_DIFFUSION ) ;
        aParameterLists.set( "leader_dof_dependencies", std::pair< std::string, std::string >( "TEMP", "Temperature" ) );
        aParameterLists.set( "leader_properties",
                "PropPcmConductivity, Conductivity;"
                "PropPcmDensity     , Density;"
                "PropPcmHeatCapacity, HeatCapacity;"
                "PropDummyLatentHeat, LatentHeat;"
                "PropDummyPCTemp    , PCTemp;"
                "PropPhaseState     , PhaseStateFunction;"
                "PropPCconst        , PhaseChangeConst" );

        // Interface Dirichlet SP
        aParameterLists( FEM::STABILIZATION ).add_parameter_list();
        aParameterLists.set( "stabilization_name", "SPInterfaceNitsche" );
        aParameterLists.set( "stabilization_type",  fem::Stabilization_Type::NITSCHE_INTERFACE ) ;
        aParameterLists.set( "function_parameters", "100.0" );
        aParameterLists.set( "leader_properties", "PropFinConductivity,Material" );
        aParameterLists.set( "follower_properties", "PropPcmConductivity,Material" );

        // Boundary Dirichlet SP
        aParameterLists( FEM::STABILIZATION ).add_parameter_list();
        aParameterLists.set( "stabilization_name", "SPNitscheTemp" );
        aParameterLists.set( "stabilization_type",  fem::Stabilization_Type::DIRICHLET_NITSCHE ) ;
        aParameterLists.set( "function_parameters", "10.0" );
        aParameterLists.set( "leader_properties", "PropPcmConductivity,Material" );

        //------------------------------------------------------------------------------
        // Bulk IWG for conductor material
        aParameterLists( FEM::IWG ).add_parameter_list();
        aParameterLists.set( "IWG_name", "IWGDiffusionFinBulk" );
        aParameterLists.set( "IWG_type",  fem::IWG_Type::SPATIALDIFF_BULK ) ;
        aParameterLists.set( "dof_residual", "TEMP" );
        aParameterLists.set( "leader_dof_dependencies", "TEMP" );
        aParameterLists.set( "leader_constitutive_models", "CMDiffusionFin,Diffusion" );
        aParameterLists.set( "stabilization_parameters", "SPGGLSDiffusionFin,GGLSParam" );
        aParameterLists.set( "mesh_set_names", tFinBulk );

        // Bulk IWG for thermal storage material
        aParameterLists( FEM::IWG ).add_parameter_list();
        aParameterLists.set( "IWG_name", "IWGDiffusionPcmBulk" );
        aParameterLists.set( "IWG_type",  fem::IWG_Type::SPATIALDIFF_BULK ) ;
        aParameterLists.set( "dof_residual", "TEMP" );
        aParameterLists.set( "leader_dof_dependencies", "TEMP" );
        aParameterLists.set( "leader_constitutive_models", "CMDiffusionPcm,Diffusion" );
        aParameterLists.set( "stabilization_parameters", "SPGGLSDiffusionPcm,GGLSParam" );
        aParameterLists.set( "mesh_set_names", tPcmBulk );

        // Interface Dirichlet BC
        aParameterLists( FEM::IWG ).add_parameter_list();
        aParameterLists.set( "IWG_name", "IWGInterfaceFinPcm" );
        aParameterLists.set( "IWG_type",  fem::IWG_Type::SPATIALDIFF_INTERFACE_SYMMETRIC_NITSCHE ) ;
        aParameterLists.set( "dof_residual", "TEMP" );
        aParameterLists.set( "leader_dof_dependencies", "TEMP" );
        aParameterLists.set( "follower_dof_dependencies", "TEMP" );
        aParameterLists.set( "leader_constitutive_models", "CMDiffusionFin,Diffusion" );
        aParameterLists.set( "follower_constitutive_models", "CMDiffusionPcm,Diffusion" );
        aParameterLists.set( "stabilization_parameters", "SPInterfaceNitsche ,NitscheInterface" );
        aParameterLists.set( "mesh_set_names", tFinPcmInterface );

        // Imposed heat flux
        aParameterLists( FEM::IWG ).add_parameter_list();
        aParameterLists.set( "IWG_name", "IWGInletFlux" );
        aParameterLists.set( "IWG_type",  fem::IWG_Type::SPATIALDIFF_NEUMANN ) ;
        aParameterLists.set( "dof_residual", "TEMP" );
        aParameterLists.set( "leader_dof_dependencies", "TEMP" );
        aParameterLists.set( "leader_properties", "PropNeumannBC,Neumann" );
        aParameterLists.set( "mesh_set_names", tFinNeumannInterface );

        // Imposed temperature
        aParameterLists( FEM::IWG ).add_parameter_list();
        aParameterLists.set( "IWG_name", "IWGOutletTemp" );
        aParameterLists.set( "IWG_type",  fem::IWG_Type::SPATIALDIFF_DIRICHLET_UNSYMMETRIC_NITSCHE ) ;
        aParameterLists.set( "dof_residual", "TEMP" );
        aParameterLists.set( "leader_dof_dependencies", "TEMP" );
        aParameterLists.set( "leader_properties", "PropImposedTemperature,Dirichlet" );
        aParameterLists.set( "leader_constitutive_models", "CMDiffusionPcm,Diffusion" );
        aParameterLists.set( "stabilization_parameters", "SPNitscheTemp,DirichletNitsche" );
        aParameterLists.set( "mesh_set_names", tPCMDirichletInterface );

        if ( tHaveGhost )
        {
            // Fin Ghost
            aParameterLists( FEM::IWG ).add_parameter_list();
            aParameterLists.set( "IWG_name", "IWGFinGhost" );
            aParameterLists.set( "IWG_type",  fem::IWG_Type::GHOST_NORMAL_FIELD ) ;
            aParameterLists.set( "dof_residual", "TEMP" );
            aParameterLists.set( "leader_dof_dependencies", "TEMP" );
            aParameterLists.set( "follower_dof_dependencies", "TEMP" );
            aParameterLists.set( "stabilization_parameters", "SPGPTempFin,GhostSP" );
            aParameterLists.set( "mesh_set_names", tFinGhost );

            // PCM Ghost
            aParameterLists( FEM::IWG ).add_parameter_list();
            aParameterLists.set( "IWG_name", "IWGPcmGhost" );
            aParameterLists.set( "IWG_type",  fem::IWG_Type::GHOST_NORMAL_FIELD ) ;
            aParameterLists.set( "dof_residual", "TEMP" );
            aParameterLists.set( "leader_dof_dependencies", "TEMP" );
            aParameterLists.set( "follower_dof_dependencies", "TEMP" );
            aParameterLists.set( "stabilization_parameters", "SPGPTempPcm,GhostSP" );
            aParameterLists.set( "mesh_set_names", tPcmGhost );
            }

        //------------------------------------------------------------------------------
        // IQI - Nodal Temperature Field
        aParameterLists( FEM::IQI ).add_parameter_list();
        aParameterLists.set( "IQI_name", "IQIBulkTEMP" );
        aParameterLists.set( "IQI_type",  fem::IQI_Type::DOF ) ;
        aParameterLists.set( "dof_quantity", "TEMP" );
        aParameterLists.set( "leader_dof_dependencies", "TEMP" );
        aParameterLists.set( "vectorial_field_index", 0 );
        aParameterLists.set( "mesh_set_names", tTotalDomain );

        // Volume IQI - Total Volume
        aParameterLists( FEM::IQI ).add_parameter_list();
        aParameterLists.set( "IQI_name", "IQIBulkVolume" );
        aParameterLists.set( "IQI_type",  fem::IQI_Type::VOLUME ) ;
        aParameterLists.set( "leader_dof_dependencies", "TEMP" );
        aParameterLists.set( "mesh_set_names", tPcmBulk );

        // Max Temperature IQI
        aParameterLists( FEM::IQI ).add_parameter_list();
        aParameterLists.set( "IQI_name", "IQIMaxTemp" );
        aParameterLists.set( "IQI_type",  fem::IQI_Type::MAX_DOF ) ;
        aParameterLists.set( "dof_quantity", "TEMP" );
        aParameterLists.set( "leader_dof_dependencies", "TEMP" );
        aParameterLists.set( "vectorial_field_index", 0 );
        aParameterLists.set( "function_parameters", tMaxTempReference + "/" + tMaxTempExponent + "/" + tMaxTempShift );
        aParameterLists.set( "mesh_set_names", tTotalDomain );

        // create computation  parameter list
        aParameterLists( FEM::COMPUTATION );
    }

    void
    SOLParameterList( Module_Parameter_Lists& aParameterLists )
    {
<<<<<<< HEAD

        aParameterLists( SOL::LINEAR_ALGORITHMS ).add_parameter_list( sol::SolverType::BELOS_IMPL );
        aParameterLists.set( "preconditioners", "0" );

        aParameterLists( SOL::LINEAR_SOLVERS ).add_parameter_list();

        aParameterLists( SOL::NONLINEAR_ALGORITHMS ).add_parameter_list();
        aParameterLists.set( "NLA_rel_res_norm_drop", tNLARelResNormDrop );
        aParameterLists.set( "NLA_relaxation_parameter", tNLARelaxationParameter );
        aParameterLists.set( "NLA_max_iter", tNLAMaxIter );
        aParameterLists.set( "NLA_combined_res_jac_assembly", false );

        aParameterLists( SOL::NONLINEAR_SOLVERS ).add_parameter_list();
        aParameterLists.set( "NLA_DofTypes", "TEMP" );

        aParameterLists( SOL::TIME_SOLVER_ALGORITHMS ).add_parameter_list();

        aParameterLists( SOL::TIME_SOLVERS ).add_parameter_list();
        aParameterLists.set( "TSA_DofTypes", "TEMP" );
        aParameterLists.set( "TSA_Initialize_Sol_Vec", "TEMP,0.0" );
        aParameterLists.set( "TSA_Output_Indices", "0" );
        aParameterLists.set( "TSA_Output_Criteria", "Output_Criterion" );
        aParameterLists.set( "TSA_time_level_per_type", "TEMP,1" );

=======

        aParameterLists( SOL::LINEAR_ALGORITHMS ).add_parameter_list( sol::SolverType::BELOS_IMPL );
        aParameterLists.set( "preconditioners", "0" );

        aParameterLists( SOL::LINEAR_SOLVERS ).add_parameter_list();

        aParameterLists( SOL::NONLINEAR_ALGORITHMS ).add_parameter_list();
        aParameterLists.set( "NLA_rel_res_norm_drop", tNLARelResNormDrop );
        aParameterLists.set( "NLA_relaxation_parameter", tNLARelaxationParameter );
        aParameterLists.set( "NLA_max_iter", tNLAMaxIter );
        aParameterLists.set( "NLA_combined_res_jac_assembly", false );

        aParameterLists( SOL::NONLINEAR_SOLVERS ).add_parameter_list();
        aParameterLists.set( "NLA_DofTypes", "TEMP" );

        aParameterLists( SOL::TIME_SOLVER_ALGORITHMS ).add_parameter_list();

        aParameterLists( SOL::TIME_SOLVERS ).add_parameter_list();
        aParameterLists.set( "TSA_DofTypes", "TEMP" );
        aParameterLists.set( "TSA_Initialize_Sol_Vec", "TEMP,0.0" );
        aParameterLists.set( "TSA_Output_Indices", "0" );
        aParameterLists.set( "TSA_Output_Criteria", "Output_Criterion" );
        aParameterLists.set( "TSA_time_level_per_type", "TEMP,1" );

>>>>>>> f5361e1f
        aParameterLists( SOL::PRECONDITIONERS ).add_parameter_list(  sol::PreconditionerType::IFPACK );
        aParameterLists.set( "ifpack_prec_type", "ILU" );
    }

    void
    MSIParameterList( Module_Parameter_Lists& aParameterLists )
    {
    }

    void
    VISParameterList( Module_Parameter_Lists& aParameterLists )
    {
        aParameterLists.set( "File_Name", std::pair< std::string, std::string >( "./", tOutputFile ) );
        aParameterLists.set( "Mesh_Type",  vis::VIS_Mesh_Type::STANDARD ) ;

        aParameterLists.set( "Set_Names", tTotalDomain );
        aParameterLists.set( "Field_Names", "TEMP,MAX_DOF" );
        aParameterLists.set( "Field_Type", "NODAL,GLOBAL" );
        aParameterLists.set( "IQI_Names", "IQIBulkTEMP,IQIMaxTemp" );
    }

    void
    MORISGENERALParameterList( Module_Parameter_Lists& aParameterLists )
    {
    }

    //------------------------------------------------------------------------------
}    // namespace moris

//------------------------------------------------------------------------------
#ifdef __cplusplus
}
#endif<|MERGE_RESOLUTION|>--- conflicted
+++ resolved
@@ -208,10 +208,6 @@
         aParameterLists.set( "number_of_elements_per_dimension", tNumElemsPerDim );
         aParameterLists.set( "domain_dimensions", tDomainDims );
         aParameterLists.set( "domain_offset", tDomainOffset );
-<<<<<<< HEAD
-        aParameterLists.set( "domain_sidesets", "1,2,3,4" );
-=======
->>>>>>> f5361e1f
         aParameterLists.set( "lagrange_output_meshes", "0" );
 
         aParameterLists.set( "lagrange_orders", "1" );
@@ -221,20 +217,8 @@
 
         aParameterLists.set( "lagrange_to_bspline", "0" );
 
-<<<<<<< HEAD
-        aParameterLists.set( "truncate_bsplines", 1 );
         aParameterLists.set( "refinement_buffer", 0 );
         aParameterLists.set( "staircase_buffer", 0 );
-        aParameterLists.set( "initial_refinement", "0" );
-        aParameterLists.set( "initial_refinement_pattern", "0" );
-
-        aParameterLists.set( "use_multigrid", 0 );
-        aParameterLists.set( "severity_level", 0 );
-
-=======
-        aParameterLists.set( "refinement_buffer", 0 );
-        aParameterLists.set( "staircase_buffer", 0 );
->>>>>>> f5361e1f
         aParameterLists.set( "adaptive_refinement_level", 0 );
     }
 
@@ -258,11 +242,6 @@
     {
         aParameterLists.set( "decompose", true );
         aParameterLists.set( "decomposition_type", "conformal" );
-<<<<<<< HEAD
-        aParameterLists.set( "enrich", true );
-        aParameterLists.set( "basis_rank", "bspline" );
-=======
->>>>>>> f5361e1f
         aParameterLists.set( "enrich_mesh_indices", "0" );
         aParameterLists.set( "ghost_stab", true );
         aParameterLists.set( "multigrid", false );
@@ -573,7 +552,6 @@
     void
     SOLParameterList( Module_Parameter_Lists& aParameterLists )
     {
-<<<<<<< HEAD
 
         aParameterLists( SOL::LINEAR_ALGORITHMS ).add_parameter_list( sol::SolverType::BELOS_IMPL );
         aParameterLists.set( "preconditioners", "0" );
@@ -598,32 +576,6 @@
         aParameterLists.set( "TSA_Output_Criteria", "Output_Criterion" );
         aParameterLists.set( "TSA_time_level_per_type", "TEMP,1" );
 
-=======
-
-        aParameterLists( SOL::LINEAR_ALGORITHMS ).add_parameter_list( sol::SolverType::BELOS_IMPL );
-        aParameterLists.set( "preconditioners", "0" );
-
-        aParameterLists( SOL::LINEAR_SOLVERS ).add_parameter_list();
-
-        aParameterLists( SOL::NONLINEAR_ALGORITHMS ).add_parameter_list();
-        aParameterLists.set( "NLA_rel_res_norm_drop", tNLARelResNormDrop );
-        aParameterLists.set( "NLA_relaxation_parameter", tNLARelaxationParameter );
-        aParameterLists.set( "NLA_max_iter", tNLAMaxIter );
-        aParameterLists.set( "NLA_combined_res_jac_assembly", false );
-
-        aParameterLists( SOL::NONLINEAR_SOLVERS ).add_parameter_list();
-        aParameterLists.set( "NLA_DofTypes", "TEMP" );
-
-        aParameterLists( SOL::TIME_SOLVER_ALGORITHMS ).add_parameter_list();
-
-        aParameterLists( SOL::TIME_SOLVERS ).add_parameter_list();
-        aParameterLists.set( "TSA_DofTypes", "TEMP" );
-        aParameterLists.set( "TSA_Initialize_Sol_Vec", "TEMP,0.0" );
-        aParameterLists.set( "TSA_Output_Indices", "0" );
-        aParameterLists.set( "TSA_Output_Criteria", "Output_Criterion" );
-        aParameterLists.set( "TSA_time_level_per_type", "TEMP,1" );
-
->>>>>>> f5361e1f
         aParameterLists( SOL::PRECONDITIONERS ).add_parameter_list(  sol::PreconditionerType::IFPACK );
         aParameterLists.set( "ifpack_prec_type", "ILU" );
     }
