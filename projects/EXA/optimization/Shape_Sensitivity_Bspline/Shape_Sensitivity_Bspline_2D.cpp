--- conflicted
+++ resolved
@@ -304,70 +304,23 @@
         //------------------------------------------------------------------------------
 
         // create parameter list for constitutive model 1
-<<<<<<< HEAD
-        tParameterList( 1 ).push_back( prm::create_constitutive_model_parameter_list() );
-        tParameterList( 1 )( tCMCounter ).set( "constitutive_name", "CMStrucLinIso1" );
-        tParameterList( 1 )( tCMCounter ).set( "constitutive_type", fem::Constitutive_Type::STRUC_LIN_ISO );
-        tParameterList( 1 )( tCMCounter ).set( "dof_dependencies", std::pair< std::string, std::string >( "UX,UY", "Displacement" ) );
-        tParameterList( 1 )( tCMCounter ).set( "properties", "PropYoungs,YoungsModulus;PropPoisson,PoissonRatio" );
-=======
         aParameterLists( FEM::CONSTITUTIVE_MODELS ).add_parameter_list();
         aParameterLists.set( "constitutive_name", "CMStrucLinIso1" );
         aParameterLists.set( "constitutive_type", fem::Constitutive_Type::STRUC_LIN_ISO );
         aParameterLists.set( "dof_dependencies", std::pair< std::string, std::string >( "UX,UY", "Displacement" ) );
         aParameterLists.set( "properties", "PropYoungs,YoungsModulus;PropPoisson,PoissonRatio" );
->>>>>>> d194bf7f
 
         //------------------------------------------------------------------------------
 
         // create parameter list for stabilization parameter 1
-<<<<<<< HEAD
-        tParameterList( 2 ).push_back( prm::create_stabilization_parameter_parameter_list() );
-        tParameterList( 2 )( tSPCounter ).set( "stabilization_name", "SPNitscheTemp" );
-        tParameterList( 2 )( tSPCounter ).set( "stabilization_type", fem::Stabilization_Type::DIRICHLET_NITSCHE );
-        tParameterList( 2 )( tSPCounter ).set( "function_parameters", "100.0" );
-        tParameterList( 2 )( tSPCounter ).set( "leader_properties", "PropYoungs,Material" );
-=======
         aParameterLists( FEM::STABILIZATION ).add_parameter_list();
         aParameterLists.set( "stabilization_name", "SPNitscheTemp" );
         aParameterLists.set( "stabilization_type", fem::Stabilization_Type::DIRICHLET_NITSCHE );
         aParameterLists.set( "function_parameters", "100.0" );
         aParameterLists.set( "leader_properties", "PropYoungs,Material" );
->>>>>>> d194bf7f
 
         //------------------------------------------------------------------------------
         // create parameter list for IWG 1
-<<<<<<< HEAD
-        tParameterList( 3 ).push_back( prm::create_IWG_parameter_list() );
-        tParameterList( 3 )( tIWGCounter ).set( "IWG_name", "IWGBulkU_1" );
-        tParameterList( 3 )( tIWGCounter ).set( "IWG_type", fem::IWG_Type::STRUC_LINEAR_BULK );
-        tParameterList( 3 )( tIWGCounter ).set( "dof_residual", "UX,UY" );
-        tParameterList( 3 )( tIWGCounter ).set( "leader_dof_dependencies", "UX,UY" );
-        tParameterList( 3 )( tIWGCounter ).set( "leader_constitutive_models", "CMStrucLinIso1,ElastLinIso" );
-        tParameterList( 3 )( tIWGCounter ).set( "mesh_set_names", tMeshSets );
-        tIWGCounter++;
-
-        // create parameter list for IWG 2
-        tParameterList( 3 ).push_back( prm::create_IWG_parameter_list() );
-        tParameterList( 3 )( tIWGCounter ).set( "IWG_name", "IWGDirichletU" );
-        tParameterList( 3 )( tIWGCounter ).set( "IWG_type", fem::IWG_Type::STRUC_LINEAR_DIRICHLET_SYMMETRIC_NITSCHE );
-        tParameterList( 3 )( tIWGCounter ).set( "dof_residual", "UX,UY" );
-        tParameterList( 3 )( tIWGCounter ).set( "leader_dof_dependencies", "UX,UY" );
-        tParameterList( 3 )( tIWGCounter ).set( "leader_properties", "PropDirichletU,Dirichlet" );
-        tParameterList( 3 )( tIWGCounter ).set( "leader_constitutive_models", "CMStrucLinIso1,ElastLinIso" );
-        tParameterList( 3 )( tIWGCounter ).set( "stabilization_parameters", "SPNitscheTemp,DirichletNitsche" );
-        tParameterList( 3 )( tIWGCounter ).set( "mesh_set_names", "SideSet_4_n_p0,SideSet_4_c_p0,SideSet_4_c_p0" );
-        tIWGCounter++;
-
-        // create parameter list for IWG 3
-        tParameterList( 3 ).push_back( prm::create_IWG_parameter_list() );
-        tParameterList( 3 )( tIWGCounter ).set( "IWG_name", "IWGTraction" );
-        tParameterList( 3 )( tIWGCounter ).set( "IWG_type", fem::IWG_Type::STRUC_LINEAR_NEUMANN );
-        tParameterList( 3 )( tIWGCounter ).set( "dof_residual", "UX,UY" );
-        tParameterList( 3 )( tIWGCounter ).set( "leader_dof_dependencies", "UX,UY" );
-        tParameterList( 3 )( tIWGCounter ).set( "leader_properties", "PropTraction,Traction" );
-        tParameterList( 3 )( tIWGCounter ).set( "mesh_set_names", "" );
-=======
         aParameterLists( FEM::IWG ).add_parameter_list();
         aParameterLists.set( "IWG_name", "IWGBulkU_1" );
         aParameterLists.set( "IWG_type", fem::IWG_Type::STRUC_LINEAR_BULK );
@@ -395,36 +348,9 @@
         aParameterLists.set( "leader_dof_dependencies", "UX,UY" );
         aParameterLists.set( "leader_properties", "PropTraction,Traction" );
         aParameterLists.set( "mesh_set_names", "" );
->>>>>>> d194bf7f
 
         //------------------------------------------------------------------------------
         // create parameter list for IQI 4
-<<<<<<< HEAD
-        tParameterList( 4 ).push_back( prm::create_IQI_parameter_list() );
-        tParameterList( 4 )( tIQICounter ).set( "IQI_name", "IQIDisp" );
-        tParameterList( 4 )( tIQICounter ).set( "IQI_type", fem::IQI_Type::DOF );
-        tParameterList( 4 )( tIQICounter ).set( "dof_quantity", "UX,UY" );
-        tParameterList( 4 )( tIQICounter ).set( "leader_dof_dependencies", "UX,UY" );
-        tParameterList( 4 )( tIQICounter ).set( "vectorial_field_index", 0 );
-        tParameterList( 4 )( tIQICounter ).set( "mesh_set_names", tMeshSets );
-        tIQICounter++;
-
-        // create parameter list for IQI 4
-        tParameterList( 4 ).push_back( prm::create_IQI_parameter_list() );
-        tParameterList( 4 )( tIQICounter ).set( "IQI_name", "IQIBulkStrainEnergy" );
-        tParameterList( 4 )( tIQICounter ).set( "IQI_type", fem::IQI_Type::STRAIN_ENERGY );
-        tParameterList( 4 )( tIQICounter ).set( "leader_dof_dependencies", "UX,UY" );
-        tParameterList( 4 )( tIQICounter ).set( "leader_constitutive_models", "CMStrucLinIso1,Elast" );
-        tParameterList( 4 )( tIQICounter ).set( "mesh_set_names", tMeshSets );
-        tIQICounter++;
-
-        // create parameter list for IQI 4
-        tParameterList( 4 ).push_back( prm::create_IQI_parameter_list() );
-        tParameterList( 4 )( tIQICounter ).set( "IQI_name", "IQIBulkVolume" );
-        tParameterList( 4 )( tIQICounter ).set( "IQI_type", fem::IQI_Type::VOLUME );
-        tParameterList( 4 )( tIQICounter ).set( "leader_properties", "PropDensity,Density" );
-        tParameterList( 4 )( tIQICounter ).set( "mesh_set_names", tMeshSets );
-=======
         aParameterLists( FEM::IQI ).add_parameter_list();
         aParameterLists.set( "IQI_name", "IQIDisp" );
         aParameterLists.set( "IQI_type", fem::IQI_Type::DOF );
@@ -447,7 +373,6 @@
         aParameterLists.set( "IQI_type", fem::IQI_Type::VOLUME );
         aParameterLists.set( "leader_properties", "PropDensity,Density" );
         aParameterLists.set( "mesh_set_names", tMeshSets );
->>>>>>> d194bf7f
 
         //------------------------------------------------------------------------------
         // fill the computation part of the parameter list
@@ -464,15 +389,9 @@
 
         aParameterLists( SOL::LINEAR_SOLVERS ).add_parameter_list();
 
-<<<<<<< HEAD
-        tParameterlist( 2 )( 0 ) = moris::prm::create_nonlinear_algorithm_parameter_list();
-        tParameterlist( 2 )( 0 ).set( "NLA_combined_res_jac_assembly", true );
-        tParameterlist( 2 )( 0 ).set( "NLA_max_iter", 1 );
-=======
         aParameterLists( SOL::NONLINEAR_ALGORITHMS ).add_parameter_list();
-        aParameterLists.set( "NLA_combined_res_jac_assembly", false );
+        aParameterLists.set( "NLA_combined_res_jac_assembly", true );
         aParameterLists.set( "NLA_max_iter", 1 );
->>>>>>> d194bf7f
 
         aParameterLists( SOL::NONLINEAR_SOLVERS ).add_parameter_list();
         aParameterLists.set( "NLA_DofTypes", "UX,UY" );
@@ -486,14 +405,8 @@
         aParameterLists.set( "TSA_Output_Indices", "0" );
         aParameterLists.set( "TSA_Output_Criteria", "Output_Criterion" );
 
-<<<<<<< HEAD
-        tParameterlist( 6 )( 0 ) = moris::prm::create_solver_warehouse_parameterlist();
-        tParameterlist( 6 )( 0 ).set( "Sensitivity_Analysis_Type", sol::SensitivityAnalysisType::DIRECT );
-
-        tParameterlist( 7 )( 0 ) = moris::prm::create_preconditioner_parameter_list( sol::PreconditionerType::NONE );
-=======
-        aParameterLists( SOL::PRECONDITIONERS ).add_parameter_list( sol::PreconditionerType::NONE );
->>>>>>> d194bf7f
+        tParameterlist( SOL::SOLVER_WAREHOUSE );
+        tParameterlist.set( "Sensitivity_Analysis_Type", sol::SensitivityAnalysisType::DIRECT );
     }
 
     //--------------------------------------------------------------------------------------------------------------
@@ -508,19 +421,6 @@
     void
     VISParameterList( Module_Parameter_Lists& aParameterLists )
     {
-<<<<<<< HEAD
-        tParameterlist.resize( 1 );
-        tParameterlist( 0 ).resize( 1 );
-
-        tParameterlist( 0 )( 0 ) = prm::create_vis_parameter_list();
-        tParameterlist( 0 )( 0 ).set( "File_Name", std::pair< std::string, std::string >( "./", "shape_sensitivities.exo" ) );
-        tParameterlist( 0 )( 0 ).set( "Mesh_Type", vis::VIS_Mesh_Type::STANDARD );
-        tParameterlist( 0 )( 0 ).set( "Set_Names", tMeshSets );
-        tParameterlist( 0 )( 0 ).set( "Field_Names", "U" );
-        tParameterlist( 0 )( 0 ).set( "Field_Type", "NODAL" );
-        tParameterlist( 0 )( 0 ).set( "IQI_Names", "IQIDisp" );
-        tParameterlist( 0 )( 0 ).set( "Save_Frequency", 1 );
-=======
         aParameterLists.set( "File_Name", std::pair< std::string, std::string >( "./", "shape_sensitivities.exo" ) );
         aParameterLists.set( "Mesh_Type", vis::VIS_Mesh_Type::STANDARD );
         aParameterLists.set( "Set_Names", tMeshSets );
@@ -528,7 +428,6 @@
         aParameterLists.set( "Field_Type", "NODAL" );
         aParameterLists.set( "IQI_Names", "IQIDisp" );
         aParameterLists.set( "Save_Frequency", 1 );
->>>>>>> d194bf7f
     }
 
     //--------------------------------------------------------------------------------------------------------------
