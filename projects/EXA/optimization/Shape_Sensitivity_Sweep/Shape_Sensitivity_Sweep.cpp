--- conflicted
+++ resolved
@@ -214,24 +214,12 @@
         // Geometry parameter lists
         tParameterlist( 1 ).resize( 2 );
 
-<<<<<<< HEAD
-        tParameterlist(1)(0) = prm::create_level_set_geometry_parameter_list();
-        tParameterlist(1)(0).set("field_type", "plane");
-        tParameterlist(1)(0).set("field_variable_indices", "0, 1, 2, 3");
-        tParameterlist(1)(0).set("adv_indices", "0, 1, 2, 3");
-
-        tParameterlist(1)(1) = prm::create_level_set_geometry_parameter_list();
-        tParameterlist(1)(1).set("field_type", "plane");
-        tParameterlist(1)(1).set("field_variable_indices", "0, 1, 2, 3");
-        tParameterlist(1)(1).set("adv_indices", "4, 5, 6, 7");
-=======
-        tParameterlist( 1 )( 0 ) = prm::create_geometry_parameter_list();
+        tParameterlist( 1 )( 0 ) = prm::create_level_set_geometry_parameter_list();
         tParameterlist( 1 )( 0 ).set( "type", "plane" );
         tParameterlist( 1 )( 0 ).set( "field_variable_indices", "0, 1, 2, 3" );
         tParameterlist( 1 )( 0 ).set( "adv_indices", "0, 1, 2, 3" );
->>>>>>> afdbe25b
-
-        tParameterlist( 1 )( 1 ) = prm::create_geometry_parameter_list();
+
+        tParameterlist( 1 )( 1 ) = prm::create_level_setgeometry_parameter_list();
         tParameterlist( 1 )( 1 ).set( "type", "plane" );
         tParameterlist( 1 )( 1 ).set( "field_variable_indices", "0, 1, 2, 3" );
         tParameterlist( 1 )( 1 ).set( "adv_indices", "4, 5, 6, 7" );
