/*
 * Copyright (c) 2022 University of Colorado
 * Licensed under the MIT license. See LICENSE.txt file in the MORIS root for details.
 *
 *------------------------------------------------------------------------------------
 *
 * Couette_Flow_Static.cpp
 *
 */

#include <string>
#include <iostream>
#include "moris_typedefs.hpp"
#include "cl_Matrix.hpp"
#include "linalg_typedefs.hpp"
#include "cl_FEM_Field_Interpolator_Manager.hpp"
#include "cl_MSI_Equation_Object.hpp"
#include "cl_TSA_Time_Solver.hpp"
#include "cl_DLA_Solver_Interface.hpp"
#include "cl_DLA_Linear_Solver_Aztec.hpp"
#include "fn_PRM_FEM_Parameters.hpp"
#include "fn_PRM_MSI_Parameters.hpp"
#include "fn_PRM_SOL_Parameters.hpp"
#include "fn_PRM_VIS_Parameters.hpp"
#include "fn_PRM_HMR_Parameters.hpp"
#include "fn_PRM_GEN_Parameters.hpp"
#include "fn_PRM_XTK_Parameters.hpp"
#include "fn_PRM_OPT_Parameters.hpp"
#include "fn_equal_to.hpp"

#include "AztecOO.h"

#ifdef __cplusplus
extern "C" {
#endif
//------------------------------------------------------------------------------
namespace moris
{
    std::string sFluid      = "HMR_dummy_n_p1,HMR_dummy_c_p1";
    std::string sFluidGhost = "ghost_p1";
    std::string sIn         = "iside_b0_1_b1_3";
    std::string sOut        = "iside_b0_1_b1_0";

    std::string sInterfaces = sIn + "," + sOut;

    std::string sAllDofTypes      = "VX,VY;P";
    std::string sVelocityDofTypes = "VX,VY";
    std::string sPressureDofTypes = "P";

    // Geometry Parameters
    Matrix< DDRMat > tCenterPoint = { { 0.0, 0.0 } }; /* Center point of the circle */
    moris::real      tRIn         = 1.0;              /* Inner circle radius (m) */
    moris::real      tROut        = 2.0;              /* Outer circle radius (m) */

    // Velocity Parameters
    moris::real tOmegaIn  = -5.0;
    moris::real tOmegaOut = 5.0;
    moris::real tKn       = 0.0;
    moris::real tb        = 1.0 / tRIn + 2.0 * tKn / std::pow( tRIn, 2.0 );
    moris::real td        = 1.0 / tROut - 2.0 * tKn / std::pow( tROut, 2.0 );
    moris::real tB        = ( tOmegaOut * tROut - tOmegaIn * tRIn * tROut / tRIn ) / ( td - tb * tROut / tRIn );
    moris::real tA        = ( tOmegaIn * tRIn - tb * tB ) / tRIn;

    // Constant function for properties
    void
    Func_Const(
            moris::Matrix< moris::DDRMat >&                aPropMatrix,
            Vector< moris::Matrix< moris::DDRMat > >& aParameters,
            moris::fem::Field_Interpolator_Manager*        aFIManager )
    {
        aPropMatrix = aParameters( 0 );
    }

    void
    ImposedVelocityFunc(
            moris::Matrix< moris::DDRMat >&                aPropMatrix,
            Vector< moris::Matrix< moris::DDRMat > >& aParameters,
            moris::fem::Field_Interpolator_Manager*        aFIManager )
    {
        // radius
        moris::real tx = aFIManager->get_IP_geometry_interpolator()->valx()( 0 );
        moris::real ty = aFIManager->get_IP_geometry_interpolator()->valx()( 1 );
        moris::real tR = std::pow( std::pow( tx, 2.0 ) + std::pow( ty, 2.0 ), 0.5 );

        // radial velocity
        moris::real tVTheta = tA * tR + tB / tR;

        // set size for aPropMatrix
        aPropMatrix.set_size( 2, 1, 0.0 );
        aPropMatrix( 0 ) = -tVTheta * ty / tR;
        aPropMatrix( 1 ) = tVTheta * tx / tR;
    }

    void
    AnalyticdVelocitydxFunc(
            moris::Matrix< moris::DDRMat >&                aPropMatrix,
            Vector< moris::Matrix< moris::DDRMat > >& aParameters,
            moris::fem::Field_Interpolator_Manager*        aFIManager )
    {
        // radius
        real tx = aFIManager->get_IP_geometry_interpolator()->valx()( 0 );
        real ty = aFIManager->get_IP_geometry_interpolator()->valx()( 1 );
        real tR = std::pow( std::pow( tx, 2.0 ) + std::pow( ty, 2.0 ), 0.5 );

        real tx2 = std::pow( tx, 2.0 );
        real ty2 = std::pow( ty, 2.0 );
        real tR2 = std::pow( tR, 2.0 );
        real tR4 = std::pow( tR, 4.0 );

        // set size for aPropMatrix
        aPropMatrix.set_size( 2, 2, 0.0 );
        aPropMatrix( 0, 0 ) = 2.0 * tB * tx * ty / tR4;
        aPropMatrix( 1, 0 ) = -tA - tB / tR2 + 2.0 * tB * ty2 / tR4;

        aPropMatrix( 0, 1 ) = tA + tB / tR2 - 2.0 * tB * tx2 / tR4;
        aPropMatrix( 1, 1 ) = -2.0 * tB * tx * ty / tR4;
    }

    bool
    Output_Criterion( moris::tsa::Time_Solver* aTimeSolver )
    {
        return true;
    }

    moris::real
    Func_Cylinder(
            const moris::Matrix< DDRMat >&     aCoordinates,
<<<<<<< HEAD
            const Vector< moris::real >& aGeometryParameters )
=======
            const Vector< real >& aGeometryParameters )
>>>>>>> 1f8cbf7b
    {
        moris::real tR       = aGeometryParameters( 0 );
        moris::real tXCenter = aGeometryParameters( 1 );
        moris::real tYCenter = aGeometryParameters( 2 );

        moris::real aReturnValue = tR - std::pow( std::pow( aCoordinates( 0 ) - tXCenter, 2.0 ) + std::pow( aCoordinates( 1 ) - tYCenter, 2.0 ), 0.5 );

        return aReturnValue;
    }

    void
    OPTParameterList( Vector< Vector< ParameterList > >& tParameterlist )
    {
        tParameterlist.resize( 1 );
        tParameterlist( 0 ).resize( 1 );

        tParameterlist( 0 )( 0 ) = prm::create_opt_problem_parameter_list();

        tParameterlist( 0 )( 0 ).set( "is_optimization_problem", false );
    }

    void
    HMRParameterList( Vector< Vector< ParameterList > >& tParameterlist )
    {
        tParameterlist.resize( 1 );
        tParameterlist( 0 ).resize( 1 );

        tParameterlist( 0 )( 0 ) = prm::create_hmr_parameter_list();

        tParameterlist( 0 )( 0 ).set( "number_of_elements_per_dimension", "22,22" );
        tParameterlist( 0 )( 0 ).set( "domain_dimensions", "5,5" );
        tParameterlist( 0 )( 0 ).set( "domain_offset", "-2.5+0.25,-2.5+0.25" );
        tParameterlist( 0 )( 0 ).set( "domain_sidesets", "1,2,3,4" );
        tParameterlist( 0 )( 0 ).set( "lagrange_output_meshes", "0" );

        tParameterlist( 0 )( 0 ).set( "lagrange_orders", "1" );
        tParameterlist( 0 )( 0 ).set( "lagrange_pattern", "0" );
        tParameterlist( 0 )( 0 ).set( "bspline_orders", "1" );
        tParameterlist( 0 )( 0 ).set( "bspline_pattern", "0" );

        tParameterlist( 0 )( 0 ).set( "lagrange_to_bspline", "0" );

        tParameterlist( 0 )( 0 ).set( "truncate_bsplines", 1 );
        tParameterlist( 0 )( 0 ).set( "refinement_buffer", 3 );
        tParameterlist( 0 )( 0 ).set( "staircase_buffer", 3 );
        tParameterlist( 0 )( 0 ).set( "initial_refinement", "0" );
        tParameterlist( 0 )( 0 ).set( "initial_refinement_pattern", "0" );

        tParameterlist( 0 )( 0 ).set( "use_multigrid", 0 );
        tParameterlist( 0 )( 0 ).set( "severity_level", 0 );

        tParameterlist( 0 )( 0 ).set( "adaptive_refinement_level", 2 );
    }

    void
    XTKParameterList( Vector< Vector< ParameterList > >& tParameterlist )
    {
        tParameterlist.resize( 1 );
        tParameterlist( 0 ).resize( 1 );

        tParameterlist( 0 )( 0 ) = prm::create_xtk_parameter_list();
        tParameterlist( 0 )( 0 ).set( "decompose", true );
        tParameterlist( 0 )( 0 ).set( "decomposition_type", "conformal" );
        tParameterlist( 0 )( 0 ).set( "enrich", true );
        tParameterlist( 0 )( 0 ).set( "basis_rank", "bspline" );
        tParameterlist( 0 )( 0 ).set( "enrich_mesh_indices", "0" );
        tParameterlist( 0 )( 0 ).set( "ghost_stab", true );
        tParameterlist( 0 )( 0 ).set( "multigrid", false );
        tParameterlist( 0 )( 0 ).set( "print_enriched_ig_mesh", true );
        tParameterlist( 0 )( 0 ).set( "exodus_output_XTK_ig_mesh", true );
    }

    void
    GENParameterList( Vector< Vector< ParameterList > >& tParameterlist )
    {
        tParameterlist.resize( 3 );
        tParameterlist( 0 ).resize( 1 );

        // Main GEN parameter list
        tParameterlist( 0 )( 0 ) = prm::create_gen_parameter_list();

        // init geometry counter
        uint tGeoCounter = 0;

        // Geometry parameter lists
        tParameterlist( 1 ).push_back( prm::create_user_defined_geometry_parameter_list() );
        tParameterlist( 1 )( tGeoCounter ).set( "field_function_name", "Func_Cylinder" );
        tParameterlist( 1 )( tGeoCounter ).set( "constant_parameters", "1.0,0.0,0.0" );
        tGeoCounter++;

        tParameterlist( 1 ).push_back( prm::create_user_defined_geometry_parameter_list() );
        tParameterlist( 1 )( tGeoCounter ).set( "field_function_name", "Func_Cylinder" );
        tParameterlist( 1 )( tGeoCounter ).set( "constant_parameters", "2.0,0.0,0.0" );
    }

    void
    FEMParameterList( Vector< Vector< ParameterList > >& tParameterList )
    {
        // create a cell of cell of parameter list for fem
        tParameterList.resize( 8 );

        //------------------------------------------------------------------------------
        // fill the property part of the parameter list

        // init property counter
        uint tPropCounter = 0;

        // create parameter list for property 1
        tParameterList( 0 ).push_back( prm::create_property_parameter_list() );
        tParameterList( 0 )( tPropCounter ).set( "property_name", "PropViscosity" );
        tParameterList( 0 )( tPropCounter ).set( "function_parameters", "1.0" );
        tParameterList( 0 )( tPropCounter ).set( "value_function", "Func_Const" );
        tPropCounter++;

        // create parameter list for property 2
        tParameterList( 0 ).push_back( prm::create_property_parameter_list() );
        tParameterList( 0 )( tPropCounter ).set( "property_name", "PropDensity" );
        tParameterList( 0 )( tPropCounter ).set( "function_parameters", "1.0" );
        tParameterList( 0 )( tPropCounter ).set( "value_function", "Func_Const" );
        tPropCounter++;

        // create parameter list for property 3
        tParameterList( 0 ).push_back( prm::create_property_parameter_list() );
        tParameterList( 0 )( tPropCounter ).set( "property_name", "PropDirichletInU" );
        tParameterList( 0 )( tPropCounter ).set( "value_function", "ImposedVelocityFunc" );
        tPropCounter++;

        // create parameter list for property 4
        tParameterList( 0 ).push_back( prm::create_property_parameter_list() );
        tParameterList( 0 )( tPropCounter ).set( "property_name", "PropDirichletOutU" );
        tParameterList( 0 )( tPropCounter ).set( "value_function", "ImposedVelocityFunc" );
        tPropCounter++;

        // create parameter list for property 5
        tParameterList( 0 ).push_back( prm::create_property_parameter_list() );
        tParameterList( 0 )( tPropCounter ).set( "property_name", "PropdUdx" );
        tParameterList( 0 )( tPropCounter ).set( "value_function", "AnalyticdVelocitydxFunc" );
        tPropCounter++;

        //------------------------------------------------------------------------------
        // fill the constitutive model part of the parameter list

        // init CM counter
        uint tCMCounter = 0;

        // create parameter list for constitutive model 1
        tParameterList( 1 ).push_back( prm::create_constitutive_model_parameter_list() );
        tParameterList( 1 )( tCMCounter ).set( "constitutive_name", "CMFluid" );
        tParameterList( 1 )( tCMCounter ).set( "constitutive_type", static_cast< uint >( fem::Constitutive_Type::FLUID_INCOMPRESSIBLE ) );
        tParameterList( 1 )( tCMCounter ).set( "dof_dependencies", std::pair< std::string, std::string >( "VX,VY;P", "Velocity,Pressure" ) );
        tParameterList( 1 )( tCMCounter ).set( "properties", "PropViscosity,Viscosity;PropDensity,Density" );
        tCMCounter++;

        //------------------------------------------------------------------------------
        // fill the stabilization parameter part of the parameter list

        // init SP counter
        uint tSPCounter = 0;

        // create parameter list for stabilization parameter 1
        tParameterList( 2 ).push_back( prm::create_stabilization_parameter_parameter_list() );
        tParameterList( 2 )( tSPCounter ).set( "stabilization_name", "SPIncFlow" );
        tParameterList( 2 )( tSPCounter ).set( "stabilization_type", static_cast< uint >( fem::Stabilization_Type::INCOMPRESSIBLE_FLOW ) );
        tParameterList( 2 )( tSPCounter ).set( "function_parameters", "36.0" );
        tParameterList( 2 )( tSPCounter ).set( "leader_properties", "PropViscosity,Viscosity;PropDensity,Density" );
        tParameterList( 2 )( tSPCounter ).set( "leader_dof_dependencies", std::pair< std::string, std::string >( "VX,VY;P", "Velocity,Pressure" ) );
        tSPCounter++;

        // create parameter list for stabilization parameter 2
        tParameterList( 2 ).push_back( prm::create_stabilization_parameter_parameter_list() );
        tParameterList( 2 )( tSPCounter ).set( "stabilization_name", "SPDirichletNitscheU" );
        tParameterList( 2 )( tSPCounter ).set( "stabilization_type", static_cast< uint >( fem::Stabilization_Type::VELOCITY_DIRICHLET_NITSCHE ) );
        tParameterList( 2 )( tSPCounter ).set( "function_parameters", "100.0/1.0" );
        tParameterList( 2 )( tSPCounter ).set( "leader_dof_dependencies", std::pair< std::string, std::string >( "VX,VY", "Velocity" ) );
        tParameterList( 2 )( tSPCounter ).set( "leader_properties", "PropViscosity,Viscosity;PropDensity,Density" );
        tSPCounter++;

        // create parameter list for stabilization parameter 3
        tParameterList( 2 ).push_back( prm::create_stabilization_parameter_parameter_list() );
        tParameterList( 2 )( tSPCounter ).set( "stabilization_name", "SPGPViscosity" );
        tParameterList( 2 )( tSPCounter ).set( "stabilization_type", static_cast< uint >( fem::Stabilization_Type::VISCOUS_GHOST ) );
        tParameterList( 2 )( tSPCounter ).set( "function_parameters", "0.05" );
        tParameterList( 2 )( tSPCounter ).set( "leader_properties", "PropViscosity,Viscosity" );
        tSPCounter++;

        // create parameter list for stabilization parameter 4
        tParameterList( 2 ).push_back( prm::create_stabilization_parameter_parameter_list() );
        tParameterList( 2 )( tSPCounter ).set( "stabilization_name", "SPGPVelocity" );
        tParameterList( 2 )( tSPCounter ).set( "stabilization_type", static_cast< uint >( fem::Stabilization_Type::CONVECTIVE_GHOST ) );
        tParameterList( 2 )( tSPCounter ).set( "function_parameters", "0.05" );
        tParameterList( 2 )( tSPCounter ).set( "leader_dof_dependencies", std::pair< std::string, std::string >( "VX,VY", "Velocity" ) );
        tParameterList( 2 )( tSPCounter ).set( "leader_properties", "PropDensity,Density" );
        tSPCounter++;

        // create parameter list for stabilization parameter 5
        tParameterList( 2 ).push_back( prm::create_stabilization_parameter_parameter_list() );
        tParameterList( 2 )( tSPCounter ).set( "stabilization_name", "SPGPPressure" );
        tParameterList( 2 )( tSPCounter ).set( "stabilization_type", static_cast< uint >( fem::Stabilization_Type::PRESSURE_GHOST ) );
        tParameterList( 2 )( tSPCounter ).set( "function_parameters", "0.005/1.0" );
        tParameterList( 2 )( tSPCounter ).set( "leader_dof_dependencies", std::pair< std::string, std::string >( "VX,VY", "Velocity" ) );
        tParameterList( 2 )( tSPCounter ).set( "leader_properties", "PropViscosity,Viscosity;PropDensity,Density" );
        tSPCounter++;

        //------------------------------------------------------------------------------
        // fill the IWG part of the parameter list

        // init IWG counter
        uint tIWGCounter = 0;

        // create parameter list for IWG 1
        tParameterList( 3 ).push_back( prm::create_IWG_parameter_list() );
        tParameterList( 3 )( tIWGCounter ).set( "IWG_name", "IWGVelocityBulk" );
        tParameterList( 3 )( tIWGCounter ).set( "IWG_type", static_cast< uint >( fem::IWG_Type::INCOMPRESSIBLE_NS_VELOCITY_BULK ) );
        tParameterList( 3 )( tIWGCounter ).set( "dof_residual", "VX,VY" );
        tParameterList( 3 )( tIWGCounter ).set( "leader_dof_dependencies", "VX,VY;P" );
        tParameterList( 3 )( tIWGCounter ).set( "leader_constitutive_models", "CMFluid,IncompressibleFluid" );
        tParameterList( 3 )( tIWGCounter ).set( "stabilization_parameters", "SPIncFlow,IncompressibleFlow" );
        tParameterList( 3 )( tIWGCounter ).set( "mesh_set_names", sFluid );
        tIWGCounter++;

        // create parameter list for IWG 2
        tParameterList( 3 ).push_back( prm::create_IWG_parameter_list() );
        tParameterList( 3 )( tIWGCounter ).set( "IWG_name", "IWGPressureBulk" );
        tParameterList( 3 )( tIWGCounter ).set( "IWG_type", static_cast< uint >( fem::IWG_Type::INCOMPRESSIBLE_NS_PRESSURE_BULK ) );
        tParameterList( 3 )( tIWGCounter ).set( "dof_residual", "P" );
        tParameterList( 3 )( tIWGCounter ).set( "leader_dof_dependencies", "VX,VY;P" );
        tParameterList( 3 )( tIWGCounter ).set( "leader_constitutive_models", "CMFluid,IncompressibleFluid" );
        tParameterList( 3 )( tIWGCounter ).set( "stabilization_parameters", "SPIncFlow,IncompressibleFlow" );
        tParameterList( 3 )( tIWGCounter ).set( "mesh_set_names", sFluid );
        tIWGCounter++;

        // create parameter list for IWG 3
        tParameterList( 3 ).push_back( prm::create_IWG_parameter_list() );
        tParameterList( 3 )( tIWGCounter ).set( "IWG_name", "IWGInVelocity" );
        tParameterList( 3 )( tIWGCounter ).set( "IWG_type", static_cast< uint >( fem::IWG_Type::INCOMPRESSIBLE_NS_VELOCITY_DIRICHLET_SYMMETRIC_NITSCHE ) );
        tParameterList( 3 )( tIWGCounter ).set( "dof_residual", "VX,VY" );
        tParameterList( 3 )( tIWGCounter ).set( "leader_dof_dependencies", "VX,VY;P" );
        tParameterList( 3 )( tIWGCounter ).set( "leader_properties", "PropDirichletInU,Dirichlet" );
        tParameterList( 3 )( tIWGCounter ).set( "leader_constitutive_models", "CMFluid,IncompressibleFluid" );
        tParameterList( 3 )( tIWGCounter ).set( "stabilization_parameters", "SPDirichletNitscheU,DirichletNitsche" );
        tParameterList( 3 )( tIWGCounter ).set( "mesh_set_names", sIn );
        tIWGCounter++;

        // create parameter list for IWG 4
        tParameterList( 3 ).push_back( prm::create_IWG_parameter_list() );
        tParameterList( 3 )( tIWGCounter ).set( "IWG_name", "IWGInPressure" );
        tParameterList( 3 )( tIWGCounter ).set( "IWG_type", static_cast< uint >( fem::IWG_Type::INCOMPRESSIBLE_NS_PRESSURE_DIRICHLET_SYMMETRIC_NITSCHE ) );
        tParameterList( 3 )( tIWGCounter ).set( "dof_residual", "P" );
        tParameterList( 3 )( tIWGCounter ).set( "leader_dof_dependencies", "VX,VY;P" );
        tParameterList( 3 )( tIWGCounter ).set( "leader_properties", "PropDirichletInU,Dirichlet" );
        tParameterList( 3 )( tIWGCounter ).set( "leader_constitutive_models", "CMFluid,IncompressibleFluid" );
        tParameterList( 3 )( tIWGCounter ).set( "mesh_set_names", sIn );
        tIWGCounter++;

        // create parameter list for IWG 5
        tParameterList( 3 ).push_back( prm::create_IWG_parameter_list() );
        tParameterList( 3 )( tIWGCounter ).set( "IWG_name", "IWGOutVelocity" );
        tParameterList( 3 )( tIWGCounter ).set( "IWG_type", static_cast< uint >( fem::IWG_Type::INCOMPRESSIBLE_NS_VELOCITY_DIRICHLET_SYMMETRIC_NITSCHE ) );
        tParameterList( 3 )( tIWGCounter ).set( "dof_residual", "VX,VY" );
        tParameterList( 3 )( tIWGCounter ).set( "leader_dof_dependencies", "VX,VY;P" );
        tParameterList( 3 )( tIWGCounter ).set( "leader_properties", "PropDirichletOutU,Dirichlet" );
        tParameterList( 3 )( tIWGCounter ).set( "leader_constitutive_models", "CMFluid,IncompressibleFluid" );
        tParameterList( 3 )( tIWGCounter ).set( "stabilization_parameters", "SPDirichletNitscheU,DirichletNitsche" );
        tParameterList( 3 )( tIWGCounter ).set( "mesh_set_names", sOut );
        tIWGCounter++;

        // create parameter list for IWG 6
        tParameterList( 3 ).push_back( prm::create_IWG_parameter_list() );
        tParameterList( 3 )( tIWGCounter ).set( "IWG_name", "IWGOutPressure" );
        tParameterList( 3 )( tIWGCounter ).set( "IWG_type", static_cast< uint >( fem::IWG_Type::INCOMPRESSIBLE_NS_PRESSURE_DIRICHLET_SYMMETRIC_NITSCHE ) );
        tParameterList( 3 )( tIWGCounter ).set( "dof_residual", "P" );
        tParameterList( 3 )( tIWGCounter ).set( "leader_dof_dependencies", "VX,VY;P" );
        tParameterList( 3 )( tIWGCounter ).set( "leader_properties", "PropDirichletOutU,Dirichlet" );
        tParameterList( 3 )( tIWGCounter ).set( "leader_constitutive_models", "CMFluid,IncompressibleFluid" );
        tParameterList( 3 )( tIWGCounter ).set( "mesh_set_names", sOut );
        tIWGCounter++;

        // create parameter list for IWG 7
        tParameterList( 3 ).push_back( prm::create_IWG_parameter_list() );
        tParameterList( 3 )( tIWGCounter ).set( "IWG_name", "IWGGPViscous" );
        tParameterList( 3 )( tIWGCounter ).set( "IWG_type", static_cast< uint >( fem::IWG_Type::GHOST_NORMAL_FIELD ) );
        tParameterList( 3 )( tIWGCounter ).set( "dof_residual", "VX,VY" );
        tParameterList( 3 )( tIWGCounter ).set( "leader_dof_dependencies", "VX,VY;P" );
        tParameterList( 3 )( tIWGCounter ).set( "follower_dof_dependencies", "VX,VY;P" );
        tParameterList( 3 )( tIWGCounter ).set( "stabilization_parameters", "SPGPViscosity,GhostSP" );
        tParameterList( 3 )( tIWGCounter ).set( "mesh_set_names", sFluidGhost );
        tIWGCounter++;

        // create parameter list for IWG 8
        tParameterList( 3 ).push_back( prm::create_IWG_parameter_list() );
        tParameterList( 3 )( tIWGCounter ).set( "IWG_name", "IWGGPConvective" );
        tParameterList( 3 )( tIWGCounter ).set( "IWG_type", static_cast< uint >( fem::IWG_Type::GHOST_NORMAL_FIELD ) );
        tParameterList( 3 )( tIWGCounter ).set( "dof_residual", "VX,VY" );
        tParameterList( 3 )( tIWGCounter ).set( "leader_dof_dependencies", "VX,VY;P" );
        tParameterList( 3 )( tIWGCounter ).set( "follower_dof_dependencies", "VX,VY;P" );
        tParameterList( 3 )( tIWGCounter ).set( "stabilization_parameters", "SPGPVelocity,GhostSP" );
        tParameterList( 3 )( tIWGCounter ).set( "mesh_set_names", sFluidGhost );
        tIWGCounter++;

        // create parameter list for IWG 9
        tParameterList( 3 ).push_back( prm::create_IWG_parameter_list() );
        tParameterList( 3 )( tIWGCounter ).set( "IWG_name", "IWGGPPressure" );
        tParameterList( 3 )( tIWGCounter ).set( "IWG_type", static_cast< uint >( fem::IWG_Type::GHOST_NORMAL_FIELD ) );
        tParameterList( 3 )( tIWGCounter ).set( "dof_residual", "P" );
        tParameterList( 3 )( tIWGCounter ).set( "leader_dof_dependencies", "VX,VY;P" );
        tParameterList( 3 )( tIWGCounter ).set( "follower_dof_dependencies", "VX,VY;P" );
        tParameterList( 3 )( tIWGCounter ).set( "stabilization_parameters", "SPGPPressure,GhostSP" );
        tParameterList( 3 )( tIWGCounter ).set( "mesh_set_names", sFluidGhost );
        tIWGCounter++;

        //------------------------------------------------------------------------------
        // fill the IQI part of the parameter list

        // init IQI counter
        uint tIQICounter = 0;

        // create parameter list for IQI 1
        tParameterList( 4 ).push_back( prm::create_IQI_parameter_list() );
        tParameterList( 4 )( tIQICounter ).set( "IQI_name", "IQIBulkVX" );
        tParameterList( 4 )( tIQICounter ).set( "IQI_type", static_cast< uint >( fem::IQI_Type::DOF ) );
        tParameterList( 4 )( tIQICounter ).set( "dof_quantity", "VX,VY" );
        tParameterList( 4 )( tIQICounter ).set( "leader_dof_dependencies", "VX,VY" );
        tParameterList( 4 )( tIQICounter ).set( "vectorial_field_index", 0 );
        tParameterList( 4 )( tIQICounter ).set( "mesh_set_names", sFluid );
        tIQICounter++;

        // create parameter list for IQI 2
        tParameterList( 4 ).push_back( prm::create_IQI_parameter_list() );
        tParameterList( 4 )( tIQICounter ).set( "IQI_name", "IQIBulkVY" );
        tParameterList( 4 )( tIQICounter ).set( "IQI_type", static_cast< uint >( fem::IQI_Type::DOF ) );
        tParameterList( 4 )( tIQICounter ).set( "dof_quantity", "VX,VY" );
        tParameterList( 4 )( tIQICounter ).set( "leader_dof_dependencies", "VX,VY" );
        tParameterList( 4 )( tIQICounter ).set( "vectorial_field_index", 1 );
        tParameterList( 4 )( tIQICounter ).set( "mesh_set_names", sFluid );
        tIQICounter++;

        // create parameter list for IQI 3
        tParameterList( 4 ).push_back( prm::create_IQI_parameter_list() );
        tParameterList( 4 )( tIQICounter ).set( "IQI_name", "IQIBulkP" );
        tParameterList( 4 )( tIQICounter ).set( "IQI_type", static_cast< uint >( fem::IQI_Type::DOF ) );
        tParameterList( 4 )( tIQICounter ).set( "dof_quantity", "P" );
        tParameterList( 4 )( tIQICounter ).set( "leader_dof_dependencies", "P" );
        tParameterList( 4 )( tIQICounter ).set( "vectorial_field_index", 0 );
        tParameterList( 4 )( tIQICounter ).set( "mesh_set_names", sFluid );
        tIQICounter++;

        // create parameter list for IQI 4
        tParameterList( 4 ).push_back( prm::create_IQI_parameter_list() );
        tParameterList( 4 )( tIQICounter ).set( "IQI_name", "IQIBulkL2Error" );
        tParameterList( 4 )( tIQICounter ).set( "IQI_type", static_cast< uint >( fem::IQI_Type::L2_ERROR_ANALYTIC ) );
        tParameterList( 4 )( tIQICounter ).set( "dof_quantity", "VX,VY" );
        tParameterList( 4 )( tIQICounter ).set( "leader_dof_dependencies", "VX,VY" );
        tParameterList( 4 )( tIQICounter ).set( "leader_properties", "PropDirichletInU,L2Check" );
        tParameterList( 4 )( tIQICounter ).set( "mesh_set_names", sFluid );
        tIQICounter++;

        // create parameter list for IQI 5
        tParameterList( 4 ).push_back( prm::create_IQI_parameter_list() );
        tParameterList( 4 )( tIQICounter ).set( "IQI_name", "IQIBulkH1Error" );
        tParameterList( 4 )( tIQICounter ).set( "IQI_type", static_cast< uint >( fem::IQI_Type::H1_ERROR_ANALYTIC ) );
        tParameterList( 4 )( tIQICounter ).set( "dof_quantity", "VX,VY" );
        tParameterList( 4 )( tIQICounter ).set( "leader_dof_dependencies", "VX,VY" );
        tParameterList( 4 )( tIQICounter ).set( "leader_properties", "PropdUdx,H1Check" );
        tParameterList( 4 )( tIQICounter ).set( "mesh_set_names", sFluid );
        tIQICounter++;

        //------------------------------------------------------------------------------
        // fill the computation part of the parameter list
        tParameterList( 5 ).resize( 1 );
        tParameterList( 5 )( 0 ) = prm::create_computation_parameter_list();
    }

    void
    SOLParameterList( Vector< Vector< ParameterList > >& tParameterlist )
    {
        tParameterlist.resize( 8 );
        for ( uint Ik = 0; Ik < 8; Ik++ )
        {
            tParameterlist( Ik ).resize( 1 );
        }

        tParameterlist( 0 )( 0 ) = moris::prm::create_linear_algorithm_parameter_list( sol::SolverType::AMESOS_IMPL );

        tParameterlist( 1 )( 0 ) = moris::prm::create_linear_solver_parameter_list();

        tParameterlist( 2 )( 0 ) = moris::prm::create_nonlinear_algorithm_parameter_list();
        tParameterlist( 2 )( 0 ).set( "NLA_rel_res_norm_drop", 1e-06 );
        tParameterlist( 2 )( 0 ).set( "NLA_relaxation_parameter", 1.0 );
        tParameterlist( 2 )( 0 ).set( "NLA_max_iter", 20 );

        tParameterlist( 3 )( 0 ) = moris::prm::create_nonlinear_solver_parameter_list();
        tParameterlist( 3 )( 0 ).set( "NLA_DofTypes", "VX,VY;P" );

        tParameterlist( 4 )( 0 ) = moris::prm::create_time_solver_algorithm_parameter_list();

        tParameterlist( 5 )( 0 ) = moris::prm::create_time_solver_parameter_list();
        tParameterlist( 5 )( 0 ).set( "TSA_DofTypes", "VX,VY;P" );
        tParameterlist( 5 )( 0 ).set( "TSA_Initialize_Sol_Vec", "VX,1E-4;VY,1E-4;P,0.0" );
        tParameterlist( 5 )( 0 ).set( "TSA_Output_Indices", "0" );
        tParameterlist( 5 )( 0 ).set( "TSA_Output_Criteria", "Output_Criterion" );

        tParameterlist( 6 )( 0 ) = moris::prm::create_solver_warehouse_parameterlist();

        tParameterlist( 7 )( 0 ) = moris::prm::create_preconditioner_parameter_list(sol::PreconditionerType::NONE);
    }

    void
    MSIParameterList( Vector< Vector< ParameterList > >& tParameterlist )
    {
        tParameterlist.resize( 1 );
        tParameterlist( 0 ).resize( 1 );

        tParameterlist( 0 )( 0 ) = prm::create_msi_parameter_list();
    }

    void
    VISParameterList( Vector< Vector< ParameterList > >& tParameterlist )
    {
        tParameterlist.resize( 1 );
        tParameterlist( 0 ).resize( 1 );

        tParameterlist( 0 )( 0 ) = prm::create_vis_parameter_list();
        tParameterlist( 0 )( 0 ).set( "File_Name", std::pair< std::string, std::string >( "./", "Couette_Flow_Static.exo" ) );
        tParameterlist( 0 )( 0 ).set( "Mesh_Type", static_cast< uint >( vis::VIS_Mesh_Type::STANDARD ) );
        tParameterlist( 0 )( 0 ).set( "Set_Names", sFluid + "," + sInterfaces );
        tParameterlist( 0 )( 0 ).set( "Field_Names", "VX,VY,P,L2_ERROR_ANALYTIC,H1_ERROR_ANALYTIC" );
        tParameterlist( 0 )( 0 ).set( "Field_Type", "NODAL,NODAL,NODAL,NODAL,NODAL" );
        tParameterlist( 0 )( 0 ).set( "IQI_Names", "IQIBulkVX,IQIBulkVY,IQIBulkP,IQIBulkL2Error,IQIBulkH1Error" );
    }

    void
    MORISGENERALParameterList( Vector< Vector< ParameterList > >& tParameterlist )
    {
    }

    //------------------------------------------------------------------------------
}    // namespace moris

//------------------------------------------------------------------------------
#ifdef __cplusplus
}
#endif
<|MERGE_RESOLUTION|>--- conflicted
+++ resolved
@@ -125,11 +125,7 @@
     moris::real
     Func_Cylinder(
             const moris::Matrix< DDRMat >&     aCoordinates,
-<<<<<<< HEAD
-            const Vector< moris::real >& aGeometryParameters )
-=======
             const Vector< real >& aGeometryParameters )
->>>>>>> 1f8cbf7b
     {
         moris::real tR       = aGeometryParameters( 0 );
         moris::real tXCenter = aGeometryParameters( 1 );
