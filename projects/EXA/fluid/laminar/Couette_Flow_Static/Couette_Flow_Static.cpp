/*
 * Copyright (c) 2022 University of Colorado
 * Licensed under the MIT license. See LICENSE.txt file in the MORIS root for details.
 *
 *------------------------------------------------------------------------------------
 *
 * Couette_Flow_Static.cpp
 *
 */

#include <string>
#include <iostream>
#include "moris_typedefs.hpp"
#include "cl_Matrix.hpp"
#include "linalg_typedefs.hpp"
#include "cl_FEM_Field_Interpolator_Manager.hpp"
#include "cl_MSI_Equation_Object.hpp"
#include "cl_TSA_Time_Solver.hpp"
#include "cl_DLA_Solver_Interface.hpp"
#include "cl_DLA_Linear_Solver_Aztec.hpp"
#include "parameters.hpp"
#include "fn_equal_to.hpp"

#include "AztecOO.h"

#ifdef __cplusplus
extern "C" {
#endif
//------------------------------------------------------------------------------
namespace moris
{
    std::string sFluid      = "HMR_dummy_n_p2,HMR_dummy_c_p2";
    std::string sFluidGhost = "ghost_p2";
    std::string sIn         = "iside_b0_2_b1_0";
    std::string sOut        = "iside_b0_2_b1_3";

    std::string sInterfaces = sIn + "," + sOut;

    std::string sAllDofTypes      = "VX,VY;P";
    std::string sVelocityDofTypes = "VX,VY";
    std::string sPressureDofTypes = "P";

    // Geometry Parameters
    Matrix< DDRMat > tCenterPoint = { { 0.0, 0.0 } }; /* Center point of the circle */
    moris::real      tRIn         = 1.0;              /* Inner circle radius (m) */
    moris::real      tROut        = 2.0;              /* Outer circle radius (m) */

    // Velocity Parameters
    moris::real tOmegaIn  = -5.0;
    moris::real tOmegaOut = 5.0;
    moris::real tKn       = 0.0;
    moris::real tb        = 1.0 / tRIn + 2.0 * tKn / std::pow( tRIn, 2.0 );
    moris::real td        = 1.0 / tROut - 2.0 * tKn / std::pow( tROut, 2.0 );
    moris::real tB        = ( tOmegaOut * tROut - tOmegaIn * tRIn * tROut / tRIn ) / ( td - tb * tROut / tRIn );
    moris::real tA        = ( tOmegaIn * tRIn - tb * tB ) / tRIn;

    // Constant function for properties
    void
    Func_Const(
            moris::Matrix< moris::DDRMat >&                aPropMatrix,
            Vector< moris::Matrix< moris::DDRMat > >& aParameters,
            moris::fem::Field_Interpolator_Manager*        aFIManager )
    {
        aPropMatrix = aParameters( 0 );
    }

    void
    ImposedVelocityFunc(
            moris::Matrix< moris::DDRMat >&                aPropMatrix,
            Vector< moris::Matrix< moris::DDRMat > >& aParameters,
            moris::fem::Field_Interpolator_Manager*        aFIManager )
    {
        // radius
        moris::real tx = aFIManager->get_IP_geometry_interpolator()->valx()( 0 );
        moris::real ty = aFIManager->get_IP_geometry_interpolator()->valx()( 1 );
        moris::real tR = std::pow( std::pow( tx, 2.0 ) + std::pow( ty, 2.0 ), 0.5 );

        // radial velocity
        moris::real tVTheta = tA * tR + tB / tR;

        // set size for aPropMatrix
        aPropMatrix.set_size( 2, 1, 0.0 );
        aPropMatrix( 0 ) = -tVTheta * ty / tR;
        aPropMatrix( 1 ) = tVTheta * tx / tR;
    }

    void
    AnalyticdVelocitydxFunc(
            moris::Matrix< moris::DDRMat >&                aPropMatrix,
            Vector< moris::Matrix< moris::DDRMat > >& aParameters,
            moris::fem::Field_Interpolator_Manager*        aFIManager )
    {
        // radius
        real tx = aFIManager->get_IP_geometry_interpolator()->valx()( 0 );
        real ty = aFIManager->get_IP_geometry_interpolator()->valx()( 1 );
        real tR = std::pow( std::pow( tx, 2.0 ) + std::pow( ty, 2.0 ), 0.5 );

        real tx2 = std::pow( tx, 2.0 );
        real ty2 = std::pow( ty, 2.0 );
        real tR2 = std::pow( tR, 2.0 );
        real tR4 = std::pow( tR, 4.0 );

        // set size for aPropMatrix
        aPropMatrix.set_size( 2, 2, 0.0 );
        aPropMatrix( 0, 0 ) = 2.0 * tB * tx * ty / tR4;
        aPropMatrix( 1, 0 ) = -tA - tB / tR2 + 2.0 * tB * ty2 / tR4;

        aPropMatrix( 0, 1 ) = tA + tB / tR2 - 2.0 * tB * tx2 / tR4;
        aPropMatrix( 1, 1 ) = -2.0 * tB * tx * ty / tR4;
    }

    bool
    Output_Criterion( moris::tsa::Time_Solver* aTimeSolver )
    {
        return true;
    }

    void
    OPTParameterList( Module_Parameter_Lists& aParameterLists )
    {
        aParameterLists.set( "is_optimization_problem", false );
    }

    void
    HMRParameterList( Module_Parameter_Lists& aParameterLists )
    {
<<<<<<< HEAD
        tParameterlist.resize( 1 );
        tParameterlist( 0 ).resize( 1 );

        tParameterlist( 0 )( 0 ) = prm::create_hmr_parameter_list();

        tParameterlist( 0 )( 0 ).set( "number_of_elements_per_dimension", "22,22" );
        tParameterlist( 0 )( 0 ).set( "domain_dimensions", "5,5" );
        tParameterlist( 0 )( 0 ).set( "domain_offset", "-2.5+0.25,-2.5+0.25" );
        tParameterlist( 0 )( 0 ).set( "lagrange_output_meshes", "0" );
=======
        aParameterLists.set( "number_of_elements_per_dimension", "22,22" );
        aParameterLists.set( "domain_dimensions", "5,5" );
        aParameterLists.set( "domain_offset", "-2.5+0.25,-2.5+0.25" );
        aParameterLists.set( "domain_sidesets", "1,2,3,4" );
        aParameterLists.set( "lagrange_output_meshes", "0" );
>>>>>>> f74fe5e8

        aParameterLists.set( "lagrange_orders", "1" );
        aParameterLists.set( "lagrange_pattern", "0" );
        aParameterLists.set( "bspline_orders", "1" );
        aParameterLists.set( "bspline_pattern", "0" );

        aParameterLists.set( "lagrange_to_bspline", "0" );

        aParameterLists.set( "truncate_bsplines", 1 );
        aParameterLists.set( "refinement_buffer", 3 );
        aParameterLists.set( "staircase_buffer", 3 );
        aParameterLists.set( "initial_refinement", "0" );
        aParameterLists.set( "initial_refinement_pattern", "0" );

        aParameterLists.set( "use_multigrid", 0 );
        aParameterLists.set( "severity_level", 0 );

        aParameterLists.set( "adaptive_refinement_level", 2 );
    }

    void
    XTKParameterList( Module_Parameter_Lists& aParameterLists )
    {
        aParameterLists.set( "decompose", true );
        aParameterLists.set( "decomposition_type", "conformal" );
        aParameterLists.set( "enrich", true );
        aParameterLists.set( "basis_rank", "bspline" );
        aParameterLists.set( "enrich_mesh_indices", "0" );
        aParameterLists.set( "ghost_stab", true );
        aParameterLists.set( "multigrid", false );
        aParameterLists.set( "print_enriched_ig_mesh", true );
        aParameterLists.set( "exodus_output_XTK_ig_mesh", true );
    }

    void
    GENParameterList( Module_Parameter_Lists& aParameterLists )
    {
        // Geometry parameter lists
        aParameterLists( GEN::GEOMETRIES ).add_parameter_list( prm::create_level_set_geometry_parameter_list( gen::Field_Type::CIRCLE ) );
        aParameterLists.set( "radius", 1.0 );

        aParameterLists( GEN::GEOMETRIES ).add_parameter_list( prm::create_level_set_geometry_parameter_list( gen::Field_Type::CIRCLE ) );
        aParameterLists.set( "radius", 2.0 );
    }

    void
    FEMParameterList( Module_Parameter_Lists& aParameterLists )
    {
        aParameterLists.hack_for_legacy_fem();
        // create a cell of cell of parameter list for fem

        //------------------------------------------------------------------------------
        // fill the property part of the parameter list

        // create parameter list for property 1
        aParameterLists( FEM::PROPERTIES ).add_parameter_list();
        aParameterLists.set( "property_name", "PropViscosity" );
        aParameterLists.set( "function_parameters", "1.0" );
        aParameterLists.set( "value_function", "Func_Const" );

        // create parameter list for property 2
        aParameterLists( FEM::PROPERTIES ).add_parameter_list();
        aParameterLists.set( "property_name", "PropDensity" );
        aParameterLists.set( "function_parameters", "1.0" );
        aParameterLists.set( "value_function", "Func_Const" );

        // create parameter list for property 3
        aParameterLists( FEM::PROPERTIES ).add_parameter_list();
        aParameterLists.set( "property_name", "PropDirichletInU" );
        aParameterLists.set( "value_function", "ImposedVelocityFunc" );

        // create parameter list for property 4
        aParameterLists( FEM::PROPERTIES ).add_parameter_list();
        aParameterLists.set( "property_name", "PropDirichletOutU" );
        aParameterLists.set( "value_function", "ImposedVelocityFunc" );

        // create parameter list for property 5
        aParameterLists( FEM::PROPERTIES ).add_parameter_list();
        aParameterLists.set( "property_name", "PropdUdx" );
        aParameterLists.set( "value_function", "AnalyticdVelocitydxFunc" );

        //------------------------------------------------------------------------------
        // fill the constitutive model part of the parameter list

        // create parameter list for constitutive model 1
        aParameterLists( FEM::CONSTITUTIVE_MODELS ).add_parameter_list();
        aParameterLists.set( "constitutive_name", "CMFluid" );
        aParameterLists.set( "constitutive_type",  fem::Constitutive_Type::FLUID_INCOMPRESSIBLE ) ;
        aParameterLists.set( "dof_dependencies", std::pair< std::string, std::string >( "VX,VY;P", "Velocity,Pressure" ) );
        aParameterLists.set( "properties", "PropViscosity,Viscosity;PropDensity,Density" );

        //------------------------------------------------------------------------------
        // fill the stabilization parameter part of the parameter list

        // create parameter list for stabilization parameter 1
        aParameterLists( FEM::STABILIZATION ).add_parameter_list();
        aParameterLists.set( "stabilization_name", "SPIncFlow" );
        aParameterLists.set( "stabilization_type",  fem::Stabilization_Type::INCOMPRESSIBLE_FLOW ) ;
        aParameterLists.set( "function_parameters", "36.0" );
        aParameterLists.set( "leader_properties", "PropViscosity,Viscosity;PropDensity,Density" );
        aParameterLists.set( "leader_dof_dependencies", std::pair< std::string, std::string >( "VX,VY;P", "Velocity,Pressure" ) );

        // create parameter list for stabilization parameter 2
        aParameterLists( FEM::STABILIZATION ).add_parameter_list();
        aParameterLists.set( "stabilization_name", "SPDirichletNitscheU" );
        aParameterLists.set( "stabilization_type",  fem::Stabilization_Type::VELOCITY_DIRICHLET_NITSCHE ) ;
        aParameterLists.set( "function_parameters", "100.0/1.0" );
        aParameterLists.set( "leader_dof_dependencies", std::pair< std::string, std::string >( "VX,VY", "Velocity" ) );
        aParameterLists.set( "leader_properties", "PropViscosity,Viscosity;PropDensity,Density" );

        // create parameter list for stabilization parameter 3
        aParameterLists( FEM::STABILIZATION ).add_parameter_list();
        aParameterLists.set( "stabilization_name", "SPGPViscosity" );
        aParameterLists.set( "stabilization_type",  fem::Stabilization_Type::VISCOUS_GHOST ) ;
        aParameterLists.set( "function_parameters", "0.05" );
        aParameterLists.set( "leader_properties", "PropViscosity,Viscosity" );

        // create parameter list for stabilization parameter 4
        aParameterLists( FEM::STABILIZATION ).add_parameter_list();
        aParameterLists.set( "stabilization_name", "SPGPVelocity" );
        aParameterLists.set( "stabilization_type",  fem::Stabilization_Type::CONVECTIVE_GHOST ) ;
        aParameterLists.set( "function_parameters", "0.05" );
        aParameterLists.set( "leader_dof_dependencies", std::pair< std::string, std::string >( "VX,VY", "Velocity" ) );
        aParameterLists.set( "leader_properties", "PropDensity,Density" );

        // create parameter list for stabilization parameter 5
        aParameterLists( FEM::STABILIZATION ).add_parameter_list();
        aParameterLists.set( "stabilization_name", "SPGPPressure" );
        aParameterLists.set( "stabilization_type",  fem::Stabilization_Type::PRESSURE_GHOST ) ;
        aParameterLists.set( "function_parameters", "0.005/1.0" );
        aParameterLists.set( "leader_dof_dependencies", std::pair< std::string, std::string >( "VX,VY", "Velocity" ) );
        aParameterLists.set( "leader_properties", "PropViscosity,Viscosity;PropDensity,Density" );

        //------------------------------------------------------------------------------
        // fill the IWG part of the parameter list

        // create parameter list for IWG 1
        aParameterLists( FEM::IWG ).add_parameter_list();
        aParameterLists.set( "IWG_name", "IWGVelocityBulk" );
        aParameterLists.set( "IWG_type",  fem::IWG_Type::INCOMPRESSIBLE_NS_VELOCITY_BULK ) ;
        aParameterLists.set( "dof_residual", "VX,VY" );
        aParameterLists.set( "leader_dof_dependencies", "VX,VY;P" );
        aParameterLists.set( "leader_constitutive_models", "CMFluid,IncompressibleFluid" );
        aParameterLists.set( "stabilization_parameters", "SPIncFlow,IncompressibleFlow" );
        aParameterLists.set( "mesh_set_names", sFluid );

        // create parameter list for IWG 2
        aParameterLists( FEM::IWG ).add_parameter_list();
        aParameterLists.set( "IWG_name", "IWGPressureBulk" );
        aParameterLists.set( "IWG_type",  fem::IWG_Type::INCOMPRESSIBLE_NS_PRESSURE_BULK ) ;
        aParameterLists.set( "dof_residual", "P" );
        aParameterLists.set( "leader_dof_dependencies", "VX,VY;P" );
        aParameterLists.set( "leader_constitutive_models", "CMFluid,IncompressibleFluid" );
        aParameterLists.set( "stabilization_parameters", "SPIncFlow,IncompressibleFlow" );
        aParameterLists.set( "mesh_set_names", sFluid );

        // create parameter list for IWG 3
        aParameterLists( FEM::IWG ).add_parameter_list();
        aParameterLists.set( "IWG_name", "IWGInVelocity" );
        aParameterLists.set( "IWG_type",  fem::IWG_Type::INCOMPRESSIBLE_NS_VELOCITY_DIRICHLET_SYMMETRIC_NITSCHE ) ;
        aParameterLists.set( "dof_residual", "VX,VY" );
        aParameterLists.set( "leader_dof_dependencies", "VX,VY;P" );
        aParameterLists.set( "leader_properties", "PropDirichletInU,Dirichlet" );
        aParameterLists.set( "leader_constitutive_models", "CMFluid,IncompressibleFluid" );
        aParameterLists.set( "stabilization_parameters", "SPDirichletNitscheU,DirichletNitsche" );
        aParameterLists.set( "mesh_set_names", sIn );

        // create parameter list for IWG 4
        aParameterLists( FEM::IWG ).add_parameter_list();
        aParameterLists.set( "IWG_name", "IWGInPressure" );
        aParameterLists.set( "IWG_type",  fem::IWG_Type::INCOMPRESSIBLE_NS_PRESSURE_DIRICHLET_SYMMETRIC_NITSCHE ) ;
        aParameterLists.set( "dof_residual", "P" );
        aParameterLists.set( "leader_dof_dependencies", "VX,VY;P" );
        aParameterLists.set( "leader_properties", "PropDirichletInU,Dirichlet" );
        aParameterLists.set( "leader_constitutive_models", "CMFluid,IncompressibleFluid" );
        aParameterLists.set( "mesh_set_names", sIn );

        // create parameter list for IWG 5
        aParameterLists( FEM::IWG ).add_parameter_list();
        aParameterLists.set( "IWG_name", "IWGOutVelocity" );
        aParameterLists.set( "IWG_type",  fem::IWG_Type::INCOMPRESSIBLE_NS_VELOCITY_DIRICHLET_SYMMETRIC_NITSCHE ) ;
        aParameterLists.set( "dof_residual", "VX,VY" );
        aParameterLists.set( "leader_dof_dependencies", "VX,VY;P" );
        aParameterLists.set( "leader_properties", "PropDirichletOutU,Dirichlet" );
        aParameterLists.set( "leader_constitutive_models", "CMFluid,IncompressibleFluid" );
        aParameterLists.set( "stabilization_parameters", "SPDirichletNitscheU,DirichletNitsche" );
        aParameterLists.set( "mesh_set_names", sOut );

        // create parameter list for IWG 6
        aParameterLists( FEM::IWG ).add_parameter_list();
        aParameterLists.set( "IWG_name", "IWGOutPressure" );
        aParameterLists.set( "IWG_type",  fem::IWG_Type::INCOMPRESSIBLE_NS_PRESSURE_DIRICHLET_SYMMETRIC_NITSCHE ) ;
        aParameterLists.set( "dof_residual", "P" );
        aParameterLists.set( "leader_dof_dependencies", "VX,VY;P" );
        aParameterLists.set( "leader_properties", "PropDirichletOutU,Dirichlet" );
        aParameterLists.set( "leader_constitutive_models", "CMFluid,IncompressibleFluid" );
        aParameterLists.set( "mesh_set_names", sOut );

        // create parameter list for IWG 7
        aParameterLists( FEM::IWG ).add_parameter_list();
        aParameterLists.set( "IWG_name", "IWGGPViscous" );
        aParameterLists.set( "IWG_type",  fem::IWG_Type::GHOST_NORMAL_FIELD ) ;
        aParameterLists.set( "dof_residual", "VX,VY" );
        aParameterLists.set( "leader_dof_dependencies", "VX,VY;P" );
        aParameterLists.set( "follower_dof_dependencies", "VX,VY;P" );
        aParameterLists.set( "stabilization_parameters", "SPGPViscosity,GhostSP" );
        aParameterLists.set( "mesh_set_names", sFluidGhost );

        // create parameter list for IWG 8
        aParameterLists( FEM::IWG ).add_parameter_list();
        aParameterLists.set( "IWG_name", "IWGGPConvective" );
        aParameterLists.set( "IWG_type",  fem::IWG_Type::GHOST_NORMAL_FIELD ) ;
        aParameterLists.set( "dof_residual", "VX,VY" );
        aParameterLists.set( "leader_dof_dependencies", "VX,VY;P" );
        aParameterLists.set( "follower_dof_dependencies", "VX,VY;P" );
        aParameterLists.set( "stabilization_parameters", "SPGPVelocity,GhostSP" );
        aParameterLists.set( "mesh_set_names", sFluidGhost );

        // create parameter list for IWG 9
        aParameterLists( FEM::IWG ).add_parameter_list();
        aParameterLists.set( "IWG_name", "IWGGPPressure" );
        aParameterLists.set( "IWG_type",  fem::IWG_Type::GHOST_NORMAL_FIELD ) ;
        aParameterLists.set( "dof_residual", "P" );
        aParameterLists.set( "leader_dof_dependencies", "VX,VY;P" );
        aParameterLists.set( "follower_dof_dependencies", "VX,VY;P" );
        aParameterLists.set( "stabilization_parameters", "SPGPPressure,GhostSP" );
        aParameterLists.set( "mesh_set_names", sFluidGhost );

        //------------------------------------------------------------------------------
        // fill the IQI part of the parameter list

        // create parameter list for IQI 1
        aParameterLists( FEM::IQI ).add_parameter_list();
        aParameterLists.set( "IQI_name", "IQIBulkVX" );
        aParameterLists.set( "IQI_type",  fem::IQI_Type::DOF ) ;
        aParameterLists.set( "dof_quantity", "VX,VY" );
        aParameterLists.set( "leader_dof_dependencies", "VX,VY" );
        aParameterLists.set( "vectorial_field_index", 0 );
        aParameterLists.set( "mesh_set_names", sFluid );

        // create parameter list for IQI 2
        aParameterLists( FEM::IQI ).add_parameter_list();
        aParameterLists.set( "IQI_name", "IQIBulkVY" );
        aParameterLists.set( "IQI_type",  fem::IQI_Type::DOF ) ;
        aParameterLists.set( "dof_quantity", "VX,VY" );
        aParameterLists.set( "leader_dof_dependencies", "VX,VY" );
        aParameterLists.set( "vectorial_field_index", 1 );
        aParameterLists.set( "mesh_set_names", sFluid );

        // create parameter list for IQI 3
        aParameterLists( FEM::IQI ).add_parameter_list();
        aParameterLists.set( "IQI_name", "IQIBulkP" );
        aParameterLists.set( "IQI_type",  fem::IQI_Type::DOF ) ;
        aParameterLists.set( "dof_quantity", "P" );
        aParameterLists.set( "leader_dof_dependencies", "P" );
        aParameterLists.set( "vectorial_field_index", 0 );
        aParameterLists.set( "mesh_set_names", sFluid );

        // create parameter list for IQI 4
        aParameterLists( FEM::IQI ).add_parameter_list();
        aParameterLists.set( "IQI_name", "IQIBulkL2Error" );
        aParameterLists.set( "IQI_type",  fem::IQI_Type::L2_ERROR_ANALYTIC ) ;
        aParameterLists.set( "dof_quantity", "VX,VY" );
        aParameterLists.set( "leader_dof_dependencies", "VX,VY" );
        aParameterLists.set( "leader_properties", "PropDirichletInU,L2Check" );
        aParameterLists.set( "mesh_set_names", sFluid );

        // create parameter list for IQI 5
        aParameterLists( FEM::IQI ).add_parameter_list();
        aParameterLists.set( "IQI_name", "IQIBulkH1Error" );
        aParameterLists.set( "IQI_type",  fem::IQI_Type::H1_ERROR_ANALYTIC ) ;
        aParameterLists.set( "dof_quantity", "VX,VY" );
        aParameterLists.set( "leader_dof_dependencies", "VX,VY" );
        aParameterLists.set( "leader_properties", "PropdUdx,H1Check" );
        aParameterLists.set( "mesh_set_names", sFluid );

        //------------------------------------------------------------------------------
        // fill the computation part of the parameter list
        aParameterLists( FEM::COMPUTATION );
    }

    void
    SOLParameterList( Module_Parameter_Lists& aParameterLists )
    {

        aParameterLists( SOL::LINEAR_ALGORITHMS ).add_parameter_list( sol::SolverType::AMESOS_IMPL );

        aParameterLists( SOL::LINEAR_SOLVERS ).add_parameter_list();

        aParameterLists( SOL::NONLINEAR_ALGORITHMS ).add_parameter_list();
        aParameterLists.set( "NLA_rel_res_norm_drop", 1e-06 );
        aParameterLists.set( "NLA_relaxation_parameter", 1.0 );
        aParameterLists.set( "NLA_max_iter", 20 );

        aParameterLists( SOL::NONLINEAR_SOLVERS ).add_parameter_list();
        aParameterLists.set( "NLA_DofTypes", "VX,VY;P" );

        aParameterLists( SOL::TIME_SOLVER_ALGORITHMS ).add_parameter_list();

        aParameterLists( SOL::TIME_SOLVERS ).add_parameter_list();
        aParameterLists.set( "TSA_DofTypes", "VX,VY;P" );
        aParameterLists.set( "TSA_Initialize_Sol_Vec", "VX,1E-4;VY,1E-4;P,0.0" );
        aParameterLists.set( "TSA_Output_Indices", "0" );
        aParameterLists.set( "TSA_Output_Criteria", "Output_Criterion" );

        aParameterLists( SOL::PRECONDITIONERS ).add_parameter_list(  sol::PreconditionerType::NONE );
    }

    void
    MSIParameterList( Module_Parameter_Lists& aParameterLists )
    {
    }

    void
    VISParameterList( Module_Parameter_Lists& aParameterLists )
    {
        aParameterLists.set( "File_Name", std::pair< std::string, std::string >( "./", "Couette_Flow_Static.exo" ) );
        aParameterLists.set( "Mesh_Type",  vis::VIS_Mesh_Type::STANDARD ) ;
        aParameterLists.set( "Set_Names", sFluid + "," + sInterfaces );
        aParameterLists.set( "Field_Names", "VX,VY,P,L2_ERROR_ANALYTIC,H1_ERROR_ANALYTIC" );
        aParameterLists.set( "Field_Type", "NODAL,NODAL,NODAL,NODAL,NODAL" );
        aParameterLists.set( "IQI_Names", "IQIBulkVX,IQIBulkVY,IQIBulkP,IQIBulkL2Error,IQIBulkH1Error" );
    }

    void
    MORISGENERALParameterList( Module_Parameter_Lists& aParameterLists )
    {
    }

    //------------------------------------------------------------------------------
}    // namespace moris

//------------------------------------------------------------------------------
#ifdef __cplusplus
}
#endif
<|MERGE_RESOLUTION|>--- conflicted
+++ resolved
@@ -124,23 +124,11 @@
     void
     HMRParameterList( Module_Parameter_Lists& aParameterLists )
     {
-<<<<<<< HEAD
-        tParameterlist.resize( 1 );
-        tParameterlist( 0 ).resize( 1 );
-
-        tParameterlist( 0 )( 0 ) = prm::create_hmr_parameter_list();
-
-        tParameterlist( 0 )( 0 ).set( "number_of_elements_per_dimension", "22,22" );
-        tParameterlist( 0 )( 0 ).set( "domain_dimensions", "5,5" );
-        tParameterlist( 0 )( 0 ).set( "domain_offset", "-2.5+0.25,-2.5+0.25" );
-        tParameterlist( 0 )( 0 ).set( "lagrange_output_meshes", "0" );
-=======
         aParameterLists.set( "number_of_elements_per_dimension", "22,22" );
         aParameterLists.set( "domain_dimensions", "5,5" );
         aParameterLists.set( "domain_offset", "-2.5+0.25,-2.5+0.25" );
         aParameterLists.set( "domain_sidesets", "1,2,3,4" );
         aParameterLists.set( "lagrange_output_meshes", "0" );
->>>>>>> f74fe5e8
 
         aParameterLists.set( "lagrange_orders", "1" );
         aParameterLists.set( "lagrange_pattern", "0" );
