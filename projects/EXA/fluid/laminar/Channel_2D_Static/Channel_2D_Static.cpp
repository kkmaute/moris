/*
 * Copyright (c) 2022 University of Colorado
 * Licensed under the MIT license. See LICENSE.txt file in the MORIS root for details.
 *
 *------------------------------------------------------------------------------------
 *
 * Channel_2D_Static.cpp
 *
 */

#include <string>
#include <iostream>
#include "moris_typedefs.hpp"
#include "cl_Matrix.hpp"
#include "linalg_typedefs.hpp"
#include "cl_FEM_Field_Interpolator_Manager.hpp"
#include "cl_MSI_Equation_Object.hpp"
#include "cl_TSA_Time_Solver.hpp"
#include "cl_DLA_Solver_Interface.hpp"
#include "cl_DLA_Linear_Solver_Aztec.hpp"
#include "parameters.hpp"
#include "fn_equal_to.hpp"

#include "AztecOO.h"

extern bool gInletVelocityBCFlag;
extern bool gInletPressureBCFlag;

#ifdef  __cplusplus
extern "C"
{
#endif
    //------------------------------------------------------------------------------
    namespace moris
    {

        bool sUseGhost          = true;

        std::string sFluid      = "HMR_dummy_c_p10,HMR_dummy_n_p10";
        std::string sFluidGhost = "ghost_p10";
        std::string sInlet      = "iside_b0_10_b1_8";
        std::string sWalls      = "iside_b0_10_b1_2,iside_b0_10_b1_14";

        moris::real tPlaneBottom = -0.5;                  /* y bottom plane (m) */
        moris::real tPlaneTop    =  0.5;                  /* y top plane    (m) */
        moris::real tPlaneLeft   = -2.5;                  /* x left plane   (m) */
        moris::real tPlaneRight  =  2.5;                  /* x right plane  (m) */
        moris::real tChannelRadius = ( tPlaneTop - tPlaneBottom ) / 2.0; /* channel radius  (m) */

        //Material Parameters
        moris::real tFluidDensity   = 1.0; /* Fluid density   () */
        moris::real tFluidViscosity = 1.0; /* Fluid viscosity () */

        // Boundary Conditions
        moris::real tInletPressure  = 20.0;  /* Inlet pressure  () */
        moris::real tGammaNitsche   = 50.0;  /* Penalty for Dirichlet BC */
        moris::real tGammaGPmu      = 0.05;  /* Penalty for ghost viscosity */
        moris::real tGammaGPu       = 0.05;  /* Penalty for ghost velocity */
        moris::real tGammaGPp       = 0.005; /* Penalty for ghost pressure */

        // Constant function for properties
        void Func_Const(
                moris::Matrix< moris::DDRMat >                 & aPropMatrix,
                Vector< moris::Matrix< moris::DDRMat > >  & aParameters,
                moris::fem::Field_Interpolator_Manager         * aFIManager )
        {
            aPropMatrix = aParameters( 0 );
        }

        // Inlet velocity function
        void Func_Inlet_U(
                moris::Matrix< moris::DDRMat >                 & aPropMatrix,
                Vector< moris::Matrix< moris::DDRMat > >  & aParameters,
                moris::fem::Field_Interpolator_Manager         * aFIManager )
        {
            // unpack parameters
            real tRadiusChannel = aParameters( 0 )( 0 );
            real tYChannel      = aParameters( 1 )( 0 );

            // get position in space
            real tY = aFIManager->get_IP_geometry_interpolator()->valx()( 1 );

            // set size for aPropMatrix
            aPropMatrix.set_size( 2, 1, 0.0 );

            // velocity along x direction
            aPropMatrix( 0 ) = - ( tY - ( tYChannel + tRadiusChannel ) ) *
                    ( tY - ( tYChannel - tRadiusChannel ) ) /
                    ( 2.0 * std::pow( tRadiusChannel, 2.0 ) );
        }

        // Output criterion function
        bool Output_Criterion( moris::tsa::Time_Solver * aTimeSolver )
        {
            return true;
        }

        moris::real Func_Plane(
                const moris::Matrix< DDRMat >     & aCoordinates,
                const Vector< real > & aGeometryParameters )
        {
            moris::real tXNormal = aGeometryParameters( 0 );
            moris::real tYNormal = aGeometryParameters( 1 );

            moris::real tXCenter = aGeometryParameters( 2 );
            moris::real tYCenter = aGeometryParameters( 3 );

            moris::real aReturnValue =
                    tXNormal * ( aCoordinates( 0 ) - tXCenter ) + tYNormal * ( aCoordinates( 1 ) - tYCenter );
            return aReturnValue;
        }

        void OPTParameterList( Module_Parameter_Lists & aParameterLists )
        {

                aParameterLists.set( "is_optimization_problem", false);
        }

        void HMRParameterList( Module_Parameter_Lists & aParameterLists )
        {

<<<<<<< HEAD
            tParameterlist( 0 )( 0 ).set( "number_of_elements_per_dimension", "200,200");
            tParameterlist( 0 )( 0 ).set( "processor_decomposition_method",   1 );
            tParameterlist( 0 )( 0 ).set( "processor_dimensions",             "2,1");
            tParameterlist( 0 )( 0 ).set( "domain_dimensions",                "10.0,10.0");
            tParameterlist( 0 )( 0 ).set( "domain_offset",                    "-4.63,-4.74");
            tParameterlist( 0 )( 0 ).set( "lagrange_output_meshes",           "0");
=======
                aParameterLists.set( "number_of_elements_per_dimension", "200,200");
            aParameterLists.set( "processor_decomposition_method",   1 );
            aParameterLists.set( "processor_dimensions",             "2,1");
            aParameterLists.set( "domain_dimensions",                "10.0,10.0");
            aParameterLists.set( "domain_offset",                    "-4.63,-4.74");
            aParameterLists.set( "domain_sidesets",                  "1,2,3,4");
            aParameterLists.set( "lagrange_output_meshes",           "0");
>>>>>>> f74fe5e8

            aParameterLists.set( "lagrange_orders",  "1" );
            aParameterLists.set( "lagrange_pattern", "0" );
            aParameterLists.set( "bspline_orders",   "1" );
            aParameterLists.set( "bspline_pattern",  "0" );

            aParameterLists.set( "lagrange_to_bspline", "0") ;

            aParameterLists.set( "truncate_bsplines",  1 );
            aParameterLists.set( "refinement_buffer",  3 );
            aParameterLists.set( "staircase_buffer",   3 );
            aParameterLists.set( "initial_refinement", "0" );
            aParameterLists.set( "initial_refinement_pattern", "0" );

            aParameterLists.set( "use_number_aura", 1 );

            aParameterLists.set( "use_multigrid",  0 );
            aParameterLists.set( "severity_level", 0 );

            aParameterLists.set( "adaptive_refinement_level", 0 );
        }

        void XTKParameterList( Module_Parameter_Lists & aParameterLists )
        {
            aParameterLists.set( "decompose",                 true );
            aParameterLists.set( "decomposition_type",        "conformal") ;
            aParameterLists.set( "enrich",                    true );
            aParameterLists.set( "basis_rank",                "bspline") ;
            aParameterLists.set( "enrich_mesh_indices",       "0") ;
            aParameterLists.set( "ghost_stab",                true );
            aParameterLists.set( "multigrid",                 false );
            aParameterLists.set( "print_enriched_ig_mesh",    false );
            aParameterLists.set( "exodus_output_XTK_ig_mesh", false );
        }

        void GENParameterList( Module_Parameter_Lists & aParameterLists )
        {

            // Main GEN parameter list
                // Bottom plane
            aParameterLists( GEN::GEOMETRIES ).add_parameter_list( prm::create_level_set_geometry_parameter_list( gen::Field_Type::USER_DEFINED ) );
            aParameterLists.set( "field_function_name", "Func_Plane");
            aParameterLists( 1 ).insert( "variable_1", 0.0 );
            aParameterLists( 1 ).insert( "variable_2", 1.0 );
            aParameterLists( 1 ).insert( "variable_3", 0.0 );
            aParameterLists( 1 ).insert( "variable_4", tPlaneBottom );

            // Top plane
            aParameterLists( GEN::GEOMETRIES ).add_parameter_list( prm::create_level_set_geometry_parameter_list( gen::Field_Type::USER_DEFINED ) );
            aParameterLists.set( "field_function_name", "Func_Plane");
            aParameterLists( 1 ).insert( "variable_1", 0.0 );
            aParameterLists( 1 ).insert( "variable_2", 1.0 );
            aParameterLists( 1 ).insert( "variable_3", 0.0 );
            aParameterLists( 1 ).insert( "variable_4", tPlaneTop );

            // Left plane
            aParameterLists( GEN::GEOMETRIES ).add_parameter_list( prm::create_level_set_geometry_parameter_list( gen::Field_Type::USER_DEFINED ) );
            aParameterLists.set( "field_function_name", "Func_Plane");
            aParameterLists( 1 ).insert( "variable_1", 1.0 );
            aParameterLists( 1 ).insert( "variable_2", 0.0 );
            aParameterLists( 1 ).insert( "variable_3", tPlaneLeft );
            aParameterLists( 1 ).insert( "variable_4", 0.0 );

            // Right plane
            aParameterLists( GEN::GEOMETRIES ).add_parameter_list( prm::create_level_set_geometry_parameter_list( gen::Field_Type::USER_DEFINED ) );
            aParameterLists.set( "field_function_name", "Func_Plane");
            aParameterLists( 1 ).insert( "variable_1", 1.0 );
            aParameterLists( 1 ).insert( "variable_2", 0.0 );
            aParameterLists( 1 ).insert( "variable_3", tPlaneRight );
            aParameterLists( 1 ).insert( "variable_4", 0.0 );
        }

        void FEMParameterList( Module_Parameter_Lists & aParameterLists )
        {
            aParameterLists.hack_for_legacy_fem();
            //------------------------------------------------------------------------------
            // fill the property part of the parameter list

            // create viscosity property
            aParameterLists( FEM::PROPERTIES ).add_parameter_list();
            aParameterLists.set( "property_name",            "PropViscosity") ;
            aParameterLists.set( "function_parameters",      std::to_string(tFluidViscosity) );
            aParameterLists.set( "value_function",           "Func_Const") ;

            // create density property
            aParameterLists( FEM::PROPERTIES ).add_parameter_list();
            aParameterLists.set( "property_name",            "PropDensity") ;
            aParameterLists.set( "function_parameters",      std::to_string(tFluidDensity) );
            aParameterLists.set( "value_function",           "Func_Const") ;

            // create zero velocity property
            aParameterLists( FEM::PROPERTIES ).add_parameter_list();
            aParameterLists.set( "property_name",            "PropZeroU") ;
            aParameterLists.set( "function_parameters",      "0.0;0.0") ;
            aParameterLists.set( "value_function",           "Func_Const") ;

            // create init velocity property
            aParameterLists( FEM::PROPERTIES ).add_parameter_list();
            aParameterLists.set( "property_name",            "PropInletU") ;
            aParameterLists.set( "value_function",           "Func_Inlet_U") ;
            aParameterLists.set( "function_parameters",      std::to_string(tChannelRadius) + "/0.0" );

            // create pressure property
            aParameterLists( FEM::PROPERTIES ).add_parameter_list();
            aParameterLists.set( "property_name",            "InletPressure") ;
            aParameterLists.set( "function_parameters",      std::to_string(tInletPressure) );
            aParameterLists.set( "value_function",           "Func_Const") ;

            // create total pressure property
            aParameterLists( FEM::PROPERTIES ).add_parameter_list();
            aParameterLists.set( "property_name",            "PropInletUpwind") ;
            aParameterLists.set( "function_parameters",      "1.0") ;
            aParameterLists.set( "value_function",           "Func_Const") ;

            //------------------------------------------------------------------------------
            // fill the constitutive model part of the parameter list

            // create fluid constitutive model
            aParameterLists( FEM::CONSTITUTIVE_MODELS ).add_parameter_list();
            aParameterLists.set( "constitutive_name", "CMFluid") ;
            aParameterLists.set( "constitutive_type",  fem::Constitutive_Type::FLUID_INCOMPRESSIBLE ) ;
            aParameterLists.set( "dof_dependencies",  std::pair< std::string, std::string >( "VX,VY;P", "Velocity,Pressure" ) );
            aParameterLists.set( "properties",        "PropViscosity,Viscosity;PropDensity,Density") ;

            //------------------------------------------------------------------------------
            // fill the stabilization parameter part of the parameter list

            // create SUPG stabilization parameter for Navier-Stokes
            aParameterLists( FEM::STABILIZATION ).add_parameter_list();
            aParameterLists.set( "stabilization_name",      "SPSUPGNS") ;
            aParameterLists.set( "stabilization_type",       fem::Stabilization_Type::INCOMPRESSIBLE_FLOW ) ;
            aParameterLists.set( "function_parameters",     "36.0") ;
            aParameterLists.set( "leader_properties",       "PropViscosity,Viscosity;PropDensity,Density") ;
            aParameterLists.set( "leader_dof_dependencies", std::pair< std::string, std::string >( "VX,VY;P", "Velocity,Pressure" ) );

            // create Nitsche stabilization parameter for velocity
            aParameterLists( FEM::STABILIZATION ).add_parameter_list();
            aParameterLists.set( "stabilization_name",      "SPNitscheU") ;
            aParameterLists.set( "stabilization_type",       fem::Stabilization_Type::VELOCITY_DIRICHLET_NITSCHE ) ;
            aParameterLists.set( "function_parameters",     std::to_string(tGammaNitsche) +"/1.0" );
            aParameterLists.set( "leader_dof_dependencies", std::pair< std::string, std::string >( "VX,VY", "Velocity" ) );
            aParameterLists.set( "leader_properties",       "PropViscosity,Viscosity;PropDensity,Density") ;

            // create Ghost stabilization parameter for viscous velocity
            aParameterLists( FEM::STABILIZATION ).add_parameter_list();
            aParameterLists.set( "stabilization_name",  "SPGPViscous") ;
            aParameterLists.set( "stabilization_type",   fem::Stabilization_Type::VISCOUS_GHOST ) ;
            aParameterLists.set( "function_parameters", std::to_string(tGammaGPmu) );
            aParameterLists.set( "leader_properties",   "PropViscosity,Viscosity") ;

            // create Ghost stabilization parameter for velocity
            aParameterLists( FEM::STABILIZATION ).add_parameter_list();
            aParameterLists.set( "stabilization_name",      "SPGPVelocity") ;
            aParameterLists.set( "stabilization_type",       fem::Stabilization_Type::CONVECTIVE_GHOST ) ;
            aParameterLists.set( "function_parameters",     std::to_string(tGammaGPu) );
            aParameterLists.set( "leader_dof_dependencies", std::pair< std::string, std::string >( "VX,VY", "Velocity" ) );
            aParameterLists.set( "leader_properties",       "PropDensity,Density") ;

            // create Ghost stabilization parameter for pressure
            aParameterLists( FEM::STABILIZATION ).add_parameter_list();
            aParameterLists.set( "stabilization_name",      "SPGPPressure") ;
            aParameterLists.set( "stabilization_type",       fem::Stabilization_Type::PRESSURE_GHOST ) ;
            aParameterLists.set( "function_parameters",     std::to_string(tGammaGPp) +"/1.0" );
            aParameterLists.set( "leader_dof_dependencies", std::pair< std::string, std::string >( "VX,VY", "Velocity" ) );
            aParameterLists.set( "leader_properties",       "PropViscosity,Viscosity;PropDensity,Density") ;

            //------------------------------------------------------------------------------
            // fill the IWG part of the parameter list

            // create incompressible NS velocity bulk IWG
            aParameterLists( FEM::IWG ).add_parameter_list();
            aParameterLists.set( "IWG_name",                   "IWGVelocityBulk") ;
            aParameterLists.set( "IWG_type",                    fem::IWG_Type::INCOMPRESSIBLE_NS_VELOCITY_BULK ) ;
            aParameterLists.set( "dof_residual",               "VX,VY") ;
            aParameterLists.set( "leader_dof_dependencies",    "VX,VY;P") ;
            aParameterLists.set( "leader_constitutive_models", "CMFluid,IncompressibleFluid") ;
            aParameterLists.set( "stabilization_parameters",   "SPSUPGNS,IncompressibleFlow") ;
            aParameterLists.set( "mesh_set_names",             sFluid );

            // create incompressible NS pressure bulk IWG
            aParameterLists( FEM::IWG ).add_parameter_list();
            aParameterLists.set( "IWG_name",                   "IWGPressureBulk") ;
            aParameterLists.set( "IWG_type",                    fem::IWG_Type::INCOMPRESSIBLE_NS_PRESSURE_BULK ) ;
            aParameterLists.set( "dof_residual",               "P") ;
            aParameterLists.set( "leader_dof_dependencies",    "VX,VY;P") ;
            aParameterLists.set( "leader_constitutive_models", "CMFluid,IncompressibleFluid") ;
            aParameterLists.set( "stabilization_parameters",   "SPSUPGNS,IncompressibleFlow") ;
            aParameterLists.set( "mesh_set_names",             sFluid );

            if (gInletPressureBCFlag)
            {
                // create inlet total pressure BC
                aParameterLists( FEM::IWG ).add_parameter_list();
                aParameterLists.set( "IWG_name",                   "IWGInletImposedPressure") ;
                aParameterLists.set( "IWG_type",                    fem::IWG_Type::INCOMPRESSIBLE_NS_IMPOSED_PRESSURE ) ;
                aParameterLists.set( "dof_residual",               "VX,VY") ;
                aParameterLists.set( "leader_dof_dependencies",    "VX,VY;P") ;
                aParameterLists.set( "leader_properties",          "InletPressure,Pressure") ;
                aParameterLists.set( "mesh_set_names",             sInlet );
                    }

            if (gInletVelocityBCFlag)
            {
                // create incompressible NS velocity Dirichlet IWG for inlet
                aParameterLists( FEM::IWG ).add_parameter_list();
                aParameterLists.set( "IWG_name",                   "IWGInletVelocity") ;
                aParameterLists.set( "IWG_type",                    fem::IWG_Type::INCOMPRESSIBLE_NS_VELOCITY_DIRICHLET_SYMMETRIC_NITSCHE ) ;
                aParameterLists.set( "dof_residual",               "VX,VY") ;
                aParameterLists.set( "leader_dof_dependencies",    "VX,VY;P") ;
                aParameterLists.set( "leader_properties",          "PropInletU,Dirichlet") ;
                aParameterLists.set( "leader_constitutive_models", "CMFluid,IncompressibleFluid") ;
                aParameterLists.set( "stabilization_parameters",   "SPNitscheU,DirichletNitsche") ;
                aParameterLists.set( "mesh_set_names",             sInlet );

                // create incompressible NS pressure Dirichlet IWG for inlet
                aParameterLists( FEM::IWG ).add_parameter_list();
                aParameterLists.set( "IWG_name",                   "IWGInletPressure") ;
                aParameterLists.set( "IWG_type",                    fem::IWG_Type::INCOMPRESSIBLE_NS_PRESSURE_DIRICHLET_SYMMETRIC_NITSCHE ) ;
                aParameterLists.set( "dof_residual",               "P") ;
                aParameterLists.set( "leader_dof_dependencies",    "VX,VY;P") ;
                aParameterLists.set( "leader_properties",          "PropInletU,Dirichlet") ;
                aParameterLists.set( "leader_constitutive_models", "CMFluid,IncompressibleFluid") ;
                aParameterLists.set( "mesh_set_names",             sInlet );
                    }

            // create incompressible NS velocity Dirichlet IWG for walls
            aParameterLists( FEM::IWG ).add_parameter_list();
            aParameterLists.set( "IWG_name",                   "IWGZeroVelocity") ;
            aParameterLists.set( "IWG_type",                    fem::IWG_Type::INCOMPRESSIBLE_NS_VELOCITY_DIRICHLET_SYMMETRIC_NITSCHE ) ;
            aParameterLists.set( "dof_residual",               "VX,VY") ;
            aParameterLists.set( "leader_dof_dependencies",    "VX,VY;P") ;
            aParameterLists.set( "leader_properties",          "PropZeroU,Dirichlet") ;
            aParameterLists.set( "leader_constitutive_models", "CMFluid,IncompressibleFluid") ;
            aParameterLists.set( "stabilization_parameters",   "SPNitscheU,DirichletNitsche") ;
            aParameterLists.set( "mesh_set_names",             sWalls );

            // create incompressible NS pressure Dirichlet IWG for walls
            aParameterLists( FEM::IWG ).add_parameter_list();
            aParameterLists.set( "IWG_name",                   "IWGZeroPressure") ;
            aParameterLists.set( "IWG_type",                    fem::IWG_Type::INCOMPRESSIBLE_NS_PRESSURE_DIRICHLET_SYMMETRIC_NITSCHE ) ;
            aParameterLists.set( "dof_residual",               "P") ;
            aParameterLists.set( "leader_dof_dependencies",    "VX,VY;P") ;
            aParameterLists.set( "leader_properties",          "PropZeroU,Dirichlet") ;
            aParameterLists.set( "leader_constitutive_models", "CMFluid,IncompressibleFluid") ;
            aParameterLists.set( "mesh_set_names",             sWalls );

            if( sUseGhost )
            {
                // create Ghost stabilization viscous IWG
                aParameterLists( FEM::IWG ).add_parameter_list();
                aParameterLists.set( "IWG_name",                   "IWGGPViscous") ;
                aParameterLists.set( "IWG_type",                    fem::IWG_Type::GHOST_NORMAL_FIELD ) ;
                aParameterLists.set( "dof_residual",               "VX,VY") ;
                aParameterLists.set( "leader_dof_dependencies",    "VX,VY;P") ;
                aParameterLists.set( "follower_dof_dependencies",     "VX,VY;P") ;
                aParameterLists.set( "stabilization_parameters",   "SPGPViscous,GhostSP") ;
                aParameterLists.set( "mesh_set_names",             sFluidGhost );

                // create Ghost stabilization convective IWG
                aParameterLists( FEM::IWG ).add_parameter_list();
                aParameterLists.set( "IWG_name",                   "IWGGPConvective") ;
                aParameterLists.set( "IWG_type",                    fem::IWG_Type::GHOST_NORMAL_FIELD ) ;
                aParameterLists.set( "dof_residual",               "VX,VY") ;
                aParameterLists.set( "leader_dof_dependencies",    "VX,VY;P") ;
                aParameterLists.set( "follower_dof_dependencies",     "VX,VY;P") ;
                aParameterLists.set( "stabilization_parameters",   "SPGPVelocity,GhostSP") ;
                aParameterLists.set( "mesh_set_names",             sFluidGhost );

                // create Ghost stabilization pressure IWG
                aParameterLists( FEM::IWG ).add_parameter_list();
                aParameterLists.set( "IWG_name",                   "IWGGPPressure") ;
                aParameterLists.set( "IWG_type",                    fem::IWG_Type::GHOST_NORMAL_FIELD ) ;
                aParameterLists.set( "dof_residual",               "P") ;
                aParameterLists.set( "leader_dof_dependencies",    "VX,VY;P") ;
                aParameterLists.set( "follower_dof_dependencies",     "VX,VY;P") ;
                aParameterLists.set( "stabilization_parameters",   "SPGPPressure,GhostSP") ;
                aParameterLists.set( "mesh_set_names",             sFluidGhost );
                    }

            //------------------------------------------------------------------------------
            // fill the IQI part of the parameter list

            // create parameter list for IQI 1
            aParameterLists( FEM::IQI ).add_parameter_list();
            aParameterLists.set( "IQI_name",                   "IQIBulkVX") ;
            aParameterLists.set( "IQI_type",                    fem::IQI_Type::DOF ) ;
            aParameterLists.set( "dof_quantity",               "VX,VY");
            aParameterLists.set( "leader_dof_dependencies",    "VX,VY") ;
            aParameterLists.set( "vectorial_field_index",      0 );
            aParameterLists.set( "mesh_set_names",             sFluid );

            // create parameter list for IQI 2
            aParameterLists( FEM::IQI ).add_parameter_list();
            aParameterLists.set( "IQI_name",                   "IQIBulkVY") ;
            aParameterLists.set( "IQI_type",                    fem::IQI_Type::DOF ) ;
            aParameterLists.set( "dof_quantity",               "VX,VY");
            aParameterLists.set( "leader_dof_dependencies",    "VX,VY") ;
            aParameterLists.set( "vectorial_field_index",      1 );
            aParameterLists.set( "mesh_set_names",             sFluid );

            // create parameter list for IQI 3
            aParameterLists( FEM::IQI ).add_parameter_list();
            aParameterLists.set( "IQI_name",                   "IQIBulkP") ;
            aParameterLists.set( "IQI_type",                    fem::IQI_Type::DOF ) ;
            aParameterLists.set( "dof_quantity",               "P");
            aParameterLists.set( "leader_dof_dependencies",    "P") ;
            aParameterLists.set( "vectorial_field_index",      0 );
            aParameterLists.set( "mesh_set_names",             sFluid );

            //------------------------------------------------------------------------------
            // fill the computation part of the parameter list
            aParameterLists( FEM::COMPUTATION );
        }

        void SOLParameterList( Module_Parameter_Lists & aParameterLists )
        {

            aParameterLists( SOL::LINEAR_ALGORITHMS ).add_parameter_list( sol::SolverType::AMESOS_IMPL );

            aParameterLists( SOL::LINEAR_SOLVERS ).add_parameter_list();

            aParameterLists( SOL::NONLINEAR_ALGORITHMS ).add_parameter_list();
            aParameterLists.set("NLA_rel_res_norm_drop",    1e-06 );
            aParameterLists.set("NLA_relaxation_parameter", 1.0 );
            aParameterLists.set("NLA_max_iter",             50 );

            aParameterLists( SOL::NONLINEAR_SOLVERS ).add_parameter_list();
            aParameterLists.set("NLA_DofTypes", "VX,VY;P") ;

            aParameterLists( SOL::TIME_SOLVER_ALGORITHMS ).add_parameter_list();

            aParameterLists( SOL::TIME_SOLVERS ).add_parameter_list();
            aParameterLists.set("TSA_DofTypes",            "VX,VY;P") ;
            aParameterLists.set("TSA_Initialize_Sol_Vec",  "VX,0.5;VY,0.0;P,0.0") ;
            aParameterLists.set("TSA_Output_Indices",      "0") ;
            aParameterLists.set("TSA_Output_Criteria",      "Output_Criterion") ;

                aParameterLists( SOL::PRECONDITIONERS ).add_parameter_list(  sol::PreconditionerType::NONE );
        }

        void MSIParameterList( Module_Parameter_Lists & aParameterLists )
        {

            }

        void VISParameterList( Module_Parameter_Lists & aParameterLists )
        {

                aParameterLists.set( "File_Name"  , std::pair< std::string, std::string >( "./", "Channel_2D_Static.exo" ) );
            aParameterLists.set( "Mesh_Type"  ,  vis::VIS_Mesh_Type::STANDARD ) ;
            aParameterLists.set( "Set_Names"  , sFluid );
            aParameterLists.set( "Field_Names",  "VX,VY,P" ) ;
            aParameterLists.set( "Field_Type" ,  "NODAL,NODAL,NODAL" ) ;
            aParameterLists.set( "IQI_Names"  ,  "IQIBulkVX,IQIBulkVY,IQIBulkP" ) ;
            aParameterLists.set( "Save_Frequency",1);
        }

        void MORISGENERALParameterList( Module_Parameter_Lists & aParameterLists )
        {

        }

        //------------------------------------------------------------------------------
    }

    //------------------------------------------------------------------------------
#ifdef  __cplusplus
}
#endif
<|MERGE_RESOLUTION|>--- conflicted
+++ resolved
@@ -119,14 +119,6 @@
         void HMRParameterList( Module_Parameter_Lists & aParameterLists )
         {
 
-<<<<<<< HEAD
-            tParameterlist( 0 )( 0 ).set( "number_of_elements_per_dimension", "200,200");
-            tParameterlist( 0 )( 0 ).set( "processor_decomposition_method",   1 );
-            tParameterlist( 0 )( 0 ).set( "processor_dimensions",             "2,1");
-            tParameterlist( 0 )( 0 ).set( "domain_dimensions",                "10.0,10.0");
-            tParameterlist( 0 )( 0 ).set( "domain_offset",                    "-4.63,-4.74");
-            tParameterlist( 0 )( 0 ).set( "lagrange_output_meshes",           "0");
-=======
                 aParameterLists.set( "number_of_elements_per_dimension", "200,200");
             aParameterLists.set( "processor_decomposition_method",   1 );
             aParameterLists.set( "processor_dimensions",             "2,1");
@@ -134,7 +126,6 @@
             aParameterLists.set( "domain_offset",                    "-4.63,-4.74");
             aParameterLists.set( "domain_sidesets",                  "1,2,3,4");
             aParameterLists.set( "lagrange_output_meshes",           "0");
->>>>>>> f74fe5e8
 
             aParameterLists.set( "lagrange_orders",  "1" );
             aParameterLists.set( "lagrange_pattern", "0" );
