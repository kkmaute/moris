--- conflicted
+++ resolved
@@ -104,11 +104,7 @@
 
         moris::real Func_Plane(
                 const moris::Matrix< DDRMat >     & aCoordinates,
-<<<<<<< HEAD
-                const Vector< moris::real > & aGeometryParameters )
-=======
                 const Vector< real > & aGeometryParameters )
->>>>>>> 1f8cbf7b
         {
             moris::real tXNormal = aGeometryParameters( 0 );
             moris::real tYNormal = aGeometryParameters( 1 );
