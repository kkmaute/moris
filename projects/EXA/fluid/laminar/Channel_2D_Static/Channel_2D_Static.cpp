--- conflicted
+++ resolved
@@ -113,23 +113,6 @@
         aParameterLists.set( "is_optimization_problem", false );
     }
 
-    void HMRParameterList( Module_Parameter_Lists &aParameterLists )
-    {
-
-<<<<<<< HEAD
-        aParameterLists.set( "number_of_elements_per_dimension", "200,200" );
-        aParameterLists.set( "processor_decomposition_method", 1 );
-        aParameterLists.set( "processor_dimensions", "2,1" );
-        aParameterLists.set( "domain_dimensions", "10.0,10.0" );
-        aParameterLists.set( "domain_offset", "-4.63,-4.74" );
-        aParameterLists.set( "domain_sidesets", "1,2,3,4" );
-        aParameterLists.set( "lagrange_output_meshes", "0" );
-
-        aParameterLists.set( "lagrange_orders", "1" );
-        aParameterLists.set( "lagrange_pattern", "0" );
-        aParameterLists.set( "bspline_orders", "1" );
-        aParameterLists.set( "bspline_pattern", "0" );
-=======
         void HMRParameterList( Module_Parameter_Lists & aParameterLists )
         {
             aParameterLists.set( "number_of_elements_per_dimension", 200, 200 );
@@ -138,37 +121,30 @@
             aParameterLists.set( "domain_dimensions",                10.0, 10.0 );
             aParameterLists.set( "domain_offset",                    -4.63, -4.74 );
             aParameterLists.set( "lagrange_output_meshes",           "0");
->>>>>>> 3c114bb6
+
+        aParameterLists.set( "lagrange_orders", "1" );
+        aParameterLists.set( "lagrange_pattern", "0" );
+        aParameterLists.set( "bspline_orders", "1" );
+        aParameterLists.set( "bspline_pattern", "0" );
 
         aParameterLists.set( "lagrange_to_bspline", "0" );
 
-        aParameterLists.set( "truncate_bsplines", 1 );
-        aParameterLists.set( "refinement_buffer", 3 );
-        aParameterLists.set( "staircase_buffer", 3 );
-        aParameterLists.set( "initial_refinement", "0" );
-        aParameterLists.set( "initial_refinement_pattern", "0" );
-
-<<<<<<< HEAD
-        aParameterLists.set( "use_number_aura", 1 );
-
-        aParameterLists.set( "use_multigrid", 0 );
-        aParameterLists.set( "severity_level", 0 );
-
-        aParameterLists.set( "adaptive_refinement_level", 0 );
-    }
-
-    void XTKParameterList( Module_Parameter_Lists &aParameterLists )
-    {
-        aParameterLists.set( "decompose", true );
-        aParameterLists.set( "decomposition_type", "conformal" );
-        aParameterLists.set( "enrich", true );
-        aParameterLists.set( "basis_rank", "bspline" );
-        aParameterLists.set( "enrich_mesh_indices", "0" );
-        aParameterLists.set( "ghost_stab", true );
-        aParameterLists.set( "multigrid", false );
-        aParameterLists.set( "print_enriched_ig_mesh", false );
-        aParameterLists.set( "exodus_output_XTK_ig_mesh", false );
-    }
+            aParameterLists.set( "refinement_buffer",  3 );
+            aParameterLists.set( "staircase_buffer",   3 );
+            aParameterLists.set( "pattern_initial_refinement", 0 );
+            aParameterLists.set( "adaptive_refinement_level", 0 );
+        }
+
+        void XTKParameterList( Module_Parameter_Lists & aParameterLists )
+        {
+            aParameterLists.set( "decompose",                 true );
+            aParameterLists.set( "decomposition_type",        "conformal") ;
+            aParameterLists.set( "enrich_mesh_indices",       "0") ;
+            aParameterLists.set( "ghost_stab",                true );
+            aParameterLists.set( "multigrid",                 false );
+            aParameterLists.set( "print_enriched_ig_mesh",    false );
+            aParameterLists.set( "exodus_output_XTK_ig_mesh", false );
+        }
 
     void GENParameterList( Module_Parameter_Lists &aParameterLists )
     {
@@ -258,13 +234,6 @@
         aParameterLists.set( "constitutive_type", fem::Constitutive_Type::FLUID_INCOMPRESSIBLE );
         aParameterLists.set( "dof_dependencies", std::pair< std::string, std::string >( "VX,VY;P", "Velocity,Pressure" ) );
         aParameterLists.set( "properties", "PropViscosity,Viscosity;PropDensity,Density" );
-=======
-            aParameterLists.set( "refinement_buffer",  3 );
-            aParameterLists.set( "staircase_buffer",   3 );
-            aParameterLists.set( "pattern_initial_refinement", 0 );
-            aParameterLists.set( "adaptive_refinement_level", 0 );
-        }
->>>>>>> 3c114bb6
 
         //------------------------------------------------------------------------------
         // fill the stabilization parameter part of the parameter list
@@ -333,7 +302,6 @@
 
         if ( gInletPressureBCFlag )
         {
-<<<<<<< HEAD
             // create inlet total pressure BC
             aParameterLists( FEM::IWG ).add_parameter_list();
             aParameterLists.set( "IWG_name", "IWGInletImposedPressure" );
@@ -342,15 +310,6 @@
             aParameterLists.set( "leader_dof_dependencies", "VX,VY;P" );
             aParameterLists.set( "leader_properties", "InletPressure,Pressure" );
             aParameterLists.set( "mesh_set_names", sInlet );
-=======
-            aParameterLists.set( "decompose",                 true );
-            aParameterLists.set( "decomposition_type",        "conformal") ;
-            aParameterLists.set( "enrich_mesh_indices",       "0") ;
-            aParameterLists.set( "ghost_stab",                true );
-            aParameterLists.set( "multigrid",                 false );
-            aParameterLists.set( "print_enriched_ig_mesh",    false );
-            aParameterLists.set( "exodus_output_XTK_ig_mesh", false );
->>>>>>> 3c114bb6
         }
 
         if ( gInletVelocityBCFlag )
