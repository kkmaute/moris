--- conflicted
+++ resolved
@@ -271,24 +271,10 @@
         aParameterLists.set( "domain_sidesets", "1,2,3,4" );
         aParameterLists.set( "lagrange_output_meshes", "0" );
 
-<<<<<<< HEAD
-        tParameterlist( 0 )( 0 ) = prm::create_hmr_parameter_list();
-
-        tParameterlist( 0 )( 0 ).set( "number_of_elements_per_dimension", ios::stringify( tNumXElems ) + "," + ios::stringify( tNumYElems ) );
-        tParameterlist( 0 )( 0 ).set( "domain_dimensions", ios::stringify( tChannelLength ) + "," + ios::stringify( tChannelHeight ) );
-        tParameterlist( 0 )( 0 ).set( "domain_offset", "0.0,0.0" );
-        tParameterlist( 0 )( 0 ).set( "lagrange_output_meshes", "0" );
-
-        tParameterlist( 0 )( 0 ).set( "lagrange_orders", ios::stringify( tIpOrder ) );
-        tParameterlist( 0 )( 0 ).set( "lagrange_pattern", "0" );
-        tParameterlist( 0 )( 0 ).set( "bspline_orders", ios::stringify( tIpOrder ) );
-        tParameterlist( 0 )( 0 ).set( "bspline_pattern", "0" );
-=======
         aParameterLists.set( "lagrange_orders", ios::stringify( tIpOrder ) );
         aParameterLists.set( "lagrange_pattern", "0" );
         aParameterLists.set( "bspline_orders", ios::stringify( tIpOrder ) );
         aParameterLists.set( "bspline_pattern", "0" );
->>>>>>> f74fe5e8
         if ( tUseLagrange )
         {
             aParameterLists.set( "lagrange_to_bspline", "-1" );
