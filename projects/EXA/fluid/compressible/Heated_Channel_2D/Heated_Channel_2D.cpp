--- conflicted
+++ resolved
@@ -265,27 +265,6 @@
         std::cout << "Time continuity weight: " << tTCWeight << " \n"
                   << std::flush;
 
-<<<<<<< HEAD
-        aParameterLists.set( "number_of_elements_per_dimension", ios::stringify( tNumXElems ) + "," + ios::stringify( tNumYElems ) );
-        aParameterLists.set( "domain_dimensions", ios::stringify( tChannelLength ) + "," + ios::stringify( tChannelHeight ) );
-        aParameterLists.set( "domain_offset", "0.0,0.0" );
-        aParameterLists.set( "domain_sidesets", "1,2,3,4" );
-        aParameterLists.set( "lagrange_output_meshes", "0" );
-
-        aParameterLists.set( "lagrange_orders", ios::stringify( tIpOrder ) );
-        aParameterLists.set( "lagrange_pattern", "0" );
-        aParameterLists.set( "bspline_orders", ios::stringify( tIpOrder ) );
-        aParameterLists.set( "bspline_pattern", "0" );
-        if ( tUseLagrange )
-        {
-            aParameterLists.set( "lagrange_to_bspline", "-1" );
-        }
-
-        aParameterLists.set( "truncate_bsplines", 1 );
-        aParameterLists.set( "use_number_aura", 1 );
-        aParameterLists.set( "use_multigrid", 0 );
-        aParameterLists.set( "severity_level", 0 );
-=======
         aParameterLists.set( "number_of_elements_per_dimension", tNumXElems, tNumYElems );
         aParameterLists.set( "domain_dimensions", tChannelLength, tChannelHeight );
 
@@ -297,7 +276,6 @@
             aParameterLists( HMR::BSPLINE_MESHES ).add_parameter_list();
             aParameterLists.set( "orders", tIpOrder );
         }
->>>>>>> f5361e1f
     }
 
     //------------------------------------------------------------------------------
@@ -307,11 +285,6 @@
     {
         aParameterLists.set( "decompose", true );
         aParameterLists.set( "decomposition_type", "conformal" );
-<<<<<<< HEAD
-        aParameterLists.set( "enrich", true );
-        aParameterLists.set( "basis_rank", "bspline" );
-=======
->>>>>>> f5361e1f
         aParameterLists.set( "enrich_mesh_indices", "0" );
         aParameterLists.set( "ghost_stab", false );
         aParameterLists.set( "multigrid", false );
