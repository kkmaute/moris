--- conflicted
+++ resolved
@@ -268,18 +268,11 @@
 
         std::string tOffSet = ios::stringify( tChannelLength / -2.0 ) + "," + ios::stringify( tChannelHeight / -2.0 );
 
-<<<<<<< HEAD
-        tParameterlist( 0 )( 0 ).set( "number_of_elements_per_dimension", ios::stringify( tNumXElems ) + "," + ios::stringify( tNumYElems ) );
-        tParameterlist( 0 )( 0 ).set( "domain_dimensions", ios::stringify( tChannelLength ) + "," + ios::stringify( tChannelHeight ) );
-        tParameterlist( 0 )( 0 ).set( "domain_offset", tOffSet );
-        tParameterlist( 0 )( 0 ).set( "lagrange_output_meshes", "0" );
-=======
         aParameterLists.set( "number_of_elements_per_dimension", ios::stringify( tNumXElems ) + "," + ios::stringify( tNumYElems ) );
         aParameterLists.set( "domain_dimensions", ios::stringify( tChannelLength ) + "," + ios::stringify( tChannelHeight ) );
         aParameterLists.set( "domain_offset", tOffSet );
         aParameterLists.set( "domain_sidesets", "1,2,3,4" );
         aParameterLists.set( "lagrange_output_meshes", "0" );
->>>>>>> f74fe5e8
 
         aParameterLists.set( "lagrange_orders", ios::stringify( tIpOrder ) );
         aParameterLists.set( "lagrange_pattern", "0" );
